--- conflicted
+++ resolved
@@ -1951,165 +1951,6 @@
     RENAME(bgr24ToUV_mmx)(dstU, dstV, src1, width, PIX_FMT_RGB24);
 }
 
-<<<<<<< HEAD
-#if !COMPILE_TEMPLATE_MMX2
-// bilinear / bicubic scaling
-static void RENAME(hScale)(SwsContext *c, int16_t *dst, int dstW,
-                           const uint8_t *src, const int16_t *filter,
-                           const int16_t *filterPos, int filterSize)
-{
-    assert(filterSize % 4 == 0 && filterSize>0);
-    if (filterSize==4) { // Always true for upscaling, sometimes for down, too.
-        x86_reg counter= -2*dstW;
-        filter-= counter*2;
-        filterPos-= counter/2;
-        dst-= counter/2;
-        __asm__ volatile(
-#if defined(PIC)
-            "push            %%"REG_b"              \n\t"
-#endif
-            "pxor                %%mm7, %%mm7       \n\t"
-            "push           %%"REG_BP"              \n\t" // we use 7 regs here ...
-            "mov             %%"REG_a", %%"REG_BP"  \n\t"
-            ".p2align                4              \n\t"
-            "1:                                     \n\t"
-            "movzwl   (%2, %%"REG_BP"), %%eax       \n\t"
-            "movzwl  2(%2, %%"REG_BP"), %%ebx       \n\t"
-            "movq  (%1, %%"REG_BP", 4), %%mm1       \n\t"
-            "movq 8(%1, %%"REG_BP", 4), %%mm3       \n\t"
-            "movd      (%3, %%"REG_a"), %%mm0       \n\t"
-            "movd      (%3, %%"REG_b"), %%mm2       \n\t"
-            "punpcklbw           %%mm7, %%mm0       \n\t"
-            "punpcklbw           %%mm7, %%mm2       \n\t"
-            "pmaddwd             %%mm1, %%mm0       \n\t"
-            "pmaddwd             %%mm2, %%mm3       \n\t"
-            "movq                %%mm0, %%mm4       \n\t"
-            "punpckldq           %%mm3, %%mm0       \n\t"
-            "punpckhdq           %%mm3, %%mm4       \n\t"
-            "paddd               %%mm4, %%mm0       \n\t"
-            "psrad                  $7, %%mm0       \n\t"
-            "packssdw            %%mm0, %%mm0       \n\t"
-            "movd                %%mm0, (%4, %%"REG_BP")    \n\t"
-            "add                    $4, %%"REG_BP"  \n\t"
-            " jnc                   1b              \n\t"
-
-            "pop            %%"REG_BP"              \n\t"
-#if defined(PIC)
-            "pop             %%"REG_b"              \n\t"
-#endif
-            : "+a" (counter)
-            : "c" (filter), "d" (filterPos), "S" (src), "D" (dst)
-#if !defined(PIC)
-            : "%"REG_b
-#endif
-        );
-    } else if (filterSize==8) {
-        x86_reg counter= -2*dstW;
-        filter-= counter*4;
-        filterPos-= counter/2;
-        dst-= counter/2;
-        __asm__ volatile(
-#if defined(PIC)
-            "push             %%"REG_b"             \n\t"
-#endif
-            "pxor                 %%mm7, %%mm7      \n\t"
-            "push            %%"REG_BP"             \n\t" // we use 7 regs here ...
-            "mov              %%"REG_a", %%"REG_BP" \n\t"
-            ".p2align                 4             \n\t"
-            "1:                                     \n\t"
-            "movzwl    (%2, %%"REG_BP"), %%eax      \n\t"
-            "movzwl   2(%2, %%"REG_BP"), %%ebx      \n\t"
-            "movq   (%1, %%"REG_BP", 8), %%mm1      \n\t"
-            "movq 16(%1, %%"REG_BP", 8), %%mm3      \n\t"
-            "movd       (%3, %%"REG_a"), %%mm0      \n\t"
-            "movd       (%3, %%"REG_b"), %%mm2      \n\t"
-            "punpcklbw            %%mm7, %%mm0      \n\t"
-            "punpcklbw            %%mm7, %%mm2      \n\t"
-            "pmaddwd              %%mm1, %%mm0      \n\t"
-            "pmaddwd              %%mm2, %%mm3      \n\t"
-
-            "movq  8(%1, %%"REG_BP", 8), %%mm1      \n\t"
-            "movq 24(%1, %%"REG_BP", 8), %%mm5      \n\t"
-            "movd      4(%3, %%"REG_a"), %%mm4      \n\t"
-            "movd      4(%3, %%"REG_b"), %%mm2      \n\t"
-            "punpcklbw            %%mm7, %%mm4      \n\t"
-            "punpcklbw            %%mm7, %%mm2      \n\t"
-            "pmaddwd              %%mm1, %%mm4      \n\t"
-            "pmaddwd              %%mm2, %%mm5      \n\t"
-            "paddd                %%mm4, %%mm0      \n\t"
-            "paddd                %%mm5, %%mm3      \n\t"
-            "movq                 %%mm0, %%mm4      \n\t"
-            "punpckldq            %%mm3, %%mm0      \n\t"
-            "punpckhdq            %%mm3, %%mm4      \n\t"
-            "paddd                %%mm4, %%mm0      \n\t"
-            "psrad                   $7, %%mm0      \n\t"
-            "packssdw             %%mm0, %%mm0      \n\t"
-            "movd                 %%mm0, (%4, %%"REG_BP")   \n\t"
-            "add                     $4, %%"REG_BP" \n\t"
-            " jnc                    1b             \n\t"
-
-            "pop             %%"REG_BP"             \n\t"
-#if defined(PIC)
-            "pop              %%"REG_b"             \n\t"
-#endif
-            : "+a" (counter)
-            : "c" (filter), "d" (filterPos), "S" (src), "D" (dst)
-#if !defined(PIC)
-            : "%"REG_b
-#endif
-        );
-    } else {
-        const uint8_t *offset = src+filterSize;
-        x86_reg counter= -2*dstW;
-        //filter-= counter*filterSize/2;
-        filterPos-= counter/2;
-        dst-= counter/2;
-        __asm__ volatile(
-            "pxor                  %%mm7, %%mm7     \n\t"
-            ".p2align                  4            \n\t"
-            "1:                                     \n\t"
-            "mov                      %2, %%"REG_c" \n\t"
-            "movzwl      (%%"REG_c", %0), %%eax     \n\t"
-            "movzwl     2(%%"REG_c", %0), %%edx     \n\t"
-            "mov                      %5, %%"REG_c" \n\t"
-            "pxor                  %%mm4, %%mm4     \n\t"
-            "pxor                  %%mm5, %%mm5     \n\t"
-            "2:                                     \n\t"
-            "movq                   (%1), %%mm1     \n\t"
-            "movq               (%1, %6), %%mm3     \n\t"
-            "movd (%%"REG_c", %%"REG_a"), %%mm0     \n\t"
-            "movd (%%"REG_c", %%"REG_d"), %%mm2     \n\t"
-            "punpcklbw             %%mm7, %%mm0     \n\t"
-            "punpcklbw             %%mm7, %%mm2     \n\t"
-            "pmaddwd               %%mm1, %%mm0     \n\t"
-            "pmaddwd               %%mm2, %%mm3     \n\t"
-            "paddd                 %%mm3, %%mm5     \n\t"
-            "paddd                 %%mm0, %%mm4     \n\t"
-            "add                      $8, %1        \n\t"
-            "add                      $4, %%"REG_c" \n\t"
-            "cmp                      %4, %%"REG_c" \n\t"
-            " jb                      2b            \n\t"
-            "add                      %6, %1        \n\t"
-            "movq                  %%mm4, %%mm0     \n\t"
-            "punpckldq             %%mm5, %%mm4     \n\t"
-            "punpckhdq             %%mm5, %%mm0     \n\t"
-            "paddd                 %%mm0, %%mm4     \n\t"
-            "psrad                    $7, %%mm4     \n\t"
-            "packssdw              %%mm4, %%mm4     \n\t"
-            "mov                      %3, %%"REG_a" \n\t"
-            "movd                  %%mm4, (%%"REG_a", %0)   \n\t"
-            "add                      $4, %0        \n\t"
-            " jnc                     1b            \n\t"
-
-            : "+r" (counter), "+r" (filter)
-            : "m" (filterPos), "m" (dst), "m"(offset),
-            "m" (src), "r" ((x86_reg)filterSize*2)
-            : "%"REG_a, "%"REG_c, "%"REG_d
-        );
-    }
-}
-#endif /* !COMPILE_TEMPLATE_MMX2 */
-
 static inline void RENAME(hScale16)(int16_t *dst, int dstW, const uint16_t *src, int srcW, int xInc,
                                     const int16_t *filter, const int16_t *filterPos, long filterSize, int shift)
 {
@@ -2266,9 +2107,6 @@
     }
 }
 
-
-=======
->>>>>>> e0c3e073
 #if COMPILE_TEMPLATE_MMX2
 static void RENAME(hyscale_fast)(SwsContext *c, int16_t *dst,
                                  int dstWidth, const uint8_t *src,
