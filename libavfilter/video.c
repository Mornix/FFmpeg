--- conflicted
+++ resolved
@@ -93,13 +93,8 @@
 }
 
 AVFilterBufferRef *
-<<<<<<< HEAD
 avfilter_get_video_buffer_ref_from_arrays(uint8_t * const data[4], const int linesize[4], int perms,
-                                          int w, int h, enum PixelFormat format)
-=======
-avfilter_get_video_buffer_ref_from_arrays(uint8_t *data[4], int linesize[4], int perms,
                                           int w, int h, enum AVPixelFormat format)
->>>>>>> 716d413c
 {
     AVFilterBuffer *pic = av_mallocz(sizeof(AVFilterBuffer));
     AVFilterBufferRef *picref = av_mallocz(sizeof(AVFilterBufferRef));
