--- conflicted
+++ resolved
@@ -37,13 +37,8 @@
 FATE_DEMUX += fate-lmlm4-demux
 fate-lmlm4-demux: CMD = framecrc -i $(SAMPLES)/lmlm4/LMLM4_CIFat30fps.divx -t 3 -acodec copy -vcodec copy
 
-<<<<<<< HEAD
 FATE_DEMUX += fate-maxis-xa
-fate-maxis-xa: CMD = md5 -i $(SAMPLES)/maxis-xa/SC2KBUG.XA -f s16le
-=======
-FATE_TESTS += fate-maxis-xa
 fate-maxis-xa: CMD = framecrc -i $(SAMPLES)/maxis-xa/SC2KBUG.XA -frames:a 30 -c:a copy
->>>>>>> c9594fe0
 
 FATE_DEMUX += fate-mtv
 fate-mtv: CMD = framecrc -i $(SAMPLES)/mtv/comedian_auto-partial.mtv -acodec copy -pix_fmt rgb24
