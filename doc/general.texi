--- conflicted
+++ resolved
@@ -745,11 +745,7 @@
 @item LucasArts SANM/Smush   @tab     @tab  X
     @tab Used in LucasArts games / SMUSH animations.
 @item lossless MJPEG         @tab  X  @tab  X
-<<<<<<< HEAD
-@item MagicYUV Lossless Video @tab     @tab  X
-=======
-@item MagicYUV Lossless Video @tab    @tab  X
->>>>>>> d78fd2fa
+@item MagicYUV Video         @tab     @tab  X
 @item Microsoft ATC Screen   @tab     @tab  X
     @tab Also known as Microsoft Screen 3.
 @item Microsoft Expression Encoder Screen  @tab     @tab  X
