Never assume the API of libav* to be stable unless at least 1 month has passed
since the last major version increase or the API was added.

The last version increases were:
libavcodec:    2013-03-xx
libavdevice:   2013-03-xx
libavfilter:   2013-12-xx
libavformat:   2013-03-xx
libavresample: 2012-10-05
libpostproc:   2011-04-18
libswresample: 2011-09-19
libswscale:    2011-06-20
libavutil:     2012-10-22


API changes, most recent first:

<<<<<<< HEAD
2014-06-10 - xxxxxxx - lavf 55.43.100 - avformat.h
  New field int64_t max_analyze_duration2 instead of deprecated
  int max_analyze_duration.

2014-05-30 - xxxxxxx - lavu 52.89.100 - opt.h
  Add av_opt_copy()
=======
2014-xx-xx - xxxxxxx - lavf 55.20.0 - avformat.h
  The proper way for providing a hint about the desired timebase to the muxers
  is now setting AVStream.time_base, instead of AVStream.codec.time_base as was
  done previously. The old method is now deprecated.
>>>>>>> 194be1f4

2014-04-xx - xxxxxxx - lavc 55.54.0 - avcodec.h
  Add AVCodecContext.side_data_only_packets to allow encoders to output packets
  with only side data. This option may become mandatory in the future, so all
  users are recommended to update their code and enable this option.

2014-xx-xx - xxxxxxx - lavu 53.16.0 - frame.h, pixfmt.h
  Move all color-related enums (AVColorPrimaries, AVColorSpace, AVColorRange,
  AVColorTransferCharacteristic, and AVChromaLocation) inside lavu.
  And add AVFrame fields for them.

2014-04-xx - xxxxxxx - lavr 1.3.0 - avresample.h
  Add avresample_max_output_samples

2014-05-24 - xxxxxxx - lavf 55.19.0 - avformat.h
  Add strict_std_compliance and related AVOptions to support experimental
  muxing.

2014-05-26 - xxxxxxx - lavu 52.87.100 - threadmessage.h
  Add thread message queue API.

2014-05-26 - c37d179 - lavf 55.41.100 - avformat.h
  Add format_probesize to AVFormatContext.

2014-05-19 - xxxxxxx - lavf 55.18.0 - avformat.h
  Add av_stream_get_side_data() to access stream-level side data
  in the same way as av_packet_get_side_data().

2014-05-xx - xxxxxxx - lavu 52.86.100 - fifo.h
  Add av_fifo_alloc_array() function.

2014-05-xx - xxxxxxx - lavu 53.15.0 - frame.h, display.h
  Add AV_FRAME_DATA_DISPLAYMATRIX for exporting frame-level
  spatial rendering on video frames for proper display.

2014-05-xx - xxxxxxx - lavc 55.64.100 / 55.53.0 - avcodec.h
  Add AV_PKT_DATA_DISPLAYMATRIX for exporting packet-level
  spatial rendering on video frames for proper display.

2014-05-xx - xxxxxxx - lavf 55.17.1 - avformat.h
  Deprecate AVStream.pts and the AVFrac struct, which was its only use case.
  See use av_stream_get_end_pts()

2014-05-18 - fd05602 - lavc 55.52.0 - avcodec.h
  Add avcodec_free_context(). From now on it should be used for freeing
  AVCodecContext.

2014-05-xx - xxxxxxx - lavu 52.84.100 - time.h
  Add av_gettime_relative() av_gettime_relative_is_monotonic()

2014-05-15 - 0c1959b - lavf 55.17.0 - avformat.h
  Add AVMFT_FLAG_BITEXACT flag. Muxers now use it instead of checking
  CODEC_FLAG_BITEXACT on the first stream.

2014-05-15 - xxxxxxx - lswr 0.19.100 - swresample.h
  Add swr_close()

2014-05-11 - 66e6c8a - lavu 53.14.0 - pixfmt.h
  Add AV_PIX_FMT_VDA for new-style VDA acceleration.

2014-05-xx - xxxxxxx - lavu 52.82.0 - fifo.h
  Add av_fifo_freep() function.

2014-05-02 - ba52fb11 - lavu 52.81.0 - opt.h
  Add av_opt_set_dict2() function.

2014-05-01 - e77b985 / a2941c8 - lavc 55.60.103 / 55.50.3 - avcodec.h
  Deprecate CODEC_FLAG_MV0. It is replaced by the flag "mv0" in the
  "mpv_flags" private option of the mpegvideo encoders.

2014-05-01 - e40ae8c / 6484149 - lavc 55.60.102 / 55.50.2 - avcodec.h
  Deprecate CODEC_FLAG_GMC. It is replaced by the "gmc" private option of the
  libxvid encoder.

2014-05-01 - 1851643 / b2c3171 - lavc 55.60.101 / 55.50.1 - avcodec.h
  Deprecate CODEC_FLAG_NORMALIZE_AQP. It is replaced by the flag "naq" in the
  "mpv_flags" private option of the mpegvideo encoders.

2014-05-01 - 5fcceda - avcodec.h
  Deprecate CODEC_FLAG_INPUT_PRESERVED. Its functionality is replaced by passing
  reference-counted frames to encoders.

2014-04-29 - 1bf6396 - lavc 55.60.100 - avcodec.h
  Add AVCodecDescriptor.mime_types field.

2014-04-29 - xxxxxxx - lavu 52.80.0 - hash.h
  Add av_hash_final_bin(), av_hash_final_hex() and av_hash_final_b64().

2014-03-07 - 8b2a130 - lavc 55.50.0 / 55.53.100 - dxva2.h
  Add FF_DXVA2_WORKAROUND_INTEL_CLEARVIDEO for old Intel GPUs.

2014-04-22 - 502512e /dac7e8a - lavu 53.13.0 / 52.78.100 - avutil.h
  Add av_get_time_base_q().

2014-04-17 - 0983d48 - lavu 53.12.0 / 52.77.100 - crc.h
  Add AV_CRC_16_ANSI_LE crc variant.

2014-04-XX - xxxxxxx - lavf xx.xx.1xx - avformat.h
  Add av_format_inject_global_side_data()

2014-04-12 - 4f698be - lavu 52.76.100 - log.h
  Add av_log_get_flags()

2014-04-11 - 6db42a2b - lavd 55.12.100 - avdevice.h
  Add avdevice_capabilities_create() function.
  Add avdevice_capabilities_free() function.

2014-04-07 - 0a1cc04 / 8b17243 - lavu 52.75.100 / 53.11.0 - pixfmt.h
  Add AV_PIX_FMT_YVYU422 pixel format.

2014-04-04 - c1d0536 / 8542f9c - lavu 52.74.100 / 53.10.0 - replaygain.h
  Full scale for peak values is now 100000 (instead of UINT32_MAX) and values
  may overflow.

2014-04-03 - c16e006 / 7763118 - lavu 52.73.100 / 53.9.0 - log.h
  Add AV_LOG(c) macro to have 256 color debug messages.

2014-04-03 - eaed4da9 - lavu 52.72.100 - opt.h
  Add AV_OPT_MULTI_COMPONENT_RANGE define to allow return
  multi-component option ranges.

2014-03-29 - cd50a44b - lavu 52.70.100 - mem.h
  Add av_dynarray_add_nofree() function.

2014-02-24 - 3e1f241 / d161ae0 - lavu 52.69.100 / 53.8.0 - frame.h
  Add av_frame_remove_side_data() for removing a single side data
  instance from a frame.

2014-03-24 - 83e8978 / 5a7e35d - lavu 52.68.100 / 53.7.0 - frame.h, replaygain.h
  Add AV_FRAME_DATA_REPLAYGAIN for exporting replaygain tags.
  Add a new header replaygain.h with the AVReplayGain struct.

2014-03-24 - 83e8978 / 5a7e35d - lavc 55.54.100 / 55.36.0 - avcodec.h
  Add AV_PKT_DATA_REPLAYGAIN for exporting replaygain tags.

2014-03-24 - 595ba3b / 25b3258 - lavf 55.35.100 / 55.13.0 - avformat.h
  Add AVStream.side_data and AVStream.nb_side_data for exporting stream-global
  side data (e.g. replaygain tags, video rotation)

2014-03-24 - bd34e26 / 0e2c3ee - lavc 55.53.100 / 55.35.0 - avcodec.h
  Give the name AVPacketSideData to the previously anonymous struct used for
  AVPacket.side_data.

2014-03-18 - 37c07d4 - lsws 2.5.102
  Make gray16 full-scale.

2014-03-16 - 6b1ca17 / 1481d24 - lavu 52.67.100 / 53.6.0 - pixfmt.h
  Add RGBA64_LIBAV pixel format and variants for compatibility

2014-03-11 - 3f3229c - lavf 55.34.101 - avformat.h
  Set AVFormatContext.start_time_realtime when demuxing.

2014-03-03 - 06fed440 - lavd 55.11.100 - avdevice.h
  Add av_input_audio_device_next().
  Add av_input_video_device_next().
  Add av_output_audio_device_next().
  Add av_output_video_device_next().

2014-02-24 - fff5262 / 1155fd0 - lavu 52.66.100 / 53.5.0 - frame.h
  Add av_frame_copy() for copying the frame data.

2014-02-24 - a66be60 - lswr 0.18.100 - swresample.h
  Add swr_is_initialized() for checking whether a resample context is initialized.

2014-02-22 - 5367c0b / 7e86c27 - lavr 1.2.0 - avresample.h
  Add avresample_is_open() for checking whether a resample context is open.

2014-02-19 - 6a24d77 / c3ecd96 - lavu 52.65.100 / 53.4.0  - opt.h
  Add AV_OPT_FLAG_EXPORT and AV_OPT_FLAG_READONLY to mark options meant (only)
  for reading.

2014-02-19 - f4c8d00 / 6bb8720 - lavu 52.64.101 / 53.3.1 - opt.h
  Deprecate unused AV_OPT_FLAG_METADATA.

2014-02-xx - xxxxxxx - lavd 55.10.100 - avdevice.h
  Add avdevice_list_devices() and avdevice_free_list_devices()

2014-02-16 - db3c970 - lavf 55.33.100 - avio.h
  Add avio_find_protocol_name() to find out the name of the protocol that would
  be selected for a given URL.

2014-02-15 - a2bc6c1 / c98f316 - lavu 52.64.100 / 53.3.0 - frame.h
  Add AV_FRAME_DATA_DOWNMIX_INFO value to the AVFrameSideDataType enum and
  downmix_info.h API, which identify downmix-related metadata.

2014-02-11 - 1b05ac2 - lavf 55.32.100 - avformat.h
  Add av_write_uncoded_frame() and av_interleaved_write_uncoded_frame().

2014-02-04 - 3adb5f8 / d9ae103 - lavf 55.30.100 / 55.11.0 - avformat.h
  Add AVFormatContext.max_interleave_delta for controlling amount of buffering
  when interleaving.

2014-02-02 - 5871ee5 - lavf 55.29.100 - avformat.h
  Add output_ts_offset muxing option to AVFormatContext.

2014-01-27 - 102bd64 - lavd 55.7.100 - avdevice.h
                       lavf 55.28.100 - avformat.h
  Add avdevice_dev_to_app_control_message() function.

2014-01-27 - 7151411 - lavd 55.6.100 - avdevice.h
                       lavf 55.27.100 - avformat.h
  Add avdevice_app_to_dev_control_message() function.

2014-01-24 - 86bee79 - lavf 55.26.100 - avformat.h
  Add AVFormatContext option metadata_header_padding to allow control over the
  amount of padding added.

2014-01-20 - eef74b2 / 93c553c - lavc 55.48.102 / 55.32.1 - avcodec.h
  Edges are not required anymore on video buffers allocated by get_buffer2()
  (i.e. as if the CODEC_FLAG_EMU_EDGE flag was always on). Deprecate
  CODEC_FLAG_EMU_EDGE and avcodec_get_edge_width().

2014-01-19 - 1a193c4 - lavf 55.25.100 - avformat.h
  Add avformat_get_mov_video_tags() and avformat_get_mov_audio_tags().

2014-01-19 - xxxxxxx - lavu 52.63.100 - rational.h
  Add av_make_q() function.

2014-01-05 - 4cf4da9 / 5b4797a - lavu 52.62.100 / 53.2.0 - frame.h
  Add AV_FRAME_DATA_MATRIXENCODING value to the AVFrameSideDataType enum, which
  identifies AVMatrixEncoding data.

2014-01-05 - 751385f / 5c437fb - lavu 52.61.100 / 53.1.0 - channel_layout.h
  Add values for various Dolby flags to the AVMatrixEncoding enum.

2014-01-04 - b317f94 - lavu 52.60.100 - mathematics.h
  Add av_add_stable() function.

2013-12-22 - 911676c - lavu 52.59.100 - avstring.h
  Add av_strnlen() function.

2013-12-09 - 64f73ac - lavu 52.57.100 - opencl.h
  Add av_opencl_benchmark() function.

2013-11-30 - 82b2e9c - lavu 52.56.100 - ffversion.h
  Moves version.h to libavutil/ffversion.h.
  Install ffversion.h and make it public.

2013-12-11 - 29c83d2 / b9fb59d,409a143 / 9431356,44967ab / d7b3ee9 - lavc 55.45.101 / 55.28.1 - avcodec.h
  av_frame_alloc(), av_frame_unref() and av_frame_free() now can and should be
  used instead of avcodec_alloc_frame(), avcodec_get_frame_defaults() and
  avcodec_free_frame() respectively. The latter three functions are deprecated.

2013-12-09 - 7a60348 / 7e244c6- - lavu 52.58.100 / 52.20.0 - frame.h
  Add AV_FRAME_DATA_STEREO3D value to the AVFrameSideDataType enum and
  stereo3d.h API, that identify codec-independent stereo3d information.

2013-11-26 - 625b290 / 1eaac1d- - lavu 52.55.100 / 52.19.0 - frame.h
  Add AV_FRAME_DATA_A53_CC value to the AVFrameSideDataType enum, which
  identifies ATSC A53 Part 4 Closed Captions data.

2013-11-22 - 6859065 - lavu 52.54.100 - avstring.h
  Add av_utf8_decode() function.

2013-11-22 - fb7d70c - lavc 55.44.100 - avcodec.h
  Add HEVC profiles

2013-11-20 - c28b61c - lavc 55.44.100 - avcodec.h
  Add av_packet_{un,}pack_dictionary()
  Add AV_PKT_METADATA_UPDATE side data type, used to transmit key/value
  strings between a stream and the application.

2013-11-14 - 7c888ae / cce3e0a - lavu 52.53.100 / 52.18.0 - mem.h
  Move av_fast_malloc() and av_fast_realloc() for libavcodec to libavutil.

2013-11-14 - b71e4d8 / 8941971 - lavc 55.43.100 / 55.27.0 - avcodec.h
  Deprecate AVCodecContext.error_rate, it is replaced by the 'error_rate'
  private option of the mpegvideo encoder family.

2013-11-14 - 31c09b7 / 728c465 - lavc 55.42.100 / 55.26.0 - vdpau.h
  Add av_vdpau_get_profile().
  Add av_vdpau_alloc_context(). This function must from now on be
  used for allocating AVVDPAUContext.

2013-11-04 - be41f21 / cd8f772 - lavc 55.41.100 / 55.25.0 - avcodec.h
                       lavu 52.51.100 - frame.h
  Add ITU-R BT.2020 and other not yet included values to color primaries,
  transfer characteristics and colorspaces.

2013-11-04 - 85cabf1 - lavu 52.50.100 - avutil.h
  Add av_fopen_utf8()

2013-10-31 - 78265fc / 28096e0 - lavu 52.49.100 / 52.17.0 - frame.h
  Add AVFrame.flags and AV_FRAME_FLAG_CORRUPT.

2013-10-27 - dbe6f9f - lavc 55.39.100 - avcodec.h
  Add CODEC_CAP_DELAY support to avcodec_decode_subtitle2.

2013-10-27 - d61617a - lavu 52.48.100 - parseutils.h
  Add av_get_known_color_name().

2013-10-17 - 8696e51 - lavu 52.47.100 - opt.h
  Add AV_OPT_TYPE_CHANNEL_LAYOUT and channel layout option handlers
  av_opt_get_channel_layout() and av_opt_set_channel_layout().

2013-10-06 - ccf96f8 -libswscale 2.5.101 - options.c
  Change default scaler to bicubic

2013-10-03 - e57dba0 - lavc 55.34.100 - avcodec.h
  Add av_codec_get_max_lowres()

2013-10-02 - 5082fcc - lavf 55.19.100 - avformat.h
  Add audio/video/subtitle AVCodec fields to AVFormatContext to force specific
  decoders

2013-09-28 - 7381d31 / 0767bfd - lavfi 3.88.100 / 3.11.0 - avfilter.h
  Add AVFilterGraph.execute and AVFilterGraph.opaque for custom slice threading
  implementations.

2013-09-21 - 85f8a3c / e208e6d - lavu 52.46.100 / 52.16.0 - pixfmt.h
  Add interleaved 4:2:2 8/10-bit formats AV_PIX_FMT_NV16 and
  AV_PIX_FMT_NV20.

2013-09-16 - c74c3fb / 3feb3d6 - lavu 52.44.100 / 52.15.0 - mem.h
  Add av_reallocp.

2013-09-04 - 3e1f507 - lavc 55.31.101 - avcodec.h
  avcodec_close() argument can be NULL.

2013-09-04 - 36cd017 - lavf 55.16.101 - avformat.h
  avformat_close_input() argument can be NULL and point on NULL.

2013-08-29 - e31db62 - lavf 55.15.100 - avformat.h
  Add av_format_get_probe_score().

2013-08-15 - 1e0e193 - lsws 2.5.100 -
  Add a sws_dither AVOption, allowing to set the dither algorithm used

2013-08-11 - d404fe35 - lavc 55.27.100 - vdpau.h
  Add a render2 alternative to the render callback function.

2013-08-11 - af05edc - lavc 55.26.100 - vdpau.h
  Add allocation function for AVVDPAUContext, allowing
  to extend it in the future without breaking ABI/API.

2013-08-10 - 67a580f / 5a9a9d4 - lavc 55.25.100 / 55.16.0 - avcodec.h
  Extend AVPacket API with av_packet_unref, av_packet_ref,
  av_packet_move_ref, av_packet_copy_props, av_packet_free_side_data.

2013-08-05 - 9547e3e / f824535 - lavc 55.22.100 / 55.13.0 - avcodec.h
  Deprecate the bitstream-related members from struct AVVDPAUContext.
  The bitstream buffers no longer need to be explicitly freed.

2013-08-05 - 3b805dc / 549294f - lavc 55.21.100 / 55.12.0 - avcodec.h
  Deprecate the CODEC_CAP_HWACCEL_VDPAU codec capability. Use CODEC_CAP_HWACCEL
  and select the AV_PIX_FMT_VDPAU format with get_format() instead.

2013-08-05 - 4ee0984 / a0ad5d0 - lavu 52.41.100 / 52.14.0 - pixfmt.h
  Deprecate AV_PIX_FMT_VDPAU_*. Use AV_PIX_FMT_VDPAU instead.

2013-08-02 - 82fdfe8 / a8b1927 - lavc 55.20.100 / 55.11.0 - avcodec.h
  Add output_picture_number to AVCodecParserContext.

2013-07-23 - abc8110 - lavc 55.19.100 - avcodec.h
  Add avcodec_chroma_pos_to_enum()
  Add avcodec_enum_to_chroma_pos()

2013-07-03 - 838bd73 - lavfi 3.78.100 - avfilter.h
  Deprecate avfilter_graph_parse() in favor of the equivalent
  avfilter_graph_parse_ptr().

2013-06-24 - af5f9c0 / 95d5246 - lavc 55.17.100 / 55.10.0 - avcodec.h
  Add MPEG-2 AAC profiles

2013-06-25 - af5f9c0 / 95d5246 - lavf 55.10.100 - avformat.h
  Add AV_DISPOSITION_* flags to indicate text track kind.

2013-06-15 - 99b8cd0 - lavu 52.36.100
  Add AVRIPEMD:
   av_ripemd_alloc()
   av_ripemd_init()
   av_ripemd_update()
   av_ripemd_final()

2013-06-04 - 30b491f / fc962d4 - lavu 52.35.100 / 52.13.0 - mem.h
  Add av_realloc_array and av_reallocp_array

2013-05-30 - 682b227 - lavu 52.35.100
  Add AVSHA512:
   av_sha512_alloc()
   av_sha512_init()
   av_sha512_update()
   av_sha512_final()

2013-05-24 - 8d4e969 / 129bb23 - lavfi 3.10.0 / 3.70.100 - avfilter.h
  Add support for slice multithreading to lavfi. Filters supporting threading
  are marked with AVFILTER_FLAG_SLICE_THREADS.
  New fields AVFilterContext.thread_type, AVFilterGraph.thread_type and
  AVFilterGraph.nb_threads (accessible directly or through AVOptions) may be
  used to configure multithreading.

2013-05-24 - fe40a9f / 2a6eaea - lavu 52.12.0 / 52.34.100 - cpu.h
  Add av_cpu_count() function for getting the number of logical CPUs.

2013-05-24 - 0c25c39 / b493847 - lavc 55.7.0 / 55.12.100 - avcodec.h
  Add picture_structure to AVCodecParserContext.

2013-05-17 - 3a751ea - lavu 52.33.100 - opt.h
  Add AV_OPT_TYPE_COLOR value to AVOptionType enum.

2013-05-13 - e398416 - lavu 52.31.100 - mem.h
  Add av_dynarray2_add().

2013-05-12 - 1776177 - lavfi 3.65.100
  Add AVFILTER_FLAG_SUPPORT_TIMELINE* filter flags.

2013-04-19 - 380cfce - lavc 55.4.100
  Add AV_CODEC_PROP_TEXT_SUB property for text based subtitles codec.

2013-04-18 - 7c1a002 - lavf 55.3.100
  The matroska demuxer can now output proper verbatim ASS packets. It will
  become the default starting lavf 56.0.100.

2013-04-10 - af0d270 - lavu 25.26.100 - avutil.h,opt.h
  Add av_int_list_length()
  and av_opt_set_int_list().

2013-03-30 - 5c73645 - lavu 52.24.100 - samplefmt.h
  Add av_samples_alloc_array_and_samples().

2013-03-29 - ef7b6b4 - lavf 55.1.100 - avformat.h
  Add av_guess_frame_rate()

2013-03-20 - 8d928a9 - lavu 52.22.100 - opt.h
  Add AV_OPT_TYPE_DURATION value to AVOptionType enum.

2013-03-17 - 7aa9af5 - lavu 52.20.100 - opt.h
  Add AV_OPT_TYPE_VIDEO_RATE value to AVOptionType enum.

2013-03-07 - 9767ec6 - lavu 52.18.100 - avstring.h,bprint.h
  Add av_escape() and av_bprint_escape() API.

2013-02-24 - b59cd08 - lavfi 3.41.100 - buffersink.h
  Add sample_rates field to AVABufferSinkParams.

2013-01-17 - a1a707f - lavf 54.61.100
  Add av_codec_get_tag2().

2013-01-01 - 2eb2e17 - lavfi 3.34.100
  Add avfilter_get_audio_buffer_ref_from_arrays_channels.

2012-12-20 - 34de47aa - lavfi 3.29.100 - avfilter.h
  Add AVFilterLink.channels, avfilter_link_get_channels()
  and avfilter_ref_get_channels().

2012-12-15 - 96d815fc - lavc 54.80.100 - avcodec.h
  Add pkt_size field to AVFrame.

2012-11-25 - c70ec631 - lavu 52.9.100 - opt.h
  Add the following convenience functions to opt.h:
   av_opt_get_image_size
   av_opt_get_pixel_fmt
   av_opt_get_sample_fmt
   av_opt_set_image_size
   av_opt_set_pixel_fmt
   av_opt_set_sample_fmt

2012-11-17 - 4cd74c81 - lavu 52.8.100 - bprint.h
  Add av_bprint_strftime().

2012-11-15 - 92648107 - lavu 52.7.100 - opt.h
  Add av_opt_get_key_value().

2012-11-13 - 79456652 - lavfi 3.23.100 - avfilter.h
  Add channels field to AVFilterBufferRefAudioProps.

2012-11-03 - 481fdeee - lavu 52.3.100 - opt.h
  Add AV_OPT_TYPE_SAMPLE_FMT value to AVOptionType enum.

2012-10-21 - 6fb2fd8 - lavc  54.68.100 - avcodec.h
                       lavfi  3.20.100 - avfilter.h
  Add AV_PKT_DATA_STRINGS_METADATA side data type, used to transmit key/value
  strings between AVPacket and AVFrame, and add metadata field to
  AVCodecContext (which shall not be accessed by users; see AVFrame metadata
  instead).

2012-09-27 - a70b493 - lavd 54.3.100 - version.h
  Add LIBAVDEVICE_IDENT symbol.

2012-09-27 - a70b493 - lavfi 3.18.100 - version.h
  Add LIBAVFILTER_IDENT symbol.

2012-09-27 - a70b493 - libswr 0.16.100 - version.h
  Add LIBSWRESAMPLE_VERSION, LIBSWRESAMPLE_BUILD
  and LIBSWRESAMPLE_IDENT symbols.

2012-09-06 - 29e972f - lavu 51.72.100 - parseutils.h
  Add av_small_strptime() time parsing function.

  Can be used as a stripped-down replacement for strptime(), on
  systems which do not support it.

2012-08-25 - 2626cc4 - lavf 54.28.100
  Matroska demuxer now identifies SRT subtitles as AV_CODEC_ID_SUBRIP instead
  of AV_CODEC_ID_TEXT.

2012-08-13 - 5c0d8bc - lavfi 3.8.100 - avfilter.h
  Add avfilter_get_class() function, and priv_class field to AVFilter
  struct.

2012-08-12 - a25346e - lavu 51.69.100 - opt.h
  Add AV_OPT_FLAG_FILTERING_PARAM symbol in opt.h.

2012-07-31 - 23fc4dd - lavc 54.46.100
  Add channels field to AVFrame.

2012-07-30 - f893904 - lavu 51.66.100
  Add av_get_channel_description()
  and av_get_standard_channel_layout() functions.

2012-07-21 - 016a472 - lavc 54.43.100
  Add decode_error_flags field to AVFrame.

2012-07-20 - b062936 - lavf 54.18.100
  Add avformat_match_stream_specifier() function.

2012-07-14 - f49ec1b - lavc 54.38.100 - avcodec.h
  Add metadata to AVFrame, and the accessor functions
  av_frame_get_metadata() and av_frame_set_metadata().

2012-07-10 - 0e003d8 - lavc 54.33.100
  Add av_fast_padded_mallocz().

2012-07-10 - 21d5609 - lavfi 3.2.0 - avfilter.h
  Add init_opaque() callback to AVFilter struct.

2012-06-26 - e6674e4 - lavu 51.63.100 - imgutils.h
  Add functions to libavutil/imgutils.h:
  av_image_get_buffer_size()
  av_image_fill_arrays()
  av_image_copy_to_buffer()

2012-06-24 - c41899a - lavu 51.62.100 - version.h
  version moved from avutil.h to version.h

2012-04-11 - 359abb1 - lavu 51.58.100 - error.h
  Add av_make_error_string() and av_err2str() utilities to
  libavutil/error.h.

2012-06-05 - 62b39d4 - lavc 54.24.100
  Add pkt_duration field to AVFrame.

2012-05-24 - f2ee065 - lavu 51.54.100
  Move AVPALETTE_SIZE and AVPALETTE_COUNT macros from
  libavcodec/avcodec.h to libavutil/pixfmt.h.

2012-05-14 - 94a9ac1 - lavf 54.5.100
  Add av_guess_sample_aspect_ratio() function.

2012-04-20 - 65fa7bc - lavfi 2.70.100
  Add avfilter_unref_bufferp() to avfilter.h.

2012-04-13 - 162e400 - lavfi 2.68.100
  Install libavfilter/asrc_abuffer.h public header.

2012-03-26 - a67d9cf - lavfi 2.66.100
  Add avfilter_fill_frame_from_{audio_,}buffer_ref() functions.

2013-05-15 - ff46809 / e6c4ac7 - lavu 52.32.100 / 52.11.0 - pixdesc.h
  Replace PIX_FMT_* flags with AV_PIX_FMT_FLAG_*.

2013-04-03 - 6fc58a8 / 507b1e4 - lavc 55.7.100 / 55.4.0 - avcodec.h
  Add field_order to AVCodecParserContext.

2013-04-19 - f4b05cd / 5e83d9a - lavc 55.5.100 / 55.2.0 - avcodec.h
  Add CODEC_FLAG_UNALIGNED to allow decoders to produce unaligned output.

2013-04-11 - lavfi 3.53.100 / 3.8.0
  231fd44 / 38f0c07 - Move all content from avfiltergraph.h to avfilter.h. Deprecate
            avfilterhraph.h, user applications should include just avfilter.h
  86070b8 / bc1a985 - Add avfilter_graph_alloc_filter(), deprecate avfilter_open() and
            avfilter_graph_add_filter().
  4fde705 / 1113672 - Add AVFilterContext.graph pointing to the AVFilterGraph that contains the
            filter.
  710b0aa / 48a5ada - Add avfilter_init_str(), deprecate avfilter_init_filter().
  46de9ba / 1ba95a9 - Add avfilter_init_dict().
  16fc24b / 7cdd737 - Add AVFilter.flags field and AVFILTER_FLAG_DYNAMIC_{INPUTS,OUTPUTS} flags.
  f4db6bf / 7e8fe4b - Add avfilter_pad_count() for counting filter inputs/outputs.
  835cc0f / fa2a34c - Add avfilter_next(), deprecate av_filter_next().
            Deprecate avfilter_uninit().

2013-04-09 - lavfi 3.51.100 / 3.7.0 - avfilter.h
  0594ef0 / b439c99 - Add AVFilter.priv_class for exporting filter options through the
            AVOptions API in the similar way private options work in lavc and lavf.
  44d4488 / 8114c10 - Add avfilter_get_class().
  Switch all filters to use AVOptions.

2013-03-19 - 17ebef2 / 2c328a9 - lavu 52.20.100 / 52.9.0 - pixdesc.h
  Add av_pix_fmt_count_planes() function for counting planes in a pixel format.

2013-03-16 - ecade98 / 42c7c61 - lavfi 3.47.100 / 3.6.0
  Add AVFilterGraph.nb_filters, deprecate AVFilterGraph.filter_count.

2013-03-08 - Reference counted buffers - lavu 52.8.0, lavc 55.0.100 / 55.0.0, lavf 55.0.100 / 55.0.0,
lavd 54.4.100 / 54.0.0, lavfi 3.5.0
  36099df / 8e401db, 532f31a / 1cec062 - add a new API for reference counted buffers and buffer
                     pools (new header libavutil/buffer.h).
  2653e12 / 1afddbe - add AVPacket.buf to allow reference counting for the AVPacket data.
            Add av_packet_from_data() function for constructing packets from
            av_malloc()ed data.
  c4e8821 / 7ecc2d4 - move AVFrame from lavc to lavu (new header libavutil/frame.h), add
            AVFrame.buf/extended_buf to allow reference counting for the AVFrame
            data. Add new API for working with reference-counted AVFrames.
  80e9e63 / 759001c - add the refcounted_frames field to AVCodecContext to make audio and
            video decoders return reference-counted frames. Add get_buffer2()
            callback to AVCodecContext which allocates reference-counted frames.
            Add avcodec_default_get_buffer2() as the default get_buffer2()
            implementation.
            Deprecate AVCodecContext.get_buffer() / release_buffer() /
            reget_buffer(), avcodec_default_get_buffer(),
            avcodec_default_reget_buffer(), avcodec_default_release_buffer().
            Remove avcodec_default_free_buffers(), which should not have ever
            been called from outside of lavc.
            Deprecate the following AVFrame fields:
                * base -- is now stored in AVBufferRef
                * reference, type, buffer_hints -- are unnecessary in the new API
                * hwaccel_picture_private, owner, thread_opaque -- should not
                  have been acessed from outside of lavc
                * qscale_table, qstride, qscale_type, mbskip_table, motion_val,
                  mb_type, dct_coeff, ref_index -- mpegvideo-specific tables,
                  which are not exported anymore.
  a05a44e / 7e35037 - switch libavfilter to use AVFrame instead of AVFilterBufferRef. Add
            av_buffersrc_add_frame(), deprecate av_buffersrc_buffer().
            Add av_buffersink_get_frame() and av_buffersink_get_samples(),
            deprecate av_buffersink_read() and av_buffersink_read_samples().
            Deprecate AVFilterBufferRef and all functions for working with it.

2013-03-17 - 6c17ff8 / 12c5c1d - lavu 52.19.100 / 52.8.0 - avstring.h
  Add av_isdigit, av_isgraph, av_isspace, av_isxdigit.

2013-02-23 - 71cf094 / 9f12235 - lavfi 3.40.100 / 3.4.0 - avfiltergraph.h
  Add resample_lavr_opts to AVFilterGraph for setting libavresample options
  for auto-inserted resample filters.

2013-01-25 - e7e14bc / 38c1466 - lavu 52.17.100 / 52.7.0 - dict.h
  Add av_dict_parse_string() to set multiple key/value pairs at once from a
  string.

2013-01-25 - 25be630 / b85a5e8 - lavu 52.16.100 / 52.6.0 - avstring.h
  Add av_strnstr()

2013-01-15 - e7e0186 / 8ee288d - lavu 52.15.100 / 52.5.0 - hmac.h
  Add AVHMAC.

2013-01-13 - 8ee7b38 / 44e065d - lavc 54.87.100 / 54.36.0 - vdpau.h
  Add AVVDPAUContext struct for VDPAU hardware-accelerated decoding.

2013-01-12 - dae382b / 169fb94 - lavu 52.14.100 / 52.4.0 - pixdesc.h
  Add AV_PIX_FMT_VDPAU flag.

2013-01-07 - 249fca3 / 074a00d - lavr 1.1.0
  Add avresample_set_channel_mapping() for input channel reordering,
  duplication, and silencing.

2012-12-29 - 2ce43b3 / d8fd06c - lavu 52.13.100 / 52.3.0 - avstring.h
  Add av_basename() and av_dirname().

2012-11-11 - 03b0787 / 5980f5d - lavu 52.6.100 / 52.2.0 - audioconvert.h
  Rename audioconvert.h to channel_layout.h. audioconvert.h is now deprecated.

2012-11-05 - 7d26be6 / dfde8a3 - lavu 52.5.100 / 52.1.0 - intmath.h
  Add av_ctz() for trailing zero bit count

2012-10-21 - e3a91c5 / a893655 - lavu 51.77.100 / 51.45.0 - error.h
  Add AVERROR_EXPERIMENTAL

2012-10-12 - a33ed6b / d2fcb35 - lavu 51.76.100 / 51.44.0 - pixdesc.h
  Add functions for accessing pixel format descriptors.
  Accessing the av_pix_fmt_descriptors array directly is now
  deprecated.

2012-10-11 - f391e40 / 9a92aea - lavu 51.75.100 / 51.43.0 - aes.h, md5.h, sha.h, tree.h
  Add functions for allocating the opaque contexts for the algorithms,

2012-10-10 - de31814 / b522000 - lavf 54.32.100 / 54.18.0 - avio.h
  Add avio_closep to complement avio_close.

2012-10-08 - ae77266 / 78071a1 - lavu 51.74.100 / 51.42.0 - pixfmt.h
  Rename PixelFormat to AVPixelFormat and all PIX_FMT_* to AV_PIX_FMT_*.
  To provide backwards compatibility, PixelFormat is now #defined as
  AVPixelFormat.
  Note that this can break user code that includes pixfmt.h and uses the
  'PixelFormat' identifier. Such code should either #undef PixelFormat
  or stop using the PixelFormat name.

2012-10-05 - 55c49af / e7ba5b1 - lavr 1.0.0 - avresample.h
  Data planes parameters to avresample_convert() and
  avresample_read() are now uint8_t** instead of void**.
  Libavresample is now stable.

2012-09-24 - 46a3595 / a42aada - lavc 54.59.100 / 54.28.0 - avcodec.h
  Add avcodec_free_frame(). This function must now
  be used for freeing an AVFrame.

2012-09-12 - e3e09f2 / 8919fee - lavu 51.73.100 / 51.41.0 - audioconvert.h
  Added AV_CH_LOW_FREQUENCY_2 channel mask value.

2012-09-04 - b21b5b0 / 686a329 - lavu 51.71.100 / 51.40.0 - opt.h
  Reordered the fields in default_val in AVOption, changed which
  default_val field is used for which AVOptionType.

2012-08-30 - 98298eb / a231832 - lavc 54.54.101 / 54.26.1 - avcodec.h
  Add codec descriptor properties AV_CODEC_PROP_LOSSY and
  AV_CODEC_PROP_LOSSLESS.

2012-08-18 - lavc 54.26 - avcodec.h
  Add codec descriptors for accessing codec properties without having
  to refer to a specific decoder or encoder.

  f5f3684 / c223d79 - Add an AVCodecDescriptor struct and functions
            avcodec_descriptor_get() and avcodec_descriptor_next().
  f5f3684 / 51efed1 - Add AVCodecDescriptor.props and AV_CODEC_PROP_INTRA_ONLY.
  6c180b3 / 91e59fe - Add avcodec_descriptor_get_by_name().

2012-08-08 - f5f3684 / 987170c - lavu 51.68.100 / 51.38.0 - dict.h
  Add av_dict_count().

2012-08-07 - 7a72695 / 104e10f - lavc 54.51.100 / 54.25.0 - avcodec.h
  Rename CodecID to AVCodecID and all CODEC_ID_* to AV_CODEC_ID_*.
  To provide backwards compatibility, CodecID is now #defined as AVCodecID.
  Note that this can break user code that includes avcodec.h and uses the
  'CodecID' identifier. Such code should either #undef CodecID or stop using the
  CodecID name.

2012-08-03 - e776ee8 / 239fdf1 - lavu 51.66.101 / 51.37.1 - cpu.h
                       lsws 2.1.1   - swscale.h
  Rename AV_CPU_FLAG_MMX2  ---> AV_CPU_FLAG_MMXEXT.
  Rename SWS_CPU_CAPS_MMX2 ---> SWS_CPU_CAPS_MMXEXT.

2012-07-29 - 7c26761 / 681ed00 - lavf 54.22.100 / 54.13.0 - avformat.h
  Add AVFMT_FLAG_NOBUFFER for low latency use cases.

2012-07-10 - fbe0245 / f3e5e6f - lavu 51.65.100 / 51.37.0
  Add av_malloc_array() and av_mallocz_array()

2012-06-22 - e847f41 / d3d3a32 - lavu 51.61.100 / 51.34.0
  Add av_usleep()

2012-06-20 - 4da42eb / ae0a301 - lavu 51.60.100 / 51.33.0
  Move av_gettime() to libavutil, add libavutil/time.h

2012-06-09 - 82edf67 / 3971be0 - lavr 0.0.3
  Add a parameter to avresample_build_matrix() for Dolby/DPLII downmixing.

2012-06-12 - c7b9eab / 9baeff9 - lavfi 2.79.100 / 2.23.0 - avfilter.h
  Add AVFilterContext.nb_inputs/outputs. Deprecate
  AVFilterContext.input/output_count.

2012-06-12 - c7b9eab / 84b9fbe - lavfi 2.79.100 / 2.22.0 - avfilter.h
  Add avfilter_pad_get_type() and avfilter_pad_get_name(). Those
  should now be used instead of accessing AVFilterPad members
  directly.

2012-06-12 - 3630a07 / b0f0dfc - lavu 51.57.100 / 51.32.0 - audioconvert.h
  Add av_get_channel_layout_channel_index(), av_get_channel_name()
  and av_channel_layout_extract_channel().

2012-05-25 - 53ce990 / 154486f - lavu 51.55.100 / 51.31.0 - opt.h
  Add av_opt_set_bin()

2012-05-15 - lavfi 2.74.100 / 2.17.0
  Add support for audio filters
  61930bd / ac71230, 1cbf7fb / a2cd9be - add video/audio buffer sink in a new installed
                    header buffersink.h
  1cbf7fb / 720c6b7 - add av_buffersrc_write_frame(), deprecate
            av_vsrc_buffer_add_frame()
  61930bd / ab16504 - add avfilter_copy_buf_props()
  61930bd / 9453c9e - add extended_data to AVFilterBuffer
  61930bd / 1b8c927 - add avfilter_get_audio_buffer_ref_from_arrays()

2012-05-09 - lavu 51.53.100 / 51.30.0 - samplefmt.h
  61930bd / 142e740 - add av_samples_copy()
  61930bd / 6d7f617 - add av_samples_set_silence()

2012-05-09 - 61930bd / a5117a2 - lavc 54.21.101 / 54.13.1
  For audio formats with fixed frame size, the last frame
  no longer needs to be padded with silence, libavcodec
  will handle this internally (effectively all encoders
  behave as if they had CODEC_CAP_SMALL_LAST_FRAME set).

2012-05-07 - 653d117 / 828bd08 - lavc 54.20.100 / 54.13.0 - avcodec.h
  Add sample_rate and channel_layout fields to AVFrame.

2012-05-01 - 2330eb1 / 4010d72 - lavr 0.0.1
  Change AV_MIX_COEFF_TYPE_Q6 to AV_MIX_COEFF_TYPE_Q8.

2012-04-25 - e890b68 / 3527a73 - lavu 51.48.100 / 51.29.0 - cpu.h
  Add av_parse_cpu_flags()

2012-04-24 - 3ead79e / c8af852 - lavr 0.0.0
  Add libavresample audio conversion library

2012-04-20 - 3194ab7 / 0c0d1bc - lavu 51.47.100 / 51.28.0 - audio_fifo.h
  Add audio FIFO functions:
    av_audio_fifo_free()
    av_audio_fifo_alloc()
    av_audio_fifo_realloc()
    av_audio_fifo_write()
    av_audio_fifo_read()
    av_audio_fifo_drain()
    av_audio_fifo_reset()
    av_audio_fifo_size()
    av_audio_fifo_space()

2012-04-14 - lavfi 2.70.100 / 2.16.0 - avfiltergraph.h
  7432bcf / d7bcc71 Add avfilter_graph_parse2().

2012-04-08 - 6bfb304 / 4d693b0 - lavu 51.46.100 / 51.27.0 - samplefmt.h
  Add av_get_packed_sample_fmt() and av_get_planar_sample_fmt()

2012-03-21 - b75c67d - lavu 51.43.100
  Add bprint.h for bprint API.

2012-02-21 - 9cbf17e - lavc 54.4.100
  Add av_get_pcm_codec() function.

2012-02-16 - 560b224 - libswr 0.7.100
  Add swr_set_matrix() function.

2012-02-09 - c28e7af - lavu 51.39.100
  Add a new installed header libavutil/timestamp.h with timestamp
  utilities.

2012-02-06 - 70ffda3 - lavu 51.38.100
  Add av_parse_ratio() function to parseutils.h.

2012-02-06 - 70ffda3 - lavu 51.38.100
  Add AV_LOG_MAX_OFFSET macro to log.h.

2012-02-02 - 0eaa123 - lavu 51.37.100
  Add public timecode helpers.

2012-01-24 - 0c3577b - lavfi 2.60.100
  Add avfilter_graph_dump.

2012-03-20 - 0ebd836 / 3c90cc2 - lavfo 54.2.0
  Deprecate av_read_packet(), use av_read_frame() with
  AVFMT_FLAG_NOPARSE | AVFMT_FLAG_NOFILLIN in AVFormatContext.flags

2012-03-05 - lavc 54.10.100 / 54.8.0
  f095391 / 6699d07 Add av_get_exact_bits_per_sample()
  f095391 / 9524cf7 Add av_get_audio_frame_duration()

2012-03-04 - 2af8f2c / 44fe77b - lavc 54.8.100 / 54.7.0 - avcodec.h
  Add av_codec_is_encoder/decoder().

2012-03-01 - 1eb7f39 / 442c132 - lavc 54.5.100 / 54.3.0 - avcodec.h
  Add av_packet_shrink_side_data.

2012-02-29 - 79ae084 / dd2a4bc - lavf 54.2.100 / 54.2.0 - avformat.h
  Add AVStream.attached_pic and AV_DISPOSITION_ATTACHED_PIC,
  used for dealing with attached pictures/cover art.

2012-02-25 - 305e4b3 / c9bca80 - lavu 51.41.100 / 51.24.0 - error.h
  Add AVERROR_UNKNOWN
  NOTE: this was backported to 0.8

2012-02-20 - eadd426 / e9cda85 - lavc 54.2.100 / 54.2.0
  Add duration field to AVCodecParserContext

2012-02-20 - eadd426 / 0b42a93 - lavu 51.40.100 / 51.23.1 - mathematics.h
  Add av_rescale_q_rnd()

2012-02-08 - f2b20b7 / 38d5533 - lavu 51.38.101 / 51.22.1 - pixdesc.h
  Add PIX_FMT_PSEUDOPAL flag.

2012-02-08 - f2b20b7 / 52f82a1 - lavc 54.2.100 / 54.1.0
  Add avcodec_encode_video2() and deprecate avcodec_encode_video().

2012-02-01 - 4c677df / 316fc74 - lavc 54.1.0
  Add av_fast_padded_malloc() as alternative for av_realloc() when aligned
  memory is required. The buffer will always have FF_INPUT_BUFFER_PADDING_SIZE
  zero-padded bytes at the end.

2012-01-31 - a369a6b / dd6d3b0 - lavf 54.1.0
  Add avformat_get_riff_video_tags() and avformat_get_riff_audio_tags().
  NOTE: this was backported to 0.8

2012-01-31 - a369a6b / af08d9a - lavc 54.1.0
  Add avcodec_is_open() function.
  NOTE: this was backported to 0.8

2012-01-30 - 151ecc2 / 8b93312 - lavu 51.36.100 / 51.22.0 - intfloat.h
  Add a new installed header libavutil/intfloat.h with int/float punning
  functions.
  NOTE: this was backported to 0.8

2012-01-25 - lavf 53.31.100 / 53.22.0
  3c5fe5b / f1caf01 Allow doing av_write_frame(ctx, NULL) for flushing possible
          buffered data within a muxer. Added AVFMT_ALLOW_FLUSH for
          muxers supporting it (av_write_frame makes sure it is called
          only for muxers with this flag).

2012-01-15 - lavc 53.56.105 / 53.34.0
  New audio encoding API:
  67f5650 / b2c75b6 Add CODEC_CAP_VARIABLE_FRAME_SIZE capability for use by audio
          encoders.
  67f5650 / 5ee5fa0 Add avcodec_fill_audio_frame() as a convenience function.
  67f5650 / b2c75b6 Add avcodec_encode_audio2() and deprecate avcodec_encode_audio().
          Add AVCodec.encode2().

2012-01-12 - b18e17e / 3167dc9 - lavfi 2.59.100 / 2.15.0
  Add a new installed header -- libavfilter/version.h -- with version macros.

2011-12-08 - a502939 - lavfi 2.52.0
  Add av_buffersink_poll_frame() to buffersink.h.

2011-12-08 - 26c6fec - lavu 51.31.0
  Add av_log_format_line.

2011-12-03 - 976b095 - lavu 51.30.0
  Add AVERROR_BUG.

2011-11-24 - 573ffbb - lavu 51.28.1
  Add av_get_alt_sample_fmt() to samplefmt.h.

2011-11-03 - 96949da - lavu 51.23.0
  Add av_strcasecmp() and av_strncasecmp() to avstring.h.

2011-10-20 - b35e9e1 - lavu 51.22.0
  Add av_strtok() to avstring.h.

2012-01-03 - ad1c8dd / b73ec05 - lavu 51.34.100 / 51.21.0
  Add av_popcount64

2011-12-18 - 7c29313 / 8400b12 - lavc 53.46.1 / 53.28.1
  Deprecate AVFrame.age. The field is unused.

2011-12-12 - 8bc7fe4 / 5266045 - lavf 53.25.0 / 53.17.0
  Add avformat_close_input().
  Deprecate av_close_input_file() and av_close_input_stream().

2011-12-02 - e4de716 / 0eea212 - lavc 53.40.0 / 53.25.0
  Add nb_samples and extended_data fields to AVFrame.
  Deprecate AVCODEC_MAX_AUDIO_FRAME_SIZE.
  Deprecate avcodec_decode_audio3() in favor of avcodec_decode_audio4().
  avcodec_decode_audio4() writes output samples to an AVFrame, which allows
  audio decoders to use get_buffer().

2011-12-04 - e4de716 / 560f773 - lavc 53.40.0 / 53.24.0
  Change AVFrame.data[4]/base[4]/linesize[4]/error[4] to [8] at next major bump.
  Change AVPicture.data[4]/linesize[4] to [8] at next major bump.
  Change AVCodecContext.error[4] to [8] at next major bump.
  Add AV_NUM_DATA_POINTERS to simplify the bump transition.

2011-11-23 - 8e576d5 / bbb46f3 - lavu 51.27.0 / 51.18.0
  Add av_samples_get_buffer_size(), av_samples_fill_arrays(), and
  av_samples_alloc(), to samplefmt.h.

2011-11-23 - 8e576d5 / 8889cc4 - lavu 51.27.0 / 51.17.0
  Add planar sample formats and av_sample_fmt_is_planar() to samplefmt.h.

2011-11-19 - dbb38bc / f3a29b7 - lavc 53.36.0 / 53.21.0
  Move some AVCodecContext fields to a new private struct, AVCodecInternal,
  which is accessed from a new field, AVCodecContext.internal.
  - fields moved:
      AVCodecContext.internal_buffer       --> AVCodecInternal.buffer
      AVCodecContext.internal_buffer_count --> AVCodecInternal.buffer_count
      AVCodecContext.is_copy               --> AVCodecInternal.is_copy

2011-11-16 - 8709ba9 / 6270671 - lavu 51.26.0 / 51.16.0
  Add av_timegm()

2011-11-13 - lavf 53.21.0 / 53.15.0
  New interrupt callback API, allowing per-AVFormatContext/AVIOContext
  interrupt callbacks.
  5f268ca / 6aa0b98 Add AVIOInterruptCB struct and the interrupt_callback field to
          AVFormatContext.
  5f268ca / 1dee0ac Add avio_open2() with additional parameters. Those are
          an interrupt callback and an options AVDictionary.
          This will allow passing AVOptions to protocols after lavf
          54.0.

2011-11-06 - 13b7781 / ba04ecf - lavu 51.24.0 / 51.14.0
  Add av_strcasecmp() and av_strncasecmp() to avstring.h.

2011-11-06 - 13b7781 / 07b172f - lavu 51.24.0 / 51.13.0
  Add av_toupper()/av_tolower()

2011-11-05 - d8cab5c / b6d08f4 - lavf 53.19.0 / 53.13.0
  Add avformat_network_init()/avformat_network_deinit()

2011-10-27 - 6faf0a2 / 512557b - lavc 53.24.0 / 53.15.0
  Remove avcodec_parse_frame.
  Deprecate AVCodecContext.parse_only and CODEC_CAP_PARSE_ONLY.

2011-10-19 - d049257 / 569129a - lavf 53.17.0 / 53.10.0
  Add avformat_new_stream(). Deprecate av_new_stream().

2011-10-13 - 91eb1b1 / b631fba - lavf 53.16.0 / 53.9.0
  Add AVFMT_NO_BYTE_SEEK AVInputFormat flag.

2011-10-12 - lavu 51.21.0 / 51.12.0
  AVOptions API rewrite.

  - f884ef0 / 145f741 FF_OPT_TYPE* renamed to AV_OPT_TYPE_*
  - new setting/getting functions with slightly different semantics:
        f884ef0 / dac66da av_set_string3 -> av_opt_set
                av_set_double  -> av_opt_set_double
                av_set_q       -> av_opt_set_q
                av_set_int     -> av_opt_set_int

        f884ef0 / 41d9d51 av_get_string  -> av_opt_get
                av_get_double  -> av_opt_get_double
                av_get_q       -> av_opt_get_q
                av_get_int     -> av_opt_get_int

  - f884ef0 / 8c5dcaa trivial rename av_next_option -> av_opt_next
  - f884ef0 / 641c7af new functions - av_opt_child_next, av_opt_child_class_next
    and av_opt_find2()

2011-09-22 - a70e787 - lavu 51.17.0
  Add av_x_if_null().

2011-09-18 - 645cebb - lavc 53.16.0
  Add showall flag2

2011-09-16 - ea8de10 - lavfi 2.42.0
  Add avfilter_all_channel_layouts.

2011-09-16 - 9899037 - lavfi 2.41.0
  Rename avfilter_all_* function names to avfilter_make_all_*.

  In particular, apply the renames:
  avfilter_all_formats         -> avfilter_make_all_formats
  avfilter_all_channel_layouts -> avfilter_make_all_channel_layouts
  avfilter_all_packing_formats -> avfilter_make_all_packing_formats

2011-09-12 - 4381bdd - lavfi 2.40.0
  Change AVFilterBufferRefAudioProps.sample_rate type from uint32_t to int.

2011-09-12 - 2c03174 - lavfi 2.40.0
  Simplify signature for avfilter_get_audio_buffer(), make it
  consistent with avfilter_get_video_buffer().

2011-09-06 - 4f7dfe1 - lavfi 2.39.0
  Rename libavfilter/vsink_buffer.h to libavfilter/buffersink.h.

2011-09-06 - c4415f6 - lavfi 2.38.0
  Unify video and audio sink API.

  In particular, add av_buffersink_get_buffer_ref(), deprecate
  av_vsink_buffer_get_video_buffer_ref() and change the value for the
  opaque field passed to the abuffersink init function.

2011-09-04 - 61e2e29 - lavu 51.16.0
  Add av_asprintf().

2011-08-22 - dacd827 - lavf 53.10.0
  Add av_find_program_from_stream().

2011-08-20 - 69e2c1a - lavu 51.13.0
  Add av_get_media_type_string().

2011-09-03 - 1889c67 / fb4ca26 - lavc 53.13.0
                       lavf 53.11.0
                       lsws  2.1.0
  Add {avcodec,avformat,sws}_get_class().

2011-08-03 - 1889c67 / c11fb82 - lavu 51.15.0
  Add AV_OPT_SEARCH_FAKE_OBJ flag for av_opt_find() function.

2011-08-14 - 323b930 - lavu 51.12.0
  Add av_fifo_peek2(), deprecate av_fifo_peek().

2011-08-26 - lavu 51.14.0 / 51.9.0
  - 976a8b2 / add41de..976a8b2 / abc78a5 Do not include intfloat_readwrite.h,
    mathematics.h, rational.h, pixfmt.h, or log.h from avutil.h.

2011-08-16 - 27fbe31 / 48f9e45 - lavf 53.11.0 / 53.8.0
  Add avformat_query_codec().

2011-08-16 - 27fbe31 / bca06e7 - lavc 53.11.0
  Add avcodec_get_type().

2011-08-06 - 0cb233c / 2f63440 - lavf 53.7.0
  Add error_recognition to AVFormatContext.

2011-08-02 - 1d186e9 / 9d39cbf - lavc 53.9.1
  Add AV_PKT_FLAG_CORRUPT AVPacket flag.

2011-07-16 - b57df29 - lavfi 2.27.0
  Add audio packing negotiation fields and helper functions.

  In particular, add AVFilterPacking enum, planar, in_packings and
  out_packings fields to AVFilterLink, and the functions:
  avfilter_set_common_packing_formats()
  avfilter_all_packing_formats()

2011-07-10 - 3602ad7 / a67c061 - lavf 53.6.0
  Add avformat_find_stream_info(), deprecate av_find_stream_info().
  NOTE: this was backported to 0.7

2011-07-10 - 3602ad7 / 0b950fe - lavc 53.8.0
  Add avcodec_open2(), deprecate avcodec_open().
  NOTE: this was backported to 0.7

  Add avcodec_alloc_context3. Deprecate avcodec_alloc_context() and
  avcodec_alloc_context2().

2011-07-01 - b442ca6 - lavf 53.5.0 - avformat.h
  Add function av_get_output_timestamp().

2011-06-28 - 5129336 - lavu 51.11.0 - avutil.h
  Define the AV_PICTURE_TYPE_NONE value in AVPictureType enum.

2011-06-19 - fd2c0a5 - lavfi 2.23.0 - avfilter.h
  Add layout negotiation fields and helper functions.

  In particular, add in_chlayouts and out_chlayouts to AVFilterLink,
  and the functions:
  avfilter_set_common_sample_formats()
  avfilter_set_common_channel_layouts()
  avfilter_all_channel_layouts()

2011-06-19 - 527ca39 - lavfi 2.22.0 - AVFilterFormats
  Change type of AVFilterFormats.formats from int * to int64_t *,
  and update formats handling API accordingly.

  avfilter_make_format_list() still takes a int32_t array and converts
  it to int64_t. A new function, avfilter_make_format64_list(), that
  takes int64_t arrays has been added.

2011-06-19 - 44f669e - lavfi 2.21.0 - vsink_buffer.h
  Add video sink buffer and vsink_buffer.h public header.

2011-06-12 - 9fdf772 - lavfi 2.18.0 - avcodec.h
  Add avfilter_get_video_buffer_ref_from_frame() function in
  libavfilter/avcodec.h.

2011-06-12 - c535494 - lavfi 2.17.0 - avfiltergraph.h
  Add avfilter_inout_alloc() and avfilter_inout_free() functions.

2011-06-12 - 6119b23 - lavfi 2.16.0 - avfilter_graph_parse()
  Change avfilter_graph_parse() signature.

2011-06-23 - 686959e / 67e9ae1 - lavu 51.10.0 / 51.8.0 - attributes.h
  Add av_printf_format().

2011-06-16 - 2905e3f / 05e84c9, 2905e3f / 25de595 - lavf 53.4.0 / 53.2.0 - avformat.h
  Add avformat_open_input and avformat_write_header().
  Deprecate av_open_input_stream, av_open_input_file,
  AVFormatParameters and av_write_header.

2011-06-16 - 2905e3f / 7e83e1c, 2905e3f / dc59ec5 - lavu 51.9.0 / 51.7.0 - opt.h
  Add av_opt_set_dict() and av_opt_find().
  Deprecate av_find_opt().
  Add AV_DICT_APPEND flag.

2011-06-10 - 45fb647 / cb7c11c - lavu 51.6.0 - opt.h
  Add av_opt_flag_is_set().

2011-06-10 - c381960 - lavfi 2.15.0 - avfilter_get_audio_buffer_ref_from_arrays
  Add avfilter_get_audio_buffer_ref_from_arrays() to avfilter.h.

2011-06-09 - f9ecb84 / d9f80ea - lavu 51.8.0 - AVMetadata
  Move AVMetadata from lavf to lavu and rename it to
  AVDictionary -- new installed header dict.h.
  All av_metadata_* functions renamed to av_dict_*.

2011-06-07 - d552f61 / a6703fa - lavu 51.8.0 - av_get_bytes_per_sample()
  Add av_get_bytes_per_sample() in libavutil/samplefmt.h.
  Deprecate av_get_bits_per_sample_fmt().

2011-06-05 - f956924 / b39b062 - lavu 51.8.0 - opt.h
  Add av_opt_free convenience function.

2011-06-06 - 95a0242 - lavfi 2.14.0 - AVFilterBufferRefAudioProps
  Remove AVFilterBufferRefAudioProps.size, and use nb_samples in
  avfilter_get_audio_buffer() and avfilter_default_get_audio_buffer() in
  place of size.

2011-06-06 - 0bc2cca - lavu 51.6.0 - av_samples_alloc()
  Switch nb_channels and nb_samples parameters order in
  av_samples_alloc().

2011-06-06 - e1c7414 - lavu 51.5.0 - av_samples_*
  Change the data layout created by av_samples_fill_arrays() and
  av_samples_alloc().

2011-06-06 - 27bcf55 - lavfi 2.13.0 - vsrc_buffer.h
  Make av_vsrc_buffer_add_video_buffer_ref() accepts an additional
  flags parameter in input.

2011-06-03 - e977ca2 - lavfi 2.12.0 - avfilter_link_free()
  Add avfilter_link_free() function.

2011-06-02 - 5ad38d9 - lavu 51.4.0 - av_force_cpu_flags()
  Add av_cpu_flags() in libavutil/cpu.h.

2011-05-28 - e71f260 - lavu 51.3.0 - pixdesc.h
  Add av_get_pix_fmt_name() in libavutil/pixdesc.h, and deprecate
  avcodec_get_pix_fmt_name() in libavcodec/avcodec.h in its favor.

2011-05-25 - 39e4206 / 30315a8 - lavf 53.3.0 - avformat.h
  Add fps_probe_size to AVFormatContext.

2011-05-22 - 5ecdfd0 - lavf 53.2.0 - avformat.h
  Introduce avformat_alloc_output_context2() and deprecate
  avformat_alloc_output_context().

2011-05-22 - 83db719 - lavfi 2.10.0 - vsrc_buffer.h
  Make libavfilter/vsrc_buffer.h public.

2011-05-19 - c000a9f - lavfi 2.8.0 - avcodec.h
  Add av_vsrc_buffer_add_frame() to libavfilter/avcodec.h.

2011-05-14 - 9fdf772 - lavfi 2.6.0 - avcodec.h
  Add avfilter_get_video_buffer_ref_from_frame() to libavfilter/avcodec.h.

2011-05-18 - 75a37b5 / 64150ff - lavc 53.7.0 - AVCodecContext.request_sample_fmt
  Add request_sample_fmt field to AVCodecContext.

2011-05-10 - 59eb12f / 188dea1 - lavc 53.6.0 - avcodec.h
  Deprecate AVLPCType and the following fields in
  AVCodecContext: lpc_coeff_precision, prediction_order_method,
  min_partition_order, max_partition_order, lpc_type, lpc_passes.
  Corresponding FLAC encoder options should be used instead.

2011-05-07 - 9fdf772 - lavfi 2.5.0 - avcodec.h
  Add libavfilter/avcodec.h header and avfilter_copy_frame_props()
  function.

2011-05-07 - 18ded93 - lavc 53.5.0 - AVFrame
  Add format field to AVFrame.

2011-05-07 - 22333a6 - lavc 53.4.0 - AVFrame
  Add width and height fields to AVFrame.

2011-05-01 - 35fe66a - lavfi 2.4.0 - avfilter.h
  Rename AVFilterBufferRefVideoProps.pixel_aspect to
  sample_aspect_ratio.

2011-05-01 - 77e9dee - lavc 53.3.0 - AVFrame
  Add a sample_aspect_ratio field to AVFrame.

2011-05-01 - 1ba5727 - lavc 53.2.0 - AVFrame
  Add a pkt_pos field to AVFrame.

2011-04-29 - 35ceaa7 - lavu 51.2.0 - mem.h
  Add av_dynarray_add function for adding
  an element to a dynamic array.

2011-04-26 - d7e5aeb / bebe72f - lavu 51.1.0 - avutil.h
  Add AVPictureType enum and av_get_picture_type_char(), deprecate
  FF_*_TYPE defines and av_get_pict_type_char() defined in
  libavcodec/avcodec.h.

2011-04-26 - d7e5aeb / 10d3940 - lavfi 2.3.0 - avfilter.h
  Add pict_type and key_frame fields to AVFilterBufferRefVideo.

2011-04-26 - d7e5aeb / 7a11c82 - lavfi 2.2.0 - vsrc_buffer
  Add sample_aspect_ratio fields to vsrc_buffer arguments

2011-04-21 - 8772156 / 94f7451 - lavc 53.1.0 - avcodec.h
  Add CODEC_CAP_SLICE_THREADS for codecs supporting sliced threading.

2011-04-15 - lavc 52.120.0 - avcodec.h
  AVPacket structure got additional members for passing side information:
    c407984 / 4de339e introduce side information for AVPacket
    c407984 / 2d8591c make containers pass palette change in AVPacket

2011-04-12 - lavf 52.107.0 - avio.h
  Avio cleanup, part II - deprecate the entire URLContext API:
    c55780d / 175389c add avio_check as a replacement for url_exist
    9891004 / ff1ec0c add avio_pause and avio_seek_time as replacements
            for _av_url_read_fseek/fpause
    d4d0932 / cdc6a87 deprecate av_protocol_next(), avio_enum_protocols
            should be used instead.
    c88caa5 / 80c6e23 rename url_set_interrupt_cb->avio_set_interrupt_cb.
    c88caa5 / f87b1b3 rename open flags: URL_* -> AVIO_*
    d4d0932 / f8270bb add avio_enum_protocols.
    d4d0932 / 5593f03 deprecate URLProtocol.
    d4d0932 / c486dad deprecate URLContext.
    d4d0932 / 026e175 deprecate the typedef for URLInterruptCB
    c88caa5 / 8e76a19 deprecate av_register_protocol2.
    11d7841 / b840484 deprecate URL_PROTOCOL_FLAG_NESTED_SCHEME
    11d7841 / 1305d93 deprecate av_url_read_seek
    11d7841 / fa104e1 deprecate av_url_read_pause
    434f248 / 727c7aa deprecate url_get_filename().
    434f248 / 5958df3 deprecate url_max_packet_size().
    434f248 / 1869ea0 deprecate url_get_file_handle().
    434f248 / 32a97d4 deprecate url_filesize().
    434f248 / e52a914 deprecate url_close().
    434f248 / 58a48c6 deprecate url_seek().
    434f248 / 925e908 deprecate url_write().
    434f248 / dce3756 deprecate url_read_complete().
    434f248 / bc371ac deprecate url_read().
    434f248 / 0589da0 deprecate url_open().
    434f248 / 62eaaea deprecate url_connect.
    434f248 / 5652bb9 deprecate url_alloc.
    434f248 / 333e894 deprecate url_open_protocol
    434f248 / e230705 deprecate url_poll and URLPollEntry

2011-04-08 - lavf 52.106.0 - avformat.h
  Minor avformat.h cleanup:
    d4d0932 / a9bf9d8 deprecate av_guess_image2_codec
    d4d0932 / c3675df rename avf_sdp_create->av_sdp_create

2011-04-03 - lavf 52.105.0 - avio.h
  Large-scale renaming/deprecating of AVIOContext-related functions:
    2cae980 / 724f6a0 deprecate url_fdopen
    2cae980 / 403ee83 deprecate url_open_dyn_packet_buf
    2cae980 / 6dc7d80 rename url_close_dyn_buf       -> avio_close_dyn_buf
    2cae980 / b92c545 rename url_open_dyn_buf        -> avio_open_dyn_buf
    2cae980 / 8978fed introduce an AVIOContext.seekable field as a replacement for
            AVIOContext.is_streamed and url_is_streamed()
    1caa412 / b64030f deprecate get_checksum()
    1caa412 / 4c4427a deprecate init_checksum()
    2fd41c9 / 4ec153b deprecate udp_set_remote_url/get_local_port
    4fa0e24 / 933e90a deprecate av_url_read_fseek/fpause
    4fa0e24 / 8d9769a deprecate url_fileno
    0fecf26 / b7f2fdd rename put_flush_packet -> avio_flush
    0fecf26 / 35f1023 deprecate url_close_buf
    0fecf26 / 83fddae deprecate url_open_buf
    0fecf26 / d9d86e0 rename url_fprintf -> avio_printf
    0fecf26 / 59f65d9 deprecate url_setbufsize
    6947b0c / 3e68b3b deprecate url_ferror
    e8bb2e2 deprecate url_fget_max_packet_size
    76aa876 rename url_fsize -> avio_size
    e519753 deprecate url_fgetc
    655e45e deprecate url_fgets
    a2704c9 rename url_ftell -> avio_tell
    e16ead0 deprecate get_strz() in favor of avio_get_str
    0300db8,2af07d3 rename url_fskip -> avio_skip
    6b4aa5d rename url_fseek -> avio_seek
    61840b4 deprecate put_tag
    22a3212 rename url_fopen/fclose -> avio_open/close.
    0ac8e2b deprecate put_nbyte
    77eb550 rename put_byte          -> avio_w8
                   put_[b/l]e<type>  -> avio_w[b/l]<type>
                   put_buffer        -> avio_write
    b7effd4 rename get_byte          -> avio_r8,
                   get_[b/l]e<type>  -> avio_r[b/l]<type>
                   get_buffer        -> avio_read
    b3db9ce deprecate get_partial_buffer
    8d9ac96 rename av_alloc_put_byte -> avio_alloc_context

2011-03-25 - 27ef7b1 / 34b47d7 - lavc 52.115.0 - AVCodecContext.audio_service_type
  Add audio_service_type field to AVCodecContext.

2011-03-17 - e309fdc - lavu 50.40.0 - pixfmt.h
  Add PIX_FMT_BGR48LE and PIX_FMT_BGR48BE pixel formats

2011-03-02 - 863c471 - lavf  52.103.0 - av_pkt_dump2, av_pkt_dump_log2
  Add new functions av_pkt_dump2, av_pkt_dump_log2 that uses the
  source stream timebase for outputting timestamps. Deprecate
  av_pkt_dump and av_pkt_dump_log.

2011-02-20 - e731b8d - lavf  52.102.0 - avio.h
  * e731b8d - rename init_put_byte() to ffio_init_context(), deprecating the
              original, and move it to a private header so it is no longer
              part of our public API. Instead, use av_alloc_put_byte().
  * ae628ec - rename ByteIOContext to AVIOContext.

2011-02-16 - 09d171b - lavf  52.101.0 - avformat.h
                       lavu  52.39.0  - parseutils.h
  * 610219a - Add av_ prefix to dump_format().
  * f6c7375 - Replace parse_date() in lavf with av_parse_time() in lavu.
  * ab0287f - Move find_info_tag from lavf to lavu and add av_prefix to it.

2011-02-15 - lavu 52.38.0 - merge libavcore
  libavcore is merged back completely into libavutil

2011-02-10 - 55bad0c - lavc 52.113.0 - vbv_delay
  Add vbv_delay field to AVCodecContext

2011-02-14 - 24a83bd - lavf 52.100.0 - AV_DISPOSITION_CLEAN_EFFECTS
  Add AV_DISPOSITION_CLEAN_EFFECTS disposition flag.

2011-02-14 - 910b5b8 - lavfi 1.76.0 - AVFilterLink sample_aspect_ratio
  Add sample_aspect_ratio field to AVFilterLink.

2011-02-10 - 12c14cd - lavf 52.99.0 - AVStream.disposition
  Add AV_DISPOSITION_HEARING_IMPAIRED and AV_DISPOSITION_VISUAL_IMPAIRED.

2011-02-09 - c0b102c - lavc 52.112.0 - avcodec_thread_init()
  Deprecate avcodec_thread_init()/avcodec_thread_free() use; instead
  set thread_count before calling avcodec_open.

2011-02-09 - 37b00b4 - lavc 52.111.0 - threading API
  Add CODEC_CAP_FRAME_THREADS with new restrictions on get_buffer()/
  release_buffer()/draw_horiz_band() callbacks for appropriate codecs.
  Add thread_type and active_thread_type fields to AVCodecContext.

2011-02-08 - 3940caa - lavf 52.98.0 - av_probe_input_buffer
  Add av_probe_input_buffer() to avformat.h for probing format from a
  ByteIOContext.

2011-02-06 - fe174fc - lavf 52.97.0 - avio.h
  Add flag for non-blocking protocols: URL_FLAG_NONBLOCK

2011-02-04 - f124b08 - lavf 52.96.0 - avformat_free_context()
  Add avformat_free_context() in avformat.h.

2011-02-03 - f5b82f4 - lavc 52.109.0 - add CODEC_ID_PRORES
  Add CODEC_ID_PRORES to avcodec.h.

2011-02-03 - fe9a3fb - lavc 52.109.0 - H.264 profile defines
  Add defines for H.264 * Constrained Baseline and Intra profiles

2011-02-02 - lavf 52.95.0
  * 50196a9 - add a new installed header version.h.
  * 4efd5cf, dccbd97, 93b78d1 - add several variants of public
    avio_{put,get}_str* functions.  Deprecate corresponding semi-public
    {put,get}_str*.

2011-02-02 - dfd2a00 - lavu 50.37.0 - log.h
  Make av_dlog public.

2011-01-31 - 7b3ea55 - lavfi 1.76.0 - vsrc_buffer
  Add sample_aspect_ratio fields to vsrc_buffer arguments

2011-01-31 - 910b5b8 - lavfi 1.75.0 - AVFilterLink sample_aspect_ratio
  Add sample_aspect_ratio field to AVFilterLink.

2011-01-15 - a242ac3 - lavfi 1.74.0 - AVFilterBufferRefAudioProps
  Rename AVFilterBufferRefAudioProps.samples_nb to nb_samples.

2011-01-14 - 7f88a5b - lavf 52.93.0 - av_metadata_copy()
  Add av_metadata_copy() in avformat.h.

2011-01-07 - 81c623f - lavc 52.107.0 - deprecate reordered_opaque
  Deprecate reordered_opaque in favor of pkt_pts/dts.

2011-01-07 - 1919fea - lavc 52.106.0 - pkt_dts
  Add pkt_dts to AVFrame, this will in the future allow multithreading decoders
  to not mess up dts.

2011-01-07 - 393cbb9 - lavc 52.105.0 - pkt_pts
  Add pkt_pts to AVFrame.

2011-01-07 - 060ec0a - lavc 52.104.0 - av_get_profile_name()
  Add av_get_profile_name to libavcodec/avcodec.h.

2010-12-27 - 0ccabee - lavfi 1.71.0 - AV_PERM_NEG_LINESIZES
  Add AV_PERM_NEG_LINESIZES in avfilter.h.

2010-12-27 - 9128ae0 - lavf 52.91.0 - av_find_best_stream()
  Add av_find_best_stream to libavformat/avformat.h.

2010-12-27 - 107a7e3 - lavf 52.90.0
  Add AVFMT_NOSTREAMS flag for formats with no streams,
  like e.g. text metadata.

2010-12-22 - 0328b9e - lavu 50.36.0 - file.h
  Add functions av_file_map() and av_file_unmap() in file.h.

2010-12-19 - 0bc55f5 - lavu 50.35.0 - error.h
  Add "not found" error codes:
  AVERROR_DEMUXER_NOT_FOUND
  AVERROR_MUXER_NOT_FOUND
  AVERROR_DECODER_NOT_FOUND
  AVERROR_ENCODER_NOT_FOUND
  AVERROR_PROTOCOL_NOT_FOUND
  AVERROR_FILTER_NOT_FOUND
  AVERROR_BSF_NOT_FOUND
  AVERROR_STREAM_NOT_FOUND

2010-12-09 - c61cdd0 - lavcore 0.16.0 - avcore.h
  Move AV_NOPTS_VALUE, AV_TIME_BASE, AV_TIME_BASE_Q symbols from
  avcodec.h to avcore.h.

2010-12-04 - 16cfc96 - lavc 52.98.0 - CODEC_CAP_NEG_LINESIZES
  Add CODEC_CAP_NEG_LINESIZES codec capability flag in avcodec.h.

2010-12-04 - bb4afa1 - lavu 50.34.0 - av_get_pix_fmt_string()
  Deprecate avcodec_pix_fmt_string() in favor of
  pixdesc.h/av_get_pix_fmt_string().

2010-12-04 - 4da12e3 - lavcore 0.15.0 - av_image_alloc()
  Add av_image_alloc() to libavcore/imgutils.h.

2010-12-02 - 037be76 - lavfi 1.67.0 - avfilter_graph_create_filter()
  Add function avfilter_graph_create_filter() in avfiltergraph.h.

2010-11-25 - 4723bc2 - lavfi 1.65.0 - avfilter_get_video_buffer_ref_from_arrays()
  Add function avfilter_get_video_buffer_ref_from_arrays() in
  avfilter.h.

2010-11-21 - 176a615 - lavcore 0.14.0 - audioconvert.h
  Add a public audio channel API in audioconvert.h, and deprecate the
  corresponding functions in libavcodec:
  avcodec_get_channel_name()
  avcodec_get_channel_layout()
  avcodec_get_channel_layout_string()
  avcodec_channel_layout_num_channels()
  and the CH_* macros defined in libavcodec/avcodec.h.

2010-11-21 - 6bfc268 - lavf 52.85.0 - avformat.h
  Add av_append_packet().

2010-11-21 - a08d918 - lavc 52.97.0 - avcodec.h
  Add av_grow_packet().

2010-11-17 - 0985e1a - lavcore 0.13.0 - parseutils.h
  Add av_parse_color() declared in libavcore/parseutils.h.

2010-11-13 - cb2c971 - lavc 52.95.0 - AVCodecContext
  Add AVCodecContext.subtitle_header and AVCodecContext.subtitle_header_size
  fields.

2010-11-13 - 5aaea02 - lavfi 1.62.0 - avfiltergraph.h
  Make avfiltergraph.h public.

2010-11-13 - 4fcbb2a - lavfi 1.61.0 - avfiltergraph.h
  Remove declarations from avfiltergraph.h for the functions:
  avfilter_graph_check_validity()
  avfilter_graph_config_links()
  avfilter_graph_config_formats()
  which are now internal.
  Use avfilter_graph_config() instead.

2010-11-08 - d2af720 - lavu 50.33.0 - eval.h
  Deprecate functions:
  av_parse_and_eval_expr(),
  av_parse_expr(),
  av_eval_expr(),
  av_free_expr(),
  in favor of the functions:
  av_expr_parse_and_eval(),
  av_expr_parse(),
  av_expr_eval(),
  av_expr_free().

2010-11-08 - 24de0ed - lavfi 1.59.0 - avfilter_free()
  Rename avfilter_destroy() to avfilter_free().
  This change breaks libavfilter API/ABI.

2010-11-07 - 1e80a0e - lavfi 1.58.0 - avfiltergraph.h
  Remove graphparser.h header, move AVFilterInOut and
  avfilter_graph_parse() declarations to libavfilter/avfiltergraph.h.

2010-11-07 - 7313132 - lavfi 1.57.0 - AVFilterInOut
  Rename field AVFilterInOut.filter to AVFilterInOut.filter_ctx.
  This change breaks libavfilter API.

2010-11-04 - 97dd1e4 - lavfi 1.56.0 - avfilter_graph_free()
  Rename avfilter_graph_destroy() to avfilter_graph_free().
  This change breaks libavfilter API/ABI.

2010-11-04 - e15aeea - lavfi 1.55.0 - avfilter_graph_alloc()
  Add avfilter_graph_alloc() to libavfilter/avfiltergraph.h.

2010-11-02 - 6f84cd1 - lavcore 0.12.0 - av_get_bits_per_sample_fmt()
  Add av_get_bits_per_sample_fmt() to libavcore/samplefmt.h and
  deprecate av_get_bits_per_sample_format().

2010-11-02 - d63e456 - lavcore 0.11.0 - samplefmt.h
  Add sample format functions in libavcore/samplefmt.h:
  av_get_sample_fmt_name(),
  av_get_sample_fmt(),
  av_get_sample_fmt_string(),
  and deprecate the corresponding libavcodec/audioconvert.h functions:
  avcodec_get_sample_fmt_name(),
  avcodec_get_sample_fmt(),
  avcodec_sample_fmt_string().

2010-11-02 - 262d1c5 - lavcore 0.10.0 - samplefmt.h
  Define enum AVSampleFormat in libavcore/samplefmt.h, deprecate enum
  SampleFormat.

2010-10-16 - 2a24df9 - lavfi 1.52.0 - avfilter_graph_config()
  Add the function avfilter_graph_config() in avfiltergraph.h.

2010-10-15 - 03700d3 - lavf 52.83.0 - metadata API
  Change demuxers to export metadata in generic format and
  muxers to accept generic format. Deprecate the public
  conversion API.

2010-10-10 - 867ae7a - lavfi 1.49.0 - AVFilterLink.time_base
  Add time_base field to AVFilterLink.

2010-09-27 - c85eef4 - lavu 50.31.0 - av_set_options_string()
  Move av_set_options_string() from libavfilter/parseutils.h to
  libavutil/opt.h.

2010-09-27 - acc0490 - lavfi 1.47.0 - AVFilterLink
  Make the AVFilterLink fields srcpad and dstpad store the pointers to
  the source and destination pads, rather than their indexes.

2010-09-27 - 372e288 - lavu 50.30.0 - av_get_token()
  Move av_get_token() from libavfilter/parseutils.h to
  libavutil/avstring.h.

2010-09-26 - 635d4ae - lsws 0.12.0 - swscale.h
  Add the functions sws_alloc_context() and sws_init_context().

2010-09-26 - 6ed0404 - lavu 50.29.0 - opt.h
  Move libavcodec/opt.h to libavutil/opt.h.

2010-09-24 - 1c1c80f - lavu 50.28.0 - av_log_set_flags()
  Default of av_log() changed due to many problems to the old no repeat
  detection. Read the docs of AV_LOG_SKIP_REPEATED in log.h before
  enabling it for your app!.

2010-09-24 - f66eb58 - lavc 52.90.0 - av_opt_show2()
  Deprecate av_opt_show() in favor or av_opt_show2().

2010-09-14 - bc6f0af - lavu 50.27.0 - av_popcount()
  Add av_popcount() to libavutil/common.h.

2010-09-08 - c6c98d0 - lavu 50.26.0 - av_get_cpu_flags()
  Add av_get_cpu_flags().

2010-09-07 - 34017fd - lavcore 0.9.0 - av_image_copy()
  Add av_image_copy().

2010-09-07 - 9686abb - lavcore 0.8.0 - av_image_copy_plane()
  Add av_image_copy_plane().

2010-09-07 - 9b7269e - lavcore 0.7.0 - imgutils.h
  Adopt hierarchical scheme for the imgutils.h function names,
  deprecate the old names.

2010-09-04 - 7160bb7 - lavu 50.25.0 - AV_CPU_FLAG_*
  Deprecate the FF_MM_* flags defined in libavcodec/avcodec.h in favor
  of the AV_CPU_FLAG_* flags defined in libavutil/cpu.h.

2010-08-26 - 5da19b5 - lavc 52.87.0 - avcodec_get_channel_layout()
  Add avcodec_get_channel_layout() in audioconvert.h.

2010-08-20 - e344336 - lavcore 0.6.0 - av_fill_image_max_pixsteps()
  Rename av_fill_image_max_pixstep() to av_fill_image_max_pixsteps().

2010-08-18 - a6ddf8b - lavcore 0.5.0 - av_fill_image_max_pixstep()
  Add av_fill_image_max_pixstep() in imgutils.h.

2010-08-17 - 4f2d2e4 - lavu 50.24.0 - AV_NE()
  Add the AV_NE macro.

2010-08-17 - ad2c950 - lavfi 1.36.0 - audio framework
  Implement AVFilterBufferRefAudioProps struct for audio properties,
  get_audio_buffer(), filter_samples() functions and related changes.

2010-08-12 - 81c1eca - lavcore 0.4.0 - av_get_image_linesize()
  Add av_get_image_linesize() in imgutils.h.

2010-08-11 - c1db7bf - lavfi 1.34.0 - AVFilterBufferRef
  Resize data and linesize arrays in AVFilterBufferRef to 8.

  This change breaks libavfilter API/ABI.

2010-08-11 - 9f08d80 - lavc 52.85.0 - av_picture_data_copy()
  Add av_picture_data_copy in avcodec.h.

2010-08-11 - 84c0386 - lavfi 1.33.0 - avfilter_open()
  Change avfilter_open() signature:
  AVFilterContext *avfilter_open(AVFilter *filter, const char *inst_name) ->
  int avfilter_open(AVFilterContext **filter_ctx, AVFilter *filter, const char *inst_name);

  This change breaks libavfilter API/ABI.

2010-08-11 - cc80caf - lavfi 1.32.0 - AVFilterBufferRef
  Add a type field to AVFilterBufferRef, and move video specific
  properties to AVFilterBufferRefVideoProps.

  This change breaks libavfilter API/ABI.

2010-08-07 - 5d4890d - lavfi 1.31.0 - AVFilterLink
  Rename AVFilterLink fields:
  AVFilterLink.srcpic    ->  AVFilterLink.src_buf
  AVFilterLink.cur_pic   ->  AVFilterLink.cur_buf
  AVFilterLink.outpic    ->  AVFilterLink.out_buf

2010-08-07 - 7fce481 - lavfi 1.30.0
  Rename functions and fields:
  avfilter_(un)ref_pic       -> avfilter_(un)ref_buffer
  avfilter_copy_picref_props -> avfilter_copy_buffer_ref_props
  AVFilterBufferRef.pic      -> AVFilterBufferRef.buffer

2010-08-07 - ecc8dad - lavfi 1.29.0 - AVFilterBufferRef
  Rename AVFilterPicRef to AVFilterBufferRef.

2010-08-07 - d54e094 - lavfi 1.28.0 - AVFilterBuffer
  Move format field from AVFilterBuffer to AVFilterPicRef.

2010-08-06 - bf176f5 - lavcore 0.3.0 - av_check_image_size()
  Deprecate avcodec_check_dimensions() in favor of the function
  av_check_image_size() defined in libavcore/imgutils.h.

2010-07-30 - 56b5e9d - lavfi 1.27.0 - AVFilterBuffer
  Increase size of the arrays AVFilterBuffer.data and
  AVFilterBuffer.linesize from 4 to 8.

  This change breaks libavfilter ABI.

2010-07-29 - e7bd48a - lavcore 0.2.0 - imgutils.h
  Add functions av_fill_image_linesizes() and
  av_fill_image_pointers(), declared in libavcore/imgutils.h.

2010-07-27 - 126b638 - lavcore 0.1.0 - parseutils.h
  Deprecate av_parse_video_frame_size() and av_parse_video_frame_rate()
  defined in libavcodec in favor of the newly added functions
  av_parse_video_size() and av_parse_video_rate() declared in
  libavcore/parseutils.h.

2010-07-23 - 4485247 - lavu 50.23.0 - mathematics.h
  Add the M_PHI constant definition.

2010-07-22 - bdab614 - lavfi 1.26.0 - media format generalization
  Add a type field to AVFilterLink.

  Change the field types:
  enum PixelFormat format   -> int format   in AVFilterBuffer
  enum PixelFormat *formats -> int *formats in AVFilterFormats
  enum PixelFormat *format  -> int format   in AVFilterLink

  Change the function signatures:
  AVFilterFormats *avfilter_make_format_list(const enum PixelFormat *pix_fmts); ->
  AVFilterFormats *avfilter_make_format_list(const int *fmts);

  int avfilter_add_colorspace(AVFilterFormats **avff, enum PixelFormat pix_fmt); ->
  int avfilter_add_format    (AVFilterFormats **avff, int fmt);

  AVFilterFormats *avfilter_all_colorspaces(void); ->
  AVFilterFormats *avfilter_all_formats    (enum AVMediaType type);

  This change breaks libavfilter API/ABI.

2010-07-21 - aac6ca6 - lavcore 0.0.0
  Add libavcore.

2010-07-17 - b5c582f - lavfi 1.25.0 - AVFilterBuffer
  Remove w and h fields from AVFilterBuffer.

2010-07-17 - f0d77b2 - lavfi 1.24.0 - AVFilterBuffer
  Rename AVFilterPic to AVFilterBuffer.

2010-07-17 - 57fe80f - lavf 52.74.0 - url_fskip()
  Make url_fskip() return an int error code instead of void.

2010-07-11 - 23940f1 - lavc 52.83.0
  Add AVCodecContext.lpc_type and AVCodecContext.lpc_passes fields.
  Add AVLPCType enum.
  Deprecate AVCodecContext.use_lpc.

2010-07-11 - e1d7c88 - lavc 52.82.0 - avsubtitle_free()
  Add a function for free the contents of a AVSubtitle generated by
  avcodec_decode_subtitle.

2010-07-11 - b91d08f - lavu 50.22.0 - bswap.h and intreadwrite.h
  Make the bswap.h and intreadwrite.h API public.

2010-07-08 - ce1cd1c - lavu 50.21.0 - pixdesc.h
  Rename read/write_line() to av_read/write_image_line().

2010-07-07 - 4d508e4 - lavfi 1.21.0 - avfilter_copy_picref_props()
  Add avfilter_copy_picref_props().

2010-07-03 - 2d525ef - lavc 52.79.0
  Add FF_COMPLIANCE_UNOFFICIAL and change all instances of
  FF_COMPLIANCE_INOFFICIAL to use FF_COMPLIANCE_UNOFFICIAL.

2010-07-02 - 89eec74 - lavu 50.20.0 - lfg.h
  Export av_lfg_init(), av_lfg_get(), av_mlfg_get(), and av_bmg_get() through
  lfg.h.

2010-06-28 - a52e2c3 - lavfi 1.20.1 - av_parse_color()
  Extend av_parse_color() syntax, make it accept an alpha value specifier and
  set the alpha value to 255 by default.

2010-06-22 - 735cf6b - lavf 52.71.0 - URLProtocol.priv_data_size, priv_data_class
  Add priv_data_size and priv_data_class to URLProtocol.

2010-06-22 - ffbb289 - lavf 52.70.0 - url_alloc(), url_connect()
  Add url_alloc() and url_connect().

2010-06-22 - 9b07a2d - lavf 52.69.0 - av_register_protocol2()
  Add av_register_protocol2(), deprecating av_register_protocol().

2010-06-09 - 65db058 - lavu 50.19.0 - av_compare_mod()
  Add av_compare_mod() to libavutil/mathematics.h.

2010-06-05 - 0b99215 - lavu 50.18.0 - eval API
  Make the eval API public.

2010-06-04 - 31878fc - lavu 50.17.0 - AV_BASE64_SIZE
  Add AV_BASE64_SIZE() macro.

2010-06-02 - 7e566bb - lavc 52.73.0 - av_get_codec_tag_string()
  Add av_get_codec_tag_string().

2010-06-01 - 2b99142 - lsws 0.11.0 - convertPalette API
  Add sws_convertPalette8ToPacked32() and sws_convertPalette8ToPacked24().

2010-05-26 - 93ebfee - lavc 52.72.0 - CODEC_CAP_EXPERIMENTAL
  Add CODEC_CAP_EXPERIMENTAL flag.
  NOTE: this was backported to 0.6

2010-05-23 - 9977863 - lavu 50.16.0 - av_get_random_seed()
  Add av_get_random_seed().

2010-05-18 - 796ac23 - lavf 52.63.0 - AVFMT_FLAG_RTP_HINT
  Add AVFMT_FLAG_RTP_HINT as possible value for AVFormatContext.flags.
  NOTE: this was backported to 0.6

2010-05-09 - b6bc205 - lavfi 1.20.0 - AVFilterPicRef
  Add interlaced and top_field_first fields to AVFilterPicRef.

------------------------------8<-------------------------------------
                   0.6 branch was cut here
----------------------------->8--------------------------------------

2010-05-01 - 8e2ee18 - lavf 52.62.0 - probe function
  Add av_probe_input_format2 to API, it allows ignoring probe
  results below given score and returns the actual probe score.

2010-04-01 - 3dd6180 - lavf 52.61.0 - metadata API
  Add a flag for av_metadata_set2() to disable overwriting of
  existing tags.

2010-04-01 - 0fb49b5 - lavc 52.66.0
  Add avcodec_get_edge_width().

2010-03-31 - d103218 - lavc 52.65.0
  Add avcodec_copy_context().

2010-03-31 - 1a70d12 - lavf 52.60.0 - av_match_ext()
  Make av_match_ext() public.

2010-03-31 - 1149150 - lavu 50.14.0 - AVMediaType
  Move AVMediaType enum from libavcodec to libavutil.

2010-03-31 - 72415b2 - lavc 52.64.0 - AVMediaType
  Define AVMediaType enum, and use it instead of enum CodecType, which
  is deprecated and will be dropped at the next major bump.

2010-03-25 - 8795823 - lavu 50.13.0 - av_strerror()
  Implement av_strerror().

2010-03-23 - e1484eb - lavc 52.60.0 - av_dct_init()
  Support DCT-I and DST-I.

2010-03-15 - b8819c8 - lavf 52.56.0 - AVFormatContext.start_time_realtime
  Add AVFormatContext.start_time_realtime field.

2010-03-13 - 5bb5c1d - lavfi 1.18.0 - AVFilterPicRef.pos
  Add AVFilterPicRef.pos field.

2010-03-13 - 60c144f - lavu 50.12.0 - error.h
  Move error code definitions from libavcodec/avcodec.h to
  the new public header libavutil/error.h.

2010-03-07 - c709483 - lavc 52.56.0 - avfft.h
  Add public FFT interface.

2010-03-06 - ac6ef86 - lavu 50.11.0 - av_stristr()
  Add av_stristr().

2010-03-03 - 4b83fc0 - lavu 50.10.0 - av_tree_enumerate()
  Add av_tree_enumerate().

2010-02-07 - b687c1a - lavu 50.9.0 - av_compare_ts()
  Add av_compare_ts().

2010-02-05 - 3f3dc76 - lsws 0.10.0 - sws_getCoefficients()
  Add sws_getCoefficients().

2010-02-01 - ca76a11 - lavf 52.50.0 - metadata API
  Add a list of generic tag names, change 'author' -> 'artist',
  'year' -> 'date'.

2010-01-30 - 80a07f6 - lavu 50.8.0 - av_get_pix_fmt()
  Add av_get_pix_fmt().

2010-01-21 - 01cc47d - lsws 0.9.0 - sws_scale()
  Change constness attributes of sws_scale() parameters.

2010-01-10 - 3fb8e77 - lavfi 1.15.0 - avfilter_graph_config_links()
  Add a log_ctx parameter to avfilter_graph_config_links().

2010-01-07 - 8e9767f - lsws 0.8.0 - sws_isSupported{In,Out}put()
  Add sws_isSupportedInput() and sws_isSupportedOutput() functions.

2010-01-06 - c1d662f - lavfi 1.14.0 - avfilter_add_colorspace()
  Change the avfilter_add_colorspace() signature, make it accept an
  (AVFilterFormats **) rather than an (AVFilterFormats *) as before.

2010-01-03 - 4fd1f18 - lavfi 1.13.0 - avfilter_add_colorspace()
  Add avfilter_add_colorspace().

2010-01-02 - 8eb631f - lavf 52.46.0 - av_match_ext()
  Add av_match_ext(), it should be used in place of match_ext().

2010-01-01 - a1f547b - lavf 52.45.0 - av_guess_format()
  Add av_guess_format(), it should be used in place of guess_format().

2009-12-13 - a181981 - lavf 52.43.0 - metadata API
  Add av_metadata_set2(), AV_METADATA_DONT_STRDUP_KEY and
  AV_METADATA_DONT_STRDUP_VAL.

2009-12-13 - 277c733 - lavu 50.7.0 - avstring.h API
  Add av_d2str().

2009-12-13 - 02b398e - lavc 52.42.0 - AVStream
  Add avg_frame_rate.

2009-12-12 - 3ba69a1 - lavu 50.6.0 - av_bmg_next()
  Introduce the av_bmg_next() function.

2009-12-05 - a13a543 - lavfi 1.12.0 - avfilter_draw_slice()
  Add a slice_dir parameter to avfilter_draw_slice().

2009-11-26 - 4cc3f6a - lavfi 1.11.0 - AVFilter
  Remove the next field from AVFilter, this is not anymore required.

2009-11-25 - 1433c4a - lavfi 1.10.0 - avfilter_next()
  Introduce the avfilter_next() function.

2009-11-25 - 86a60fa - lavfi 1.9.0 - avfilter_register()
  Change the signature of avfilter_register() to make it return an
  int. This is required since now the registration operation may fail.

2009-11-25 - 74a0059 - lavu 50.5.0 - pixdesc.h API
  Make the pixdesc.h API public.

2009-10-27 - 243110f - lavfi 1.5.0 - AVFilter.next
  Add a next field to AVFilter, this is used for simplifying the
  registration and management of the registered filters.

2009-10-23 - cccd292 - lavfi 1.4.1 - AVFilter.description
  Add a description field to AVFilter.

2009-10-19 - 6b5dc05 - lavfi 1.3.0 - avfilter_make_format_list()
  Change the interface of avfilter_make_format_list() from
  avfilter_make_format_list(int n, ...) to
  avfilter_make_format_list(enum PixelFormat *pix_fmts).

2009-10-18 - 0eb4ff9 - lavfi 1.0.0 - avfilter_get_video_buffer()
  Make avfilter_get_video_buffer() recursive and add the w and h
  parameters to it.

2009-10-07 - 46c40e4 - lavfi 0.5.1 - AVFilterPic
  Add w and h fields to AVFilterPic.

2009-06-22 - 92400be - lavf 52.34.1 - AVFormatContext.packet_size
  This is now an unsigned int instead of a signed int.

2009-06-19 - a4276ba - lavc 52.32.0 - AVSubtitle.pts
  Add a pts field to AVSubtitle which gives the subtitle packet pts
  in AV_TIME_BASE. Some subtitle de-/encoders (e.g. XSUB) will
  not work right without this.

2009-06-03 - 8f3f2e0 - lavc 52.30.2 - AV_PKT_FLAG_KEY
  PKT_FLAG_KEY has been deprecated and will be dropped at the next
  major version. Use AV_PKT_FLAG_KEY instead.

2009-06-01 - f988ce6 - lavc 52.30.0 - av_lockmgr_register()
  av_lockmgr_register() can be used to register a callback function
  that lavc (and in the future, libraries that depend on lavc) can use
  to implement mutexes. The application should provide a callback function
  that implements the AV_LOCK_* operations described in avcodec.h.
  When the lock manager is registered, FFmpeg is guaranteed to behave
  correctly in a multi-threaded application.

2009-04-30 - ce1d9c8 - lavc 52.28.0 - av_free_packet()
  av_free_packet() is no longer an inline function. It is now exported.

2009-04-11 - 80d403f - lavc 52.25.0 - deprecate av_destruct_packet_nofree()
  Please use NULL instead. This has been supported since r16506
  (lavf > 52.23.1, lavc > 52.10.0).

2009-04-07 - 7a00bba - lavc 52.23.0 - avcodec_decode_video/audio/subtitle
  The old decoding functions are deprecated, all new code should use the
  new functions avcodec_decode_video2(), avcodec_decode_audio3() and
  avcodec_decode_subtitle2(). These new functions take an AVPacket *pkt
  argument instead of a const uint8_t *buf / int buf_size pair.

2009-04-03 - 7b09db3 - lavu 50.3.0 - av_fifo_space()
  Introduce the av_fifo_space() function.

2009-04-02 - fabd246 - lavc 52.23.0 - AVPacket
  Move AVPacket declaration from libavformat/avformat.h to
  libavcodec/avcodec.h.

2009-03-22 - 6e08ca9 - lavu 50.2.0 - RGB32 pixel formats
  Convert the pixel formats PIX_FMT_ARGB, PIX_FMT_RGBA, PIX_FMT_ABGR,
  PIX_FMT_BGRA, which were defined as macros, into enum PixelFormat values.
  Conversely PIX_FMT_RGB32, PIX_FMT_RGB32_1, PIX_FMT_BGR32 and
  PIX_FMT_BGR32_1 are now macros.
  avcodec_get_pix_fmt() now recognizes the "rgb32" and "bgr32" aliases.
  Re-sort the enum PixelFormat list accordingly.
  This change breaks API/ABI backward compatibility.

2009-03-22 - f82674e - lavu 50.1.0 - PIX_FMT_RGB5X5 endian variants
  Add the enum PixelFormat values:
  PIX_FMT_RGB565BE, PIX_FMT_RGB565LE, PIX_FMT_RGB555BE, PIX_FMT_RGB555LE,
  PIX_FMT_BGR565BE, PIX_FMT_BGR565LE, PIX_FMT_BGR555BE, PIX_FMT_BGR555LE.

2009-03-21 - ee6624e - lavu 50.0.0  - av_random*
  The Mersenne Twister PRNG implemented through the av_random* functions
  was removed. Use the lagged Fibonacci PRNG through the av_lfg* functions
  instead.

2009-03-08 - 41dd680 - lavu 50.0.0  - AVFifoBuffer
  av_fifo_init, av_fifo_read, av_fifo_write and av_fifo_realloc were dropped
  and replaced by av_fifo_alloc, av_fifo_generic_read, av_fifo_generic_write
  and av_fifo_realloc2.
  In addition, the order of the function arguments of av_fifo_generic_read
  was changed to match av_fifo_generic_write.
  The AVFifoBuffer/struct AVFifoBuffer may only be used in an opaque way by
  applications, they may not use sizeof() or directly access members.

2009-03-01 - ec26457 - lavf 52.31.0 - Generic metadata API
  Introduce a new metadata API (see av_metadata_get() and friends).
  The old API is now deprecated and should not be used anymore. This especially
  includes the following structure fields:
    - AVFormatContext.title
    - AVFormatContext.author
    - AVFormatContext.copyright
    - AVFormatContext.comment
    - AVFormatContext.album
    - AVFormatContext.year
    - AVFormatContext.track
    - AVFormatContext.genre
    - AVStream.language
    - AVStream.filename
    - AVProgram.provider_name
    - AVProgram.name
    - AVChapter.title<|MERGE_RESOLUTION|>--- conflicted
+++ resolved
@@ -15,19 +15,17 @@
 
 API changes, most recent first:
 
-<<<<<<< HEAD
-2014-06-10 - xxxxxxx - lavf 55.43.100 - avformat.h
-  New field int64_t max_analyze_duration2 instead of deprecated
-  int max_analyze_duration.
-
-2014-05-30 - xxxxxxx - lavu 52.89.100 - opt.h
-  Add av_opt_copy()
-=======
 2014-xx-xx - xxxxxxx - lavf 55.20.0 - avformat.h
   The proper way for providing a hint about the desired timebase to the muxers
   is now setting AVStream.time_base, instead of AVStream.codec.time_base as was
   done previously. The old method is now deprecated.
->>>>>>> 194be1f4
+
+2014-06-10 - xxxxxxx - lavf 55.43.100 - avformat.h
+  New field int64_t max_analyze_duration2 instead of deprecated
+  int max_analyze_duration.
+
+2014-05-30 - xxxxxxx - lavu 52.89.100 - opt.h
+  Add av_opt_copy()
 
 2014-04-xx - xxxxxxx - lavc 55.54.0 - avcodec.h
   Add AVCodecContext.side_data_only_packets to allow encoders to output packets
