--- conflicted
+++ resolved
@@ -1329,42 +1329,22 @@
 
             av_dlog(NULL, "Classword: %u\n", temp);
 
-<<<<<<< HEAD
-            if ((int)temp < 0)
-                return temp;
-
-            av_assert0(vr->classifications > 1); //needed for inverse[]
-
-            if (temp <= 65536) {
-                for (i = partition_count + c_p_c - 1; i >= partition_count; i--) {
-                    temp2 = (((uint64_t)temp) * inverse_class) >> 32;
-
-                    if (i < ptns_to_read)
-                        vr->classifs[p + i] = temp - temp2 * vr->classifications;
-                    temp = temp2;
-                }
-            } else {
-                for (i = partition_count + c_p_c - 1; i >= partition_count; i--) {
-                    temp2 = temp / vr->classifications;
-
-                    if (i < ptns_to_read)
-                        vr->classifs[p + i] = temp - temp2 * vr->classifications;
-                    temp = temp2;
-                }
-=======
+            av_assert0(temp < 65536);
+
             if (temp < 0) {
                 av_log(vc->avctx, AV_LOG_ERROR,
                        "Invalid vlc code decoding %d channel.", j);
                 return AVERROR_INVALIDDATA;
             }
 
+            av_assert0(vr->classifications > 1); //needed for inverse[]
+
             for (i = partition_count + c_p_c - 1; i >= partition_count; i--) {
                 temp2 = (((uint64_t)temp) * inverse_class) >> 32;
 
-                if (i < vr->ptns_to_read)
+                if (i < ptns_to_read)
                     vr->classifs[p + i] = temp - temp2 * vr->classifications;
                 temp = temp2;
->>>>>>> 7136a0bf
             }
         }
         p += ptns_to_read;
@@ -1420,13 +1400,8 @@
         voffset = vr->begin;
         for (partition_count = 0; partition_count < ptns_to_read;) {  // SPEC        error
             if (!pass) {
-<<<<<<< HEAD
-                int ret;
-                if ((ret = setup_classifs(vc, vr, do_not_decode, ch_used, partition_count, ptns_to_read)) < 0)
-=======
-                int ret = setup_classifs(vc, vr, do_not_decode, ch_used, partition_count);
+                int ret = setup_classifs(vc, vr, do_not_decode, ch_used, partition_count, ptns_to_read);
                 if (ret < 0)
->>>>>>> 7136a0bf
                     return ret;
             }
             for (i = 0; (i < c_p_c) && (partition_count < ptns_to_read); ++i) {
