/*
 * Delphine Software International CIN Audio/Video Decoders
 * Copyright (c) 2006 Gregory Montoir (cyx@users.sourceforge.net)
 *
 * This file is part of FFmpeg.
 *
 * FFmpeg is free software; you can redistribute it and/or
 * modify it under the terms of the GNU Lesser General Public
 * License as published by the Free Software Foundation; either
 * version 2.1 of the License, or (at your option) any later version.
 *
 * FFmpeg is distributed in the hope that it will be useful,
 * but WITHOUT ANY WARRANTY; without even the implied warranty of
 * MERCHANTABILITY or FITNESS FOR A PARTICULAR PURPOSE.  See the GNU
 * Lesser General Public License for more details.
 *
 * You should have received a copy of the GNU Lesser General Public
 * License along with FFmpeg; if not, write to the Free Software
 * Foundation, Inc., 51 Franklin Street, Fifth Floor, Boston, MA 02110-1301 USA
 */

/**
 * @file
 * Delphine Software International CIN audio/video decoders
 */

#include "libavutil/channel_layout.h"
#include "avcodec.h"
#include "bytestream.h"
#include "internal.h"
#include "mathops.h"


typedef enum CinVideoBitmapIndex {
    CIN_CUR_BMP = 0, /* current */
    CIN_PRE_BMP = 1, /* previous */
    CIN_INT_BMP = 2  /* intermediate */
} CinVideoBitmapIndex;

typedef struct CinVideoContext {
    AVCodecContext *avctx;
    AVFrame *frame;
    unsigned int bitmap_size;
    uint32_t palette[256];
    uint8_t *bitmap_table[3];
} CinVideoContext;

typedef struct CinAudioContext {
    int initial_decode_frame;
    int delta;
} CinAudioContext;


/* table defining a geometric sequence with multiplier = 32767 ^ (1 / 128) */
static const int16_t cinaudio_delta16_table[256] = {
         0,      0,      0,      0,      0,      0,      0,      0,
         0,      0,      0,      0,      0,      0,      0,      0,
         0,      0,      0, -30210, -27853, -25680, -23677, -21829,
    -20126, -18556, -17108, -15774, -14543, -13408, -12362, -11398,
    -10508,  -9689,  -8933,  -8236,  -7593,  -7001,  -6455,  -5951,
     -5487,  -5059,  -4664,  -4300,  -3964,  -3655,  -3370,  -3107,
     -2865,  -2641,  -2435,  -2245,  -2070,  -1908,  -1759,  -1622,
     -1495,  -1379,  -1271,  -1172,  -1080,   -996,   -918,   -847,
      -781,   -720,   -663,   -612,   -564,   -520,   -479,   -442,
      -407,   -376,   -346,   -319,   -294,   -271,   -250,   -230,
      -212,   -196,   -181,   -166,   -153,   -141,   -130,   -120,
      -111,   -102,    -94,    -87,    -80,    -74,    -68,    -62,
       -58,    -53,    -49,    -45,    -41,    -38,    -35,    -32,
       -30,    -27,    -25,    -23,    -21,    -20,    -18,    -17,
       -15,    -14,    -13,    -12,    -11,    -10,     -9,     -8,
        -7,     -6,     -5,     -4,     -3,     -2,     -1,      0,
         0,      1,      2,      3,      4,      5,      6,      7,
         8,      9,     10,     11,     12,     13,     14,     15,
        17,     18,     20,     21,     23,     25,     27,     30,
        32,     35,     38,     41,     45,     49,     53,     58,
        62,     68,     74,     80,     87,     94,    102,    111,
       120,    130,    141,    153,    166,    181,    196,    212,
       230,    250,    271,    294,    319,    346,    376,    407,
       442,    479,    520,    564,    612,    663,    720,    781,
       847,    918,    996,   1080,   1172,   1271,   1379,   1495,
      1622,   1759,   1908,   2070,   2245,   2435,   2641,   2865,
      3107,   3370,   3655,   3964,   4300,   4664,   5059,   5487,
      5951,   6455,   7001,   7593,   8236,   8933,   9689,  10508,
     11398,  12362,  13408,  14543,  15774,  17108,  18556,  20126,
     21829,  23677,  25680,  27853,  30210,      0,      0,      0,
         0,      0,      0,      0,      0,      0,      0,      0,
         0,      0,      0,      0,      0,      0,      0,      0
};

static av_cold void destroy_buffers(CinVideoContext *cin)
{
    int i;

    for (i = 0; i < 3; ++i)
        av_freep(&cin->bitmap_table[i]);
}

static av_cold int allocate_buffers(CinVideoContext *cin)
{
    int i;

    for (i = 0; i < 3; ++i) {
        cin->bitmap_table[i] = av_mallocz(cin->bitmap_size);
        if (!cin->bitmap_table[i]) {
            av_log(cin->avctx, AV_LOG_ERROR, "Can't allocate bitmap buffers.\n");
            destroy_buffers(cin);
            return AVERROR(ENOMEM);
        }
    }

    return 0;
}

static av_cold int cinvideo_decode_init(AVCodecContext *avctx)
{
    CinVideoContext *cin = avctx->priv_data;

    cin->avctx = avctx;
    avctx->pix_fmt = AV_PIX_FMT_PAL8;

    cin->frame = av_frame_alloc();
    if (!cin->frame)
        return AVERROR(ENOMEM);

    cin->bitmap_size = avctx->width * avctx->height;
    if (allocate_buffers(cin))
        return AVERROR(ENOMEM);

    return 0;
}

static void cin_apply_delta_data(const unsigned char *src, unsigned char *dst,
                                 int size)
{
    while (size--)
        *dst++ += *src++;
}

static int cin_decode_huffman(const unsigned char *src, int src_size,
                              unsigned char *dst, int dst_size)
{
    int b, huff_code = 0;
    unsigned char huff_code_table[15];
    unsigned char *dst_cur       = dst;
    unsigned char *dst_end       = dst + dst_size;
    const unsigned char *src_end = src + src_size;

    memcpy(huff_code_table, src, 15);
    src += 15;

    while (src < src_end) {
        huff_code = *src++;
        if ((huff_code >> 4) == 15) {
            b          = huff_code << 4;
            huff_code  = *src++;
            *dst_cur++ = b | (huff_code >> 4);
        } else
            *dst_cur++ = huff_code_table[huff_code >> 4];
        if (dst_cur >= dst_end)
            break;

        huff_code &= 15;
        if (huff_code == 15) {
            *dst_cur++ = *src++;
        } else
            *dst_cur++ = huff_code_table[huff_code];
        if (dst_cur >= dst_end)
            break;
    }

    return dst_cur - dst;
}

static int cin_decode_lzss(const unsigned char *src, int src_size,
                           unsigned char *dst, int dst_size)
{
    uint16_t cmd;
    int i, sz, offset, code;
    unsigned char *dst_end       = dst + dst_size, *dst_start = dst;
    const unsigned char *src_end = src + src_size;

    while (src < src_end && dst < dst_end) {
        code = *src++;
        for (i = 0; i < 8 && src < src_end && dst < dst_end; ++i) {
            if (code & (1 << i)) {
                *dst++ = *src++;
            } else {
                cmd    = AV_RL16(src);
                src   += 2;
                offset = cmd >> 4;
                if ((int)(dst - dst_start) < offset + 1)
                    return AVERROR_INVALIDDATA;
                sz = (cmd & 0xF) + 2;
                /* don't use memcpy/memmove here as the decoding routine
                 * (ab)uses buffer overlappings to repeat bytes in the
                 * destination */
                sz = FFMIN(sz, dst_end - dst);
                while (sz--) {
                    *dst = *(dst - offset - 1);
                    ++dst;
                }
            }
        }
    }

    return 0;
}

static int cin_decode_rle(const unsigned char *src, int src_size,
                           unsigned char *dst, int dst_size)
{
    int len, code;
    unsigned char *dst_end       = dst + dst_size;
    const unsigned char *src_end = src + src_size;

    while (src + 1 < src_end && dst < dst_end) {
        code = *src++;
        if (code & 0x80) {
            len = code - 0x7F;
            memset(dst, *src++, FFMIN(len, dst_end - dst));
        } else {
            len = code + 1;
            if (len > src_end-src) {
                av_log(NULL, AV_LOG_ERROR, "RLE overread\n");
                return AVERROR_INVALIDDATA;
            }
            memcpy(dst, src, FFMIN3(len, dst_end - dst, src_end - src));
            src += len;
        }
        dst += len;
    }
    return 0;
}

static int cinvideo_decode_frame(AVCodecContext *avctx,
                                 void *data, int *got_frame,
                                 AVPacket *avpkt)
{
    const uint8_t *buf   = avpkt->data;
    int buf_size         = avpkt->size;
    CinVideoContext *cin = avctx->priv_data;
    int i, y, palette_type, palette_colors_count,
        bitmap_frame_type, bitmap_frame_size, res = 0;

    palette_type         = buf[0];
    palette_colors_count = AV_RL16(buf + 1);
    bitmap_frame_type    = buf[3];
    buf                 += 4;

    bitmap_frame_size = buf_size - 4;

    /* handle palette */
    if (bitmap_frame_size < palette_colors_count * (3 + (palette_type != 0)))
        return AVERROR_INVALIDDATA;
    if (palette_type == 0) {
        if (palette_colors_count > 256)
            return AVERROR_INVALIDDATA;
        for (i = 0; i < palette_colors_count; ++i) {
            cin->palette[i]    = 0xFFU << 24 | bytestream_get_le24(&buf);
            bitmap_frame_size -= 3;
        }
    } else {
        for (i = 0; i < palette_colors_count; ++i) {
            cin->palette[buf[0]] = 0xFFU << 24 | AV_RL24(buf + 1);
            buf                 += 4;
            bitmap_frame_size   -= 4;
        }
    }

    /* note: the decoding routines below assumes that
     * surface.width = surface.pitch */
    switch (bitmap_frame_type) {
    case 9:
        cin_decode_rle(buf, bitmap_frame_size,
                       cin->bitmap_table[CIN_CUR_BMP], cin->bitmap_size);
        break;
    case 34:
        cin_decode_rle(buf, bitmap_frame_size,
                       cin->bitmap_table[CIN_CUR_BMP], cin->bitmap_size);
        cin_apply_delta_data(cin->bitmap_table[CIN_PRE_BMP],
                             cin->bitmap_table[CIN_CUR_BMP], cin->bitmap_size);
        break;
    case 35:
        bitmap_frame_size = cin_decode_huffman(buf, bitmap_frame_size,
                           cin->bitmap_table[CIN_INT_BMP], cin->bitmap_size);
        cin_decode_rle(cin->bitmap_table[CIN_INT_BMP], bitmap_frame_size,
                       cin->bitmap_table[CIN_CUR_BMP], cin->bitmap_size);
        break;
    case 36:
        bitmap_frame_size = cin_decode_huffman(buf, bitmap_frame_size,
                                               cin->bitmap_table[CIN_INT_BMP],
                                               cin->bitmap_size);
        cin_decode_rle(cin->bitmap_table[CIN_INT_BMP], bitmap_frame_size,
                       cin->bitmap_table[CIN_CUR_BMP], cin->bitmap_size);
        cin_apply_delta_data(cin->bitmap_table[CIN_PRE_BMP],
                             cin->bitmap_table[CIN_CUR_BMP], cin->bitmap_size);
        break;
    case 37:
        cin_decode_huffman(buf, bitmap_frame_size,
                           cin->bitmap_table[CIN_CUR_BMP], cin->bitmap_size);
        break;
    case 38:
        res = cin_decode_lzss(buf, bitmap_frame_size,
                              cin->bitmap_table[CIN_CUR_BMP],
                              cin->bitmap_size);
        if (res < 0)
            return res;
        break;
    case 39:
        res = cin_decode_lzss(buf, bitmap_frame_size,
                              cin->bitmap_table[CIN_CUR_BMP],
                              cin->bitmap_size);
        if (res < 0)
            return res;
        cin_apply_delta_data(cin->bitmap_table[CIN_PRE_BMP],
                             cin->bitmap_table[CIN_CUR_BMP], cin->bitmap_size);
        break;
    }

<<<<<<< HEAD
    if ((res = ff_reget_buffer(avctx, &cin->frame)) < 0)
=======
    if ((res = ff_reget_buffer(avctx, cin->frame)) < 0) {
        av_log(cin->avctx, AV_LOG_ERROR,
               "delphinecinvideo: reget_buffer() failed to allocate a frame\n");
>>>>>>> 2d2a92f7
        return res;

    memcpy(cin->frame->data[1], cin->palette, sizeof(cin->palette));
    cin->frame->palette_has_changed = 1;
    for (y = 0; y < cin->avctx->height; ++y)
        memcpy(cin->frame->data[0] + (cin->avctx->height - 1 - y) * cin->frame->linesize[0],
               cin->bitmap_table[CIN_CUR_BMP] + y * cin->avctx->width,
               cin->avctx->width);

    FFSWAP(uint8_t *, cin->bitmap_table[CIN_CUR_BMP],
                      cin->bitmap_table[CIN_PRE_BMP]);

    if ((res = av_frame_ref(data, cin->frame)) < 0)
        return res;

    *got_frame = 1;

    return buf_size;
}

static av_cold int cinvideo_decode_end(AVCodecContext *avctx)
{
    CinVideoContext *cin = avctx->priv_data;

    av_frame_free(&cin->frame);

    destroy_buffers(cin);

    return 0;
}

static av_cold int cinaudio_decode_init(AVCodecContext *avctx)
{
    CinAudioContext *cin = avctx->priv_data;

    cin->initial_decode_frame = 1;
    cin->delta                = 0;
    avctx->sample_fmt         = AV_SAMPLE_FMT_S16;
    avctx->channels           = 1;
    avctx->channel_layout     = AV_CH_LAYOUT_MONO;

    return 0;
}

static int cinaudio_decode_frame(AVCodecContext *avctx, void *data,
                                 int *got_frame_ptr, AVPacket *avpkt)
{
    AVFrame *frame         = data;
    const uint8_t *buf     = avpkt->data;
    CinAudioContext *cin   = avctx->priv_data;
    const uint8_t *buf_end = buf + avpkt->size;
    int16_t *samples;
    int delta, ret;

    /* get output buffer */
    frame->nb_samples = avpkt->size - cin->initial_decode_frame;
    if ((ret = ff_get_buffer(avctx, frame, 0)) < 0)
        return ret;
    samples = (int16_t *)frame->data[0];

    delta = cin->delta;
    if (cin->initial_decode_frame) {
        cin->initial_decode_frame = 0;
        delta                     = sign_extend(AV_RL16(buf), 16);
        buf                      += 2;
        *samples++                = delta;
    }
    while (buf < buf_end) {
        delta     += cinaudio_delta16_table[*buf++];
        delta      = av_clip_int16(delta);
        *samples++ = delta;
    }
    cin->delta = delta;

    *got_frame_ptr = 1;

    return avpkt->size;
}

AVCodec ff_dsicinvideo_decoder = {
    .name           = "dsicinvideo",
    .long_name      = NULL_IF_CONFIG_SMALL("Delphine Software International CIN video"),
    .type           = AVMEDIA_TYPE_VIDEO,
    .id             = AV_CODEC_ID_DSICINVIDEO,
    .priv_data_size = sizeof(CinVideoContext),
    .init           = cinvideo_decode_init,
    .close          = cinvideo_decode_end,
    .decode         = cinvideo_decode_frame,
    .capabilities   = CODEC_CAP_DR1,
};

AVCodec ff_dsicinaudio_decoder = {
    .name           = "dsicinaudio",
    .long_name      = NULL_IF_CONFIG_SMALL("Delphine Software International CIN audio"),
    .type           = AVMEDIA_TYPE_AUDIO,
    .id             = AV_CODEC_ID_DSICINAUDIO,
    .priv_data_size = sizeof(CinAudioContext),
    .init           = cinaudio_decode_init,
    .decode         = cinaudio_decode_frame,
    .capabilities   = CODEC_CAP_DR1,
};<|MERGE_RESOLUTION|>--- conflicted
+++ resolved
@@ -317,13 +317,7 @@
         break;
     }
 
-<<<<<<< HEAD
-    if ((res = ff_reget_buffer(avctx, &cin->frame)) < 0)
-=======
-    if ((res = ff_reget_buffer(avctx, cin->frame)) < 0) {
-        av_log(cin->avctx, AV_LOG_ERROR,
-               "delphinecinvideo: reget_buffer() failed to allocate a frame\n");
->>>>>>> 2d2a92f7
+    if ((res = ff_reget_buffer(avctx, cin->frame)) < 0)
         return res;
 
     memcpy(cin->frame->data[1], cin->palette, sizeof(cin->palette));
