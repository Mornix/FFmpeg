/*
 * VC-1 and WMV3 decoder common code
 * Copyright (c) 2011 Mashiat Sarker Shakkhar
 * Copyright (c) 2006-2007 Konstantin Shishkov
 * Partly based on vc9.c (c) 2005 Anonymous, Alex Beregszaszi, Michael Niedermayer
 *
 * This file is part of FFmpeg.
 *
 * FFmpeg is free software; you can redistribute it and/or
 * modify it under the terms of the GNU Lesser General Public
 * License as published by the Free Software Foundation; either
 * version 2.1 of the License, or (at your option) any later version.
 *
 * FFmpeg is distributed in the hope that it will be useful,
 * but WITHOUT ANY WARRANTY; without even the implied warranty of
 * MERCHANTABILITY or FITNESS FOR A PARTICULAR PURPOSE.  See the GNU
 * Lesser General Public License for more details.
 *
 * You should have received a copy of the GNU Lesser General Public
 * License along with FFmpeg; if not, write to the Free Software
 * Foundation, Inc., 51 Franklin Street, Fifth Floor, Boston, MA 02110-1301 USA
 */

/**
 * @file
 * VC-1 and WMV3 decoder common code
 *
 */

#include "libavutil/attributes.h"
#include "internal.h"
#include "avcodec.h"
#include "mpegvideo.h"
#include "vc1.h"
#include "vc1data.h"
#include "msmpeg4data.h"
#include "unary.h"
#include "simple_idct.h"

#undef NDEBUG
#include <assert.h>

/***********************************************************************/
/**
 * @name VC-1 Bitplane decoding
 * @see 8.7, p56
 * @{
 */

/**
 * Imode types
 * @{
 */
enum Imode {
    IMODE_RAW,
    IMODE_NORM2,
    IMODE_DIFF2,
    IMODE_NORM6,
    IMODE_DIFF6,
    IMODE_ROWSKIP,
    IMODE_COLSKIP
};
/** @} */ //imode defines

/** Decode rows by checking if they are skipped
 * @param plane Buffer to store decoded bits
 * @param[in] width Width of this buffer
 * @param[in] height Height of this buffer
 * @param[in] stride of this buffer
 */
static void decode_rowskip(uint8_t* plane, int width, int height, int stride,
                           GetBitContext *gb)
{
    int x, y;

    for (y = 0; y < height; y++) {
        if (!get_bits1(gb)) //rowskip
            memset(plane, 0, width);
        else
            for (x = 0; x < width; x++)
                plane[x] = get_bits1(gb);
        plane += stride;
    }
}

/** Decode columns by checking if they are skipped
 * @param plane Buffer to store decoded bits
 * @param[in] width Width of this buffer
 * @param[in] height Height of this buffer
 * @param[in] stride of this buffer
 * @todo FIXME: Optimize
 */
static void decode_colskip(uint8_t* plane, int width, int height, int stride,
                           GetBitContext *gb)
{
    int x, y;

    for (x = 0; x < width; x++) {
        if (!get_bits1(gb)) //colskip
            for (y = 0; y < height; y++)
                plane[y*stride] = 0;
        else
            for (y = 0; y < height; y++)
                plane[y*stride] = get_bits1(gb);
        plane ++;
    }
}

/** Decode a bitplane's bits
 * @param data bitplane where to store the decode bits
 * @param[out] raw_flag pointer to the flag indicating that this bitplane is not coded explicitly
 * @param v VC-1 context for bit reading and logging
 * @return Status
 * @todo FIXME: Optimize
 */
static int bitplane_decoding(uint8_t* data, int *raw_flag, VC1Context *v)
{
    GetBitContext *gb = &v->s.gb;

    int imode, x, y, code, offset;
    uint8_t invert, *planep = data;
    int width, height, stride;

    width  = v->s.mb_width;
    height = v->s.mb_height >> v->field_mode;
    stride = v->s.mb_stride;
    invert = get_bits1(gb);
    imode = get_vlc2(gb, ff_vc1_imode_vlc.table, VC1_IMODE_VLC_BITS, 1);

    *raw_flag = 0;
    switch (imode) {
    case IMODE_RAW:
        //Data is actually read in the MB layer (same for all tests == "raw")
        *raw_flag = 1; //invert ignored
        return invert;
    case IMODE_DIFF2:
    case IMODE_NORM2:
        if ((height * width) & 1) {
            *planep++ = get_bits1(gb);
            offset    = 1;
        }
        else
            offset = 0;
        // decode bitplane as one long line
        for (y = offset; y < height * width; y += 2) {
            code = get_vlc2(gb, ff_vc1_norm2_vlc.table, VC1_NORM2_VLC_BITS, 1);
            *planep++ = code & 1;
            offset++;
            if (offset == width) {
                offset  = 0;
                planep += stride - width;
            }
            *planep++ = code >> 1;
            offset++;
            if (offset == width) {
                offset  = 0;
                planep += stride - width;
            }
        }
        break;
    case IMODE_DIFF6:
    case IMODE_NORM6:
        if (!(height % 3) && (width % 3)) { // use 2x3 decoding
            for (y = 0; y < height; y += 3) {
                for (x = width & 1; x < width; x += 2) {
                    code = get_vlc2(gb, ff_vc1_norm6_vlc.table, VC1_NORM6_VLC_BITS, 2);
                    if (code < 0) {
                        av_log(v->s.avctx, AV_LOG_DEBUG, "invalid NORM-6 VLC\n");
                        return -1;
                    }
                    planep[x + 0]              = (code >> 0) & 1;
                    planep[x + 1]              = (code >> 1) & 1;
                    planep[x + 0 + stride]     = (code >> 2) & 1;
                    planep[x + 1 + stride]     = (code >> 3) & 1;
                    planep[x + 0 + stride * 2] = (code >> 4) & 1;
                    planep[x + 1 + stride * 2] = (code >> 5) & 1;
                }
                planep += stride * 3;
            }
            if (width & 1)
                decode_colskip(data, 1, height, stride, &v->s.gb);
        } else { // 3x2
            planep += (height & 1) * stride;
            for (y = height & 1; y < height; y += 2) {
                for (x = width % 3; x < width; x += 3) {
                    code = get_vlc2(gb, ff_vc1_norm6_vlc.table, VC1_NORM6_VLC_BITS, 2);
                    if (code < 0) {
                        av_log(v->s.avctx, AV_LOG_DEBUG, "invalid NORM-6 VLC\n");
                        return -1;
                    }
                    planep[x + 0]          = (code >> 0) & 1;
                    planep[x + 1]          = (code >> 1) & 1;
                    planep[x + 2]          = (code >> 2) & 1;
                    planep[x + 0 + stride] = (code >> 3) & 1;
                    planep[x + 1 + stride] = (code >> 4) & 1;
                    planep[x + 2 + stride] = (code >> 5) & 1;
                }
                planep += stride * 2;
            }
            x = width % 3;
            if (x)
                decode_colskip(data,             x, height, stride, &v->s.gb);
            if (height & 1)
                decode_rowskip(data + x, width - x,      1, stride, &v->s.gb);
        }
        break;
    case IMODE_ROWSKIP:
        decode_rowskip(data, width, height, stride, &v->s.gb);
        break;
    case IMODE_COLSKIP:
        decode_colskip(data, width, height, stride, &v->s.gb);
        break;
    default:
        break;
    }

    /* Applying diff operator */
    if (imode == IMODE_DIFF2 || imode == IMODE_DIFF6) {
        planep = data;
        planep[0] ^= invert;
        for (x = 1; x < width; x++)
            planep[x] ^= planep[x-1];
        for (y = 1; y < height; y++) {
            planep += stride;
            planep[0] ^= planep[-stride];
            for (x = 1; x < width; x++) {
                if (planep[x-1] != planep[x-stride]) planep[x] ^= invert;
                else                                 planep[x] ^= planep[x-1];
            }
        }
    } else if (invert) {
        planep = data;
        for (x = 0; x < stride * height; x++)
            planep[x] = !planep[x]; //FIXME stride
    }
    return (imode << 1) + invert;
}

/** @} */ //Bitplane group

/***********************************************************************/
/** VOP Dquant decoding
 * @param v VC-1 Context
 */
static int vop_dquant_decoding(VC1Context *v)
{
    GetBitContext *gb = &v->s.gb;
    int pqdiff;

    //variable size
    if (v->dquant == 2) {
        pqdiff = get_bits(gb, 3);
        if (pqdiff == 7)
            v->altpq = get_bits(gb, 5);
        else
            v->altpq = v->pq + pqdiff + 1;
    } else {
        v->dquantfrm = get_bits1(gb);
        if (v->dquantfrm) {
            v->dqprofile = get_bits(gb, 2);
            switch (v->dqprofile) {
            case DQPROFILE_SINGLE_EDGE:
            case DQPROFILE_DOUBLE_EDGES:
                v->dqsbedge = get_bits(gb, 2);
                break;
            case DQPROFILE_ALL_MBS:
                v->dqbilevel = get_bits1(gb);
                if (!v->dqbilevel)
                    v->halfpq = 0;
            default:
                break; //Forbidden ?
            }
            if (v->dqbilevel || v->dqprofile != DQPROFILE_ALL_MBS) {
                pqdiff = get_bits(gb, 3);
                if (pqdiff == 7)
                    v->altpq = get_bits(gb, 5);
                else
                    v->altpq = v->pq + pqdiff + 1;
            }
        }
    }
    return 0;
}

static int decode_sequence_header_adv(VC1Context *v, GetBitContext *gb);

/**
 * Decode Simple/Main Profiles sequence header
 * @see Figure 7-8, p16-17
 * @param avctx Codec context
 * @param gb GetBit context initialized from Codec context extra_data
 * @return Status
 */
int ff_vc1_decode_sequence_header(AVCodecContext *avctx, VC1Context *v, GetBitContext *gb)
{
    av_log(avctx, AV_LOG_DEBUG, "Header: %0X\n", show_bits_long(gb, 32));
    v->profile = get_bits(gb, 2);
    if (v->profile == PROFILE_COMPLEX) {
        av_log(avctx, AV_LOG_WARNING, "WMV3 Complex Profile is not fully supported\n");
    }

    if (v->profile == PROFILE_ADVANCED) {
        v->zz_8x4 = ff_vc1_adv_progressive_8x4_zz;
        v->zz_4x8 = ff_vc1_adv_progressive_4x8_zz;
        return decode_sequence_header_adv(v, gb);
    } else {
        v->zz_8x4 = ff_wmv2_scantableA;
        v->zz_4x8 = ff_wmv2_scantableB;
        v->res_y411   = get_bits1(gb);
        v->res_sprite = get_bits1(gb);
        if (v->res_y411) {
            av_log(avctx, AV_LOG_ERROR,
                   "Old interlaced mode is not supported\n");
            return -1;
        }
    }

    // (fps-2)/4 (->30)
    v->frmrtq_postproc = get_bits(gb, 3); //common
    // (bitrate-32kbps)/64kbps
    v->bitrtq_postproc = get_bits(gb, 5); //common
    v->s.loop_filter   = get_bits1(gb); //common
    if (v->s.loop_filter == 1 && v->profile == PROFILE_SIMPLE) {
        av_log(avctx, AV_LOG_ERROR,
               "LOOPFILTER shall not be enabled in Simple Profile\n");
    }
    if (v->s.avctx->skip_loop_filter >= AVDISCARD_ALL)
        v->s.loop_filter = 0;

    v->res_x8          = get_bits1(gb); //reserved
    v->multires        = get_bits1(gb);
    v->res_fasttx      = get_bits1(gb);
    if (!v->res_fasttx) {
        v->vc1dsp.vc1_inv_trans_8x8    = ff_simple_idct_8;
        v->vc1dsp.vc1_inv_trans_8x4    = ff_simple_idct84_add;
        v->vc1dsp.vc1_inv_trans_4x8    = ff_simple_idct48_add;
        v->vc1dsp.vc1_inv_trans_4x4    = ff_simple_idct44_add;
        v->vc1dsp.vc1_inv_trans_8x8_dc = ff_simple_idct_add_8;
        v->vc1dsp.vc1_inv_trans_8x4_dc = ff_simple_idct84_add;
        v->vc1dsp.vc1_inv_trans_4x8_dc = ff_simple_idct48_add;
        v->vc1dsp.vc1_inv_trans_4x4_dc = ff_simple_idct44_add;
    }

    v->fastuvmc        = get_bits1(gb); //common
    if (!v->profile && !v->fastuvmc) {
        av_log(avctx, AV_LOG_ERROR,
               "FASTUVMC unavailable in Simple Profile\n");
        return -1;
    }
    v->extended_mv     = get_bits1(gb); //common
    if (!v->profile && v->extended_mv)
    {
        av_log(avctx, AV_LOG_ERROR,
               "Extended MVs unavailable in Simple Profile\n");
        return -1;
    }
    v->dquant          = get_bits(gb, 2); //common
    v->vstransform     = get_bits1(gb); //common

    v->res_transtab    = get_bits1(gb);
    if (v->res_transtab)
    {
        av_log(avctx, AV_LOG_ERROR,
               "1 for reserved RES_TRANSTAB is forbidden\n");
        return -1;
    }

    v->overlap         = get_bits1(gb); //common

    v->s.resync_marker = get_bits1(gb);
    v->rangered        = get_bits1(gb);
    if (v->rangered && v->profile == PROFILE_SIMPLE) {
        av_log(avctx, AV_LOG_INFO,
               "RANGERED should be set to 0 in Simple Profile\n");
    }

    v->s.max_b_frames = avctx->max_b_frames = get_bits(gb, 3); //common
    v->quantizer_mode = get_bits(gb, 2); //common

    v->finterpflag = get_bits1(gb); //common

    if (v->res_sprite) {
        int w = get_bits(gb, 11);
        int h = get_bits(gb, 11);
        avcodec_set_dimensions(v->s.avctx, w, h);
        skip_bits(gb, 5); //frame rate
        v->res_x8 = get_bits1(gb);
        if (get_bits1(gb)) { // something to do with DC VLC selection
            av_log(avctx, AV_LOG_ERROR, "Unsupported sprite feature\n");
            return -1;
        }
        skip_bits(gb, 3); //slice code
        v->res_rtm_flag = 0;
    } else {
        v->res_rtm_flag = get_bits1(gb); //reserved
    }
    if (!v->res_rtm_flag) {
        av_log(avctx, AV_LOG_ERROR,
               "Old WMV3 version detected, some frames may be decoded incorrectly\n");
        //return -1;
    }
    //TODO: figure out what they mean (always 0x402F)
    if (!v->res_fasttx)
        skip_bits(gb, 16);
    av_log(avctx, AV_LOG_DEBUG,
           "Profile %i:\nfrmrtq_postproc=%i, bitrtq_postproc=%i\n"
           "LoopFilter=%i, MultiRes=%i, FastUVMC=%i, Extended MV=%i\n"
           "Rangered=%i, VSTransform=%i, Overlap=%i, SyncMarker=%i\n"
           "DQuant=%i, Quantizer mode=%i, Max B frames=%i\n",
           v->profile, v->frmrtq_postproc, v->bitrtq_postproc,
           v->s.loop_filter, v->multires, v->fastuvmc, v->extended_mv,
           v->rangered, v->vstransform, v->overlap, v->s.resync_marker,
           v->dquant, v->quantizer_mode, avctx->max_b_frames);
    return 0;
}

static int decode_sequence_header_adv(VC1Context *v, GetBitContext *gb)
{
    v->res_rtm_flag = 1;
    v->level = get_bits(gb, 3);
    if (v->level >= 5) {
        av_log(v->s.avctx, AV_LOG_ERROR, "Reserved LEVEL %i\n",v->level);
    }
    v->chromaformat = get_bits(gb, 2);
    if (v->chromaformat != 1) {
        av_log(v->s.avctx, AV_LOG_ERROR,
               "Only 4:2:0 chroma format supported\n");
        return -1;
    }

    // (fps-2)/4 (->30)
    v->frmrtq_postproc       = get_bits(gb, 3); //common
    // (bitrate-32kbps)/64kbps
    v->bitrtq_postproc       = get_bits(gb, 5); //common
    v->postprocflag          = get_bits1(gb);   //common

    v->max_coded_width       = (get_bits(gb, 12) + 1) << 1;
    v->max_coded_height      = (get_bits(gb, 12) + 1) << 1;
    v->broadcast             = get_bits1(gb);
    v->interlace             = get_bits1(gb);
    v->tfcntrflag            = get_bits1(gb);
    v->finterpflag           = get_bits1(gb);
    skip_bits1(gb); // reserved

    av_log(v->s.avctx, AV_LOG_DEBUG,
           "Advanced Profile level %i:\nfrmrtq_postproc=%i, bitrtq_postproc=%i\n"
           "LoopFilter=%i, ChromaFormat=%i, Pulldown=%i, Interlace: %i\n"
           "TFCTRflag=%i, FINTERPflag=%i\n",
           v->level, v->frmrtq_postproc, v->bitrtq_postproc,
           v->s.loop_filter, v->chromaformat, v->broadcast, v->interlace,
           v->tfcntrflag, v->finterpflag);

    v->psf = get_bits1(gb);
    if (v->psf) { //PsF, 6.1.13
        av_log(v->s.avctx, AV_LOG_ERROR, "Progressive Segmented Frame mode: not supported (yet)\n");
        return -1;
    }
    v->s.max_b_frames = v->s.avctx->max_b_frames = 7;
    if (get_bits1(gb)) { //Display Info - decoding is not affected by it
        int w, h, ar = 0;
        av_log(v->s.avctx, AV_LOG_DEBUG, "Display extended info:\n");
        w = get_bits(gb, 14) + 1;
        h = get_bits(gb, 14) + 1;
        av_log(v->s.avctx, AV_LOG_DEBUG, "Display dimensions: %ix%i\n", w, h);
        if (get_bits1(gb))
            ar = get_bits(gb, 4);
        if (ar && ar < 14) {
            v->s.avctx->sample_aspect_ratio = ff_vc1_pixel_aspect[ar];
        } else if (ar == 15) {
            w = get_bits(gb, 8) + 1;
            h = get_bits(gb, 8) + 1;
            v->s.avctx->sample_aspect_ratio = (AVRational){w, h};
        } else {
            av_reduce(&v->s.avctx->sample_aspect_ratio.num,
                      &v->s.avctx->sample_aspect_ratio.den,
                      v->s.avctx->height * w,
                      v->s.avctx->width * h,
                      1 << 30);
        }
        av_log(v->s.avctx, AV_LOG_DEBUG, "Aspect: %i:%i\n",
               v->s.avctx->sample_aspect_ratio.num,
               v->s.avctx->sample_aspect_ratio.den);

        if (get_bits1(gb)) { //framerate stuff
            if (get_bits1(gb)) {
                v->s.avctx->time_base.num = 32;
                v->s.avctx->time_base.den = get_bits(gb, 16) + 1;
            } else {
                int nr, dr;
                nr = get_bits(gb, 8);
                dr = get_bits(gb, 4);
                if (nr > 0 && nr < 8 && dr > 0 && dr < 3) {
                    v->s.avctx->time_base.num = ff_vc1_fps_dr[dr - 1];
                    v->s.avctx->time_base.den = ff_vc1_fps_nr[nr - 1] * 1000;
                }
            }
            if (v->broadcast) { // Pulldown may be present
                v->s.avctx->time_base.den  *= 2;
                v->s.avctx->ticks_per_frame = 2;
            }
        }

        if (get_bits1(gb)) {
            v->s.avctx->color_primaries = get_bits(gb, 8);
            v->s.avctx->color_trc       = get_bits(gb, 8);
            v->s.avctx->colorspace      = get_bits(gb, 8);
            v->s.avctx->color_range     = AVCOL_RANGE_MPEG;
        }
    }

    v->hrd_param_flag = get_bits1(gb);
    if (v->hrd_param_flag) {
        int i;
        v->hrd_num_leaky_buckets = get_bits(gb, 5);
        skip_bits(gb, 4); //bitrate exponent
        skip_bits(gb, 4); //buffer size exponent
        for (i = 0; i < v->hrd_num_leaky_buckets; i++) {
            skip_bits(gb, 16); //hrd_rate[n]
            skip_bits(gb, 16); //hrd_buffer[n]
        }
    }
    return 0;
}

int ff_vc1_decode_entry_point(AVCodecContext *avctx, VC1Context *v, GetBitContext *gb)
{
    int i;
    int w,h;

    av_log(avctx, AV_LOG_DEBUG, "Entry point: %08X\n", show_bits_long(gb, 32));
    v->broken_link    = get_bits1(gb);
    v->closed_entry   = get_bits1(gb);
    v->panscanflag    = get_bits1(gb);
    v->refdist_flag   = get_bits1(gb);
    v->s.loop_filter  = get_bits1(gb);
    if (v->s.avctx->skip_loop_filter >= AVDISCARD_ALL)
        v->s.loop_filter = 0;
    v->fastuvmc       = get_bits1(gb);
    v->extended_mv    = get_bits1(gb);
    v->dquant         = get_bits(gb, 2);
    v->vstransform    = get_bits1(gb);
    v->overlap        = get_bits1(gb);
    v->quantizer_mode = get_bits(gb, 2);

    if (v->hrd_param_flag) {
        for (i = 0; i < v->hrd_num_leaky_buckets; i++) {
            skip_bits(gb, 8); //hrd_full[n]
        }
    }

    if(get_bits1(gb)){
        w = (get_bits(gb, 12)+1)<<1;
        h = (get_bits(gb, 12)+1)<<1;
    } else {
        w = v->max_coded_width;
        h = v->max_coded_height;
    }
    avcodec_set_dimensions(avctx, w, h);
    if (v->extended_mv)
        v->extended_dmv = get_bits1(gb);
    if ((v->range_mapy_flag = get_bits1(gb))) {
        av_log(avctx, AV_LOG_ERROR, "Luma scaling is not supported, expect wrong picture\n");
        v->range_mapy = get_bits(gb, 3);
    }
    if ((v->range_mapuv_flag = get_bits1(gb))) {
        av_log(avctx, AV_LOG_ERROR, "Chroma scaling is not supported, expect wrong picture\n");
        v->range_mapuv = get_bits(gb, 3);
    }

    av_log(avctx, AV_LOG_DEBUG, "Entry point info:\n"
           "BrokenLink=%i, ClosedEntry=%i, PanscanFlag=%i\n"
           "RefDist=%i, Postproc=%i, FastUVMC=%i, ExtMV=%i\n"
           "DQuant=%i, VSTransform=%i, Overlap=%i, Qmode=%i\n",
           v->broken_link, v->closed_entry, v->panscanflag, v->refdist_flag, v->s.loop_filter,
           v->fastuvmc, v->extended_mv, v->dquant, v->vstransform, v->overlap, v->quantizer_mode);

    return 0;
}

/* fill lookup tables for intensity compensation */
#define INIT_LUT(lumscale, lumshift, luty, lutuv, chain)   do {\
    int scale, shift, i;                            \
    if (!lumscale) {                                \
        scale = -64;                                \
        shift = (255 - lumshift * 2) << 6;          \
        if (lumshift > 31)                          \
            shift += 128 << 6;                      \
    } else {                                        \
        scale = lumscale + 32;                      \
        if (lumshift > 31)                          \
            shift = (lumshift - 64) << 6;           \
        else                                        \
            shift = lumshift << 6;                  \
    }                                               \
    for (i = 0; i < 256; i++) {                     \
        int iy = chain ? luty[i] : i;               \
        int iu = chain ? lutuv[i] : i;              \
        luty[i]  = av_clip_uint8((scale * iy + shift + 32) >> 6);           \
        lutuv[i] = av_clip_uint8((scale * (iu - 128) + 128*64 + 32) >> 6);  \
    } \
    }while(0)


static void rotate_luts(VC1Context *v)
{
#define ROTATE(DEF, L, N, C, A) do {\
        if (v->s.pict_type == AV_PICTURE_TYPE_BI || v->s.pict_type == AV_PICTURE_TYPE_B) {\
            C = A;\
        } else {\
            DEF;\
            memcpy(&tmp, &L  , sizeof(tmp));\
            memcpy(&L  , &N  , sizeof(tmp));\
            memcpy(&N  , &tmp, sizeof(tmp));\
            C = N;\
        }\
    }while(0)

        ROTATE(int tmp            , v->last_use_ic, v->next_use_ic, v->curr_use_ic, v->aux_use_ic);
        ROTATE(uint8_t tmp[2][256], v->last_luty , v->next_luty , v->curr_luty , v->aux_luty);
        ROTATE(uint8_t tmp[2][256], v->last_lutuv, v->next_lutuv, v->curr_lutuv, v->aux_lutuv);

    INIT_LUT(32, 0 , v->curr_luty[0] , v->curr_lutuv[0] , 0);
    INIT_LUT(32, 0 , v->curr_luty[1] , v->curr_lutuv[1] , 0);
    v->curr_use_ic = 0;
}

int ff_vc1_parse_frame_header(VC1Context *v, GetBitContext* gb)
{
    int pqindex, lowquant, status;

    if (v->finterpflag)
        v->interpfrm = get_bits1(gb);
    if (!v->s.avctx->codec)
        return -1;
    if (v->s.avctx->codec_id == AV_CODEC_ID_MSS2)
        v->respic   =
        v->rangered =
        v->multires = get_bits(gb, 2) == 1;
    else
        skip_bits(gb, 2); //framecnt unused
    v->rangeredfrm = 0;
    if (v->rangered)
        v->rangeredfrm = get_bits1(gb);
    v->s.pict_type = get_bits1(gb);
    if (v->s.avctx->max_b_frames) {
        if (!v->s.pict_type) {
            if (get_bits1(gb))
                v->s.pict_type = AV_PICTURE_TYPE_I;
            else
                v->s.pict_type = AV_PICTURE_TYPE_B;
        } else
            v->s.pict_type = AV_PICTURE_TYPE_P;
    } else
        v->s.pict_type = v->s.pict_type ? AV_PICTURE_TYPE_P : AV_PICTURE_TYPE_I;

    v->bi_type = 0;
    if (v->s.pict_type == AV_PICTURE_TYPE_B) {
        v->bfraction_lut_index = get_vlc2(gb, ff_vc1_bfraction_vlc.table, VC1_BFRACTION_VLC_BITS, 1);
        v->bfraction           = ff_vc1_bfraction_lut[v->bfraction_lut_index];
        if (v->bfraction == 0) {
            v->s.pict_type = AV_PICTURE_TYPE_BI;
        }
    }
    if (v->s.pict_type == AV_PICTURE_TYPE_I || v->s.pict_type == AV_PICTURE_TYPE_BI)
        skip_bits(gb, 7); // skip buffer fullness

    if (v->parse_only)
        return 0;

    /* calculate RND */
    if (v->s.pict_type == AV_PICTURE_TYPE_I || v->s.pict_type == AV_PICTURE_TYPE_BI)
        v->rnd = 1;
    if (v->s.pict_type == AV_PICTURE_TYPE_P)
        v->rnd ^= 1;

    /* Quantizer stuff */
    pqindex = get_bits(gb, 5);
    if (!pqindex)
        return -1;
    if (v->quantizer_mode == QUANT_FRAME_IMPLICIT)
        v->pq = ff_vc1_pquant_table[0][pqindex];
    else
        v->pq = ff_vc1_pquant_table[1][pqindex];

    v->pquantizer = 1;
    if (v->quantizer_mode == QUANT_FRAME_IMPLICIT)
        v->pquantizer = pqindex < 9;
    if (v->quantizer_mode == QUANT_NON_UNIFORM)
        v->pquantizer = 0;
    v->pqindex = pqindex;
    if (pqindex < 9)
        v->halfpq = get_bits1(gb);
    else
        v->halfpq = 0;
    if (v->quantizer_mode == QUANT_FRAME_EXPLICIT)
        v->pquantizer = get_bits1(gb);
    v->dquantfrm = 0;
    if (v->extended_mv == 1)
        v->mvrange = get_unary(gb, 0, 3);
    v->k_x = v->mvrange + 9 + (v->mvrange >> 1); //k_x can be 9 10 12 13
    v->k_y = v->mvrange + 8; //k_y can be 8 9 10 11
    v->range_x = 1 << (v->k_x - 1);
    v->range_y = 1 << (v->k_y - 1);
    if (v->multires && v->s.pict_type != AV_PICTURE_TYPE_B)
        v->respic = get_bits(gb, 2);

    if (v->res_x8 && (v->s.pict_type == AV_PICTURE_TYPE_I || v->s.pict_type == AV_PICTURE_TYPE_BI)) {
        v->x8_type = get_bits1(gb);
    } else
        v->x8_type = 0;
    av_dlog(v->s.avctx, "%c Frame: QP=[%i]%i (+%i/2) %i\n",
            (v->s.pict_type == AV_PICTURE_TYPE_P) ? 'P' : ((v->s.pict_type == AV_PICTURE_TYPE_I) ? 'I' : 'B'),
            pqindex, v->pq, v->halfpq, v->rangeredfrm);

    if(v->first_pic_header_flag) {
        rotate_luts(v);
    }

    switch (v->s.pict_type) {
    case AV_PICTURE_TYPE_P:
        if (v->pq < 5)       v->tt_index = 0;
        else if (v->pq < 13) v->tt_index = 1;
        else                 v->tt_index = 2;

        lowquant = (v->pq > 12) ? 0 : 1;
        v->mv_mode = ff_vc1_mv_pmode_table[lowquant][get_unary(gb, 1, 4)];
        if (v->mv_mode == MV_PMODE_INTENSITY_COMP) {
            v->mv_mode2 = ff_vc1_mv_pmode_table2[lowquant][get_unary(gb, 1, 3)];
            v->lumscale = get_bits(gb, 6);
            v->lumshift = get_bits(gb, 6);
            v->last_use_ic   = 1;
            /* fill lookup tables for intensity compensation */
            INIT_LUT(v->lumscale, v->lumshift , v->last_luty[0] , v->last_lutuv[0] , 1);
            INIT_LUT(v->lumscale, v->lumshift , v->last_luty[1] , v->last_lutuv[1] , 1);
        }
        v->qs_last = v->s.quarter_sample;
        if (v->mv_mode == MV_PMODE_1MV_HPEL || v->mv_mode == MV_PMODE_1MV_HPEL_BILIN)
            v->s.quarter_sample = 0;
        else if (v->mv_mode == MV_PMODE_INTENSITY_COMP) {
            if (v->mv_mode2 == MV_PMODE_1MV_HPEL || v->mv_mode2 == MV_PMODE_1MV_HPEL_BILIN)
                v->s.quarter_sample = 0;
            else
                v->s.quarter_sample = 1;
        } else
            v->s.quarter_sample = 1;
        v->s.mspel = !(v->mv_mode == MV_PMODE_1MV_HPEL_BILIN || (v->mv_mode == MV_PMODE_INTENSITY_COMP && v->mv_mode2 == MV_PMODE_1MV_HPEL_BILIN));

        if ((v->mv_mode  == MV_PMODE_INTENSITY_COMP &&
             v->mv_mode2 == MV_PMODE_MIXED_MV)      ||
            v->mv_mode   == MV_PMODE_MIXED_MV) {
            status = bitplane_decoding(v->mv_type_mb_plane, &v->mv_type_is_raw, v);
            if (status < 0)
                return -1;
            av_log(v->s.avctx, AV_LOG_DEBUG, "MB MV Type plane encoding: "
                   "Imode: %i, Invert: %i\n", status>>1, status&1);
        } else {
            v->mv_type_is_raw = 0;
            memset(v->mv_type_mb_plane, 0, v->s.mb_stride * v->s.mb_height);
        }
        status = bitplane_decoding(v->s.mbskip_table, &v->skip_is_raw, v);
        if (status < 0)
            return -1;
        av_log(v->s.avctx, AV_LOG_DEBUG, "MB Skip plane encoding: "
               "Imode: %i, Invert: %i\n", status>>1, status&1);

        /* Hopefully this is correct for P frames */
        v->s.mv_table_index = get_bits(gb, 2); //but using ff_vc1_ tables
        v->cbpcy_vlc = &ff_vc1_cbpcy_p_vlc[get_bits(gb, 2)];

        if (v->dquant) {
            av_log(v->s.avctx, AV_LOG_DEBUG, "VOP DQuant info\n");
            vop_dquant_decoding(v);
        }

        v->ttfrm = 0; //FIXME Is that so ?
        if (v->vstransform) {
            v->ttmbf = get_bits1(gb);
            if (v->ttmbf) {
                v->ttfrm = ff_vc1_ttfrm_to_tt[get_bits(gb, 2)];
            }
        } else {
            v->ttmbf = 1;
            v->ttfrm = TT_8X8;
        }
        break;
    case AV_PICTURE_TYPE_B:
        if (v->pq < 5)       v->tt_index = 0;
        else if (v->pq < 13) v->tt_index = 1;
        else                 v->tt_index = 2;

        v->mv_mode          = get_bits1(gb) ? MV_PMODE_1MV : MV_PMODE_1MV_HPEL_BILIN;
        v->qs_last          = v->s.quarter_sample;
        v->s.quarter_sample = (v->mv_mode == MV_PMODE_1MV);
        v->s.mspel          = v->s.quarter_sample;

        status = bitplane_decoding(v->direct_mb_plane, &v->dmb_is_raw, v);
        if (status < 0)
            return -1;
        av_log(v->s.avctx, AV_LOG_DEBUG, "MB Direct Type plane encoding: "
               "Imode: %i, Invert: %i\n", status>>1, status&1);
        status = bitplane_decoding(v->s.mbskip_table, &v->skip_is_raw, v);
        if (status < 0)
            return -1;
        av_log(v->s.avctx, AV_LOG_DEBUG, "MB Skip plane encoding: "
               "Imode: %i, Invert: %i\n", status>>1, status&1);

        v->s.mv_table_index = get_bits(gb, 2);
        v->cbpcy_vlc        = &ff_vc1_cbpcy_p_vlc[get_bits(gb, 2)];

        if (v->dquant) {
            av_log(v->s.avctx, AV_LOG_DEBUG, "VOP DQuant info\n");
            vop_dquant_decoding(v);
        }

        v->ttfrm = 0;
        if (v->vstransform) {
            v->ttmbf = get_bits1(gb);
            if (v->ttmbf) {
                v->ttfrm = ff_vc1_ttfrm_to_tt[get_bits(gb, 2)];
            }
        } else {
            v->ttmbf = 1;
            v->ttfrm = TT_8X8;
        }
        break;
    }

    if (!v->x8_type) {
        /* AC Syntax */
        v->c_ac_table_index = decode012(gb);
        if (v->s.pict_type == AV_PICTURE_TYPE_I || v->s.pict_type == AV_PICTURE_TYPE_BI) {
            v->y_ac_table_index = decode012(gb);
        }
        /* DC Syntax */
        v->s.dc_table_index = get_bits1(gb);
    }

    if (v->s.pict_type == AV_PICTURE_TYPE_BI) {
        v->s.pict_type = AV_PICTURE_TYPE_B;
        v->bi_type     = 1;
    }
    return 0;
}

int ff_vc1_parse_frame_header_adv(VC1Context *v, GetBitContext* gb)
{
    int pqindex, lowquant;
    int status;
    int mbmodetab, imvtab, icbptab, twomvbptab, fourmvbptab; /* useful only for debugging */
    int field_mode, fcm;

    v->numref=0;
    v->p_frame_skipped = 0;
    if (v->second_field) {
        if(v->fcm!=2 || v->field_mode!=1)
            return -1;
        v->s.pict_type = (v->fptype & 1) ? AV_PICTURE_TYPE_P : AV_PICTURE_TYPE_I;
        if (v->fptype & 4)
            v->s.pict_type = (v->fptype & 1) ? AV_PICTURE_TYPE_BI : AV_PICTURE_TYPE_B;
        v->s.current_picture_ptr->f.pict_type = v->s.pict_type;
        if (!v->pic_header_flag)
            goto parse_common_info;
    }

    field_mode = 0;
    if (v->interlace) {
        fcm = decode012(gb);
        if (fcm) {
            if (fcm == ILACE_FIELD)
                field_mode = 1;
        }
    } else {
        fcm = PROGRESSIVE;
    }
    if (!v->first_pic_header_flag && v->field_mode != field_mode)
        return -1;
    v->field_mode = field_mode;
    v->fcm = fcm;

    if (v->field_mode) {
        v->fptype = get_bits(gb, 3);
        v->s.pict_type = (v->fptype & 2) ? AV_PICTURE_TYPE_P : AV_PICTURE_TYPE_I;
        if (v->fptype & 4) // B-picture
            v->s.pict_type = (v->fptype & 2) ? AV_PICTURE_TYPE_BI : AV_PICTURE_TYPE_B;
    } else {
        switch (get_unary(gb, 0, 4)) {
        case 0:
            v->s.pict_type = AV_PICTURE_TYPE_P;
            break;
        case 1:
            v->s.pict_type = AV_PICTURE_TYPE_B;
            break;
        case 2:
            v->s.pict_type = AV_PICTURE_TYPE_I;
            break;
        case 3:
            v->s.pict_type = AV_PICTURE_TYPE_BI;
            break;
        case 4:
            v->s.pict_type = AV_PICTURE_TYPE_P; // skipped pic
            v->p_frame_skipped = 1;
            break;
        }
    }
    if (v->tfcntrflag)
        skip_bits(gb, 8);
    if (v->broadcast) {
        if (!v->interlace || v->psf) {
            v->rptfrm = get_bits(gb, 2);
        } else {
            v->tff = get_bits1(gb);
            v->rff = get_bits1(gb);
        }
    } else {
        v->tff = 1;
    }
    if (v->panscanflag) {
        avpriv_report_missing_feature(v->s.avctx, "Pan-scan");
        //...
    }
    if (v->p_frame_skipped) {
        return 0;
    }
    v->rnd = get_bits1(gb);
    if (v->interlace)
        v->uvsamp = get_bits1(gb);
    if(!ff_vc1_bfraction_vlc.table)
        return 0; //parsing only, vlc tables havnt been allocated
    if (v->field_mode) {
        if (!v->refdist_flag)
            v->refdist = 0;
        else if ((v->s.pict_type != AV_PICTURE_TYPE_B) && (v->s.pict_type != AV_PICTURE_TYPE_BI)) {
            v->refdist = get_bits(gb, 2);
            if (v->refdist == 3)
                v->refdist += get_unary(gb, 0, 16);
        }
        if ((v->s.pict_type == AV_PICTURE_TYPE_B) || (v->s.pict_type == AV_PICTURE_TYPE_BI)) {
            v->bfraction_lut_index = get_vlc2(gb, ff_vc1_bfraction_vlc.table, VC1_BFRACTION_VLC_BITS, 1);
            v->bfraction           = ff_vc1_bfraction_lut[v->bfraction_lut_index];
            v->frfd = (v->bfraction * v->refdist) >> 8;
            v->brfd = v->refdist - v->frfd - 1;
            if (v->brfd < 0)
                v->brfd = 0;
        }
        goto parse_common_info;
    }
    if (v->fcm == PROGRESSIVE) {
        if (v->finterpflag)
            v->interpfrm = get_bits1(gb);
        if (v->s.pict_type == AV_PICTURE_TYPE_B) {
            v->bfraction_lut_index = get_vlc2(gb, ff_vc1_bfraction_vlc.table, VC1_BFRACTION_VLC_BITS, 1);
            v->bfraction           = ff_vc1_bfraction_lut[v->bfraction_lut_index];
            if (v->bfraction == 0) {
                v->s.pict_type = AV_PICTURE_TYPE_BI; /* XXX: should not happen here */
            }
        }
    }

    parse_common_info:
    if (v->field_mode)
        v->cur_field_type = !(v->tff ^ v->second_field);
    pqindex = get_bits(gb, 5);
    if (!pqindex)
        return -1;
    v->pqindex = pqindex;
    if (v->quantizer_mode == QUANT_FRAME_IMPLICIT)
        v->pq = ff_vc1_pquant_table[0][pqindex];
    else
        v->pq = ff_vc1_pquant_table[1][pqindex];

    v->pquantizer = 1;
    if (v->quantizer_mode == QUANT_FRAME_IMPLICIT)
        v->pquantizer = pqindex < 9;
    if (v->quantizer_mode == QUANT_NON_UNIFORM)
        v->pquantizer = 0;
    v->pqindex = pqindex;
    if (pqindex < 9)
        v->halfpq = get_bits1(gb);
    else
        v->halfpq = 0;
    if (v->quantizer_mode == QUANT_FRAME_EXPLICIT)
        v->pquantizer = get_bits1(gb);
    if (v->postprocflag)
        v->postproc = get_bits(gb, 2);

    if (v->parse_only)
        return 0;

    if(v->first_pic_header_flag) {
        rotate_luts(v);
    }

    switch (v->s.pict_type) {
    case AV_PICTURE_TYPE_I:
    case AV_PICTURE_TYPE_BI:
        if (v->fcm == ILACE_FRAME) { //interlace frame picture
            status = bitplane_decoding(v->fieldtx_plane, &v->fieldtx_is_raw, v);
            if (status < 0)
                return -1;
            av_log(v->s.avctx, AV_LOG_DEBUG, "FIELDTX plane encoding: "
                   "Imode: %i, Invert: %i\n", status>>1, status&1);
        }
        status = bitplane_decoding(v->acpred_plane, &v->acpred_is_raw, v);
        if (status < 0)
            return -1;
        av_log(v->s.avctx, AV_LOG_DEBUG, "ACPRED plane encoding: "
               "Imode: %i, Invert: %i\n", status>>1, status&1);
        v->condover = CONDOVER_NONE;
        if (v->overlap && v->pq <= 8) {
            v->condover = decode012(gb);
            if (v->condover == CONDOVER_SELECT) {
                status = bitplane_decoding(v->over_flags_plane, &v->overflg_is_raw, v);
                if (status < 0)
                    return -1;
                av_log(v->s.avctx, AV_LOG_DEBUG, "CONDOVER plane encoding: "
                       "Imode: %i, Invert: %i\n", status>>1, status&1);
            }
        }
        break;
    case AV_PICTURE_TYPE_P:
        if (v->field_mode) {
            v->numref = get_bits1(gb);
            if (!v->numref) {
                v->reffield          = get_bits1(gb);
                v->ref_field_type[0] = v->reffield ^ !v->cur_field_type;
            }
        }
        if (v->extended_mv)
            v->mvrange = get_unary(gb, 0, 3);
        else
            v->mvrange = 0;
        if (v->interlace) {
            if (v->extended_dmv)
                v->dmvrange = get_unary(gb, 0, 3);
            else
                v->dmvrange = 0;
            if (v->fcm == ILACE_FRAME) { // interlaced frame picture
                v->fourmvswitch = get_bits1(gb);
                v->intcomp      = get_bits1(gb);
                if (v->intcomp) {
                    v->lumscale = get_bits(gb, 6);
                    v->lumshift = get_bits(gb, 6);
                    INIT_LUT(v->lumscale, v->lumshift, v->last_luty[0], v->last_lutuv[0], 1);
                    INIT_LUT(v->lumscale, v->lumshift, v->last_luty[1], v->last_lutuv[1], 1);
                    v->last_use_ic = 1;
                }
                status = bitplane_decoding(v->s.mbskip_table, &v->skip_is_raw, v);
                av_log(v->s.avctx, AV_LOG_DEBUG, "SKIPMB plane encoding: "
                       "Imode: %i, Invert: %i\n", status>>1, status&1);
                mbmodetab = get_bits(gb, 2);
                if (v->fourmvswitch)
                    v->mbmode_vlc = &ff_vc1_intfr_4mv_mbmode_vlc[mbmodetab];
                else
                    v->mbmode_vlc = &ff_vc1_intfr_non4mv_mbmode_vlc[mbmodetab];
                imvtab         = get_bits(gb, 2);
                v->imv_vlc     = &ff_vc1_1ref_mvdata_vlc[imvtab];
                // interlaced p-picture cbpcy range is [1, 63]
                icbptab        = get_bits(gb, 3);
                v->cbpcy_vlc   = &ff_vc1_icbpcy_vlc[icbptab];
                twomvbptab     = get_bits(gb, 2);
                v->twomvbp_vlc = &ff_vc1_2mv_block_pattern_vlc[twomvbptab];
                if (v->fourmvswitch) {
                    fourmvbptab     = get_bits(gb, 2);
                    v->fourmvbp_vlc = &ff_vc1_4mv_block_pattern_vlc[fourmvbptab];
                }
            }
        }
        v->k_x = v->mvrange + 9 + (v->mvrange >> 1); //k_x can be 9 10 12 13
        v->k_y = v->mvrange + 8; //k_y can be 8 9 10 11
        v->range_x = 1 << (v->k_x - 1);
        v->range_y = 1 << (v->k_y - 1);

        if (v->pq < 5)
            v->tt_index = 0;
        else if (v->pq < 13)
            v->tt_index = 1;
        else
            v->tt_index = 2;
        if (v->fcm != ILACE_FRAME) {
            int mvmode;
            mvmode     = get_unary(gb, 1, 4);
            lowquant   = (v->pq > 12) ? 0 : 1;
            v->mv_mode = ff_vc1_mv_pmode_table[lowquant][mvmode];
            if (v->mv_mode == MV_PMODE_INTENSITY_COMP) {
                int mvmode2;
                mvmode2 = get_unary(gb, 1, 3);
                v->mv_mode2 = ff_vc1_mv_pmode_table2[lowquant][mvmode2];
                if (v->field_mode) {
                    v->intcompfield = decode210(gb)^3;
                } else
                    v->intcompfield = 3;

                v->lumscale2 = v->lumscale = 32;
                v->lumshift2 = v->lumshift =  0;
                if (v->intcompfield & 1) {
                    v->lumscale = get_bits(gb, 6);
                    v->lumshift = get_bits(gb, 6);
                }
                if ((v->intcompfield & 2) && v->field_mode) {
                    v->lumscale2 = get_bits(gb, 6);
                    v->lumshift2 = get_bits(gb, 6);
                } else if(!v->field_mode) {
                    v->lumscale2 = v->lumscale;
                    v->lumshift2 = v->lumshift;
                }
                if (v->field_mode && v->second_field) {
                    if (v->cur_field_type) {
                        INIT_LUT(v->lumscale , v->lumshift , v->curr_luty[v->cur_field_type^1], v->curr_lutuv[v->cur_field_type^1], 0);
                        INIT_LUT(v->lumscale2, v->lumshift2, v->last_luty[v->cur_field_type  ], v->last_lutuv[v->cur_field_type  ], 1);
                    } else {
                        INIT_LUT(v->lumscale2, v->lumshift2, v->curr_luty[v->cur_field_type^1], v->curr_lutuv[v->cur_field_type^1], 0);
                        INIT_LUT(v->lumscale , v->lumshift , v->last_luty[v->cur_field_type  ], v->last_lutuv[v->cur_field_type  ], 1);
                    }
                    v->next_use_ic = v->curr_use_ic = 1;
                } else {
                    INIT_LUT(v->lumscale , v->lumshift , v->last_luty[0], v->last_lutuv[0], 1);
                    INIT_LUT(v->lumscale2, v->lumshift2, v->last_luty[1], v->last_lutuv[1], 1);
                }
                v->last_use_ic = 1;
            }
            v->qs_last = v->s.quarter_sample;
            if (v->mv_mode == MV_PMODE_1MV_HPEL || v->mv_mode == MV_PMODE_1MV_HPEL_BILIN)
                v->s.quarter_sample = 0;
            else if (v->mv_mode == MV_PMODE_INTENSITY_COMP) {
                if (v->mv_mode2 == MV_PMODE_1MV_HPEL || v->mv_mode2 == MV_PMODE_1MV_HPEL_BILIN)
                    v->s.quarter_sample = 0;
                else
                    v->s.quarter_sample = 1;
            } else
                v->s.quarter_sample = 1;
            v->s.mspel = !(v->mv_mode == MV_PMODE_1MV_HPEL_BILIN
                           || (v->mv_mode == MV_PMODE_INTENSITY_COMP
                               && v->mv_mode2 == MV_PMODE_1MV_HPEL_BILIN));
        }
        if (v->fcm == PROGRESSIVE) { // progressive
            if ((v->mv_mode == MV_PMODE_INTENSITY_COMP &&
                 v->mv_mode2 == MV_PMODE_MIXED_MV)
                || v->mv_mode == MV_PMODE_MIXED_MV) {
                status = bitplane_decoding(v->mv_type_mb_plane, &v->mv_type_is_raw, v);
                if (status < 0)
                    return -1;
                av_log(v->s.avctx, AV_LOG_DEBUG, "MB MV Type plane encoding: "
                       "Imode: %i, Invert: %i\n", status>>1, status&1);
            } else {
                v->mv_type_is_raw = 0;
                memset(v->mv_type_mb_plane, 0, v->s.mb_stride * v->s.mb_height);
            }
            status = bitplane_decoding(v->s.mbskip_table, &v->skip_is_raw, v);
            if (status < 0)
                return -1;
            av_log(v->s.avctx, AV_LOG_DEBUG, "MB Skip plane encoding: "
                   "Imode: %i, Invert: %i\n", status>>1, status&1);

            /* Hopefully this is correct for P frames */
            v->s.mv_table_index = get_bits(gb, 2); //but using ff_vc1_ tables
            v->cbpcy_vlc        = &ff_vc1_cbpcy_p_vlc[get_bits(gb, 2)];
        } else if (v->fcm == ILACE_FRAME) { // frame interlaced
            v->qs_last          = v->s.quarter_sample;
            v->s.quarter_sample = 1;
            v->s.mspel          = 1;
        } else {    // field interlaced
            mbmodetab = get_bits(gb, 3);
            imvtab = get_bits(gb, 2 + v->numref);
            if (!v->numref)
                v->imv_vlc = &ff_vc1_1ref_mvdata_vlc[imvtab];
            else
                v->imv_vlc = &ff_vc1_2ref_mvdata_vlc[imvtab];
            icbptab = get_bits(gb, 3);
            v->cbpcy_vlc = &ff_vc1_icbpcy_vlc[icbptab];
            if ((v->mv_mode == MV_PMODE_INTENSITY_COMP &&
                v->mv_mode2 == MV_PMODE_MIXED_MV) || v->mv_mode == MV_PMODE_MIXED_MV) {
                fourmvbptab     = get_bits(gb, 2);
                v->fourmvbp_vlc = &ff_vc1_4mv_block_pattern_vlc[fourmvbptab];
                v->mbmode_vlc = &ff_vc1_if_mmv_mbmode_vlc[mbmodetab];
            } else {
                v->mbmode_vlc = &ff_vc1_if_1mv_mbmode_vlc[mbmodetab];
            }
        }
        if (v->dquant) {
            av_log(v->s.avctx, AV_LOG_DEBUG, "VOP DQuant info\n");
            vop_dquant_decoding(v);
        }

        v->ttfrm = 0; //FIXME Is that so ?
        if (v->vstransform) {
            v->ttmbf = get_bits1(gb);
            if (v->ttmbf) {
                v->ttfrm = ff_vc1_ttfrm_to_tt[get_bits(gb, 2)];
            }
        } else {
            v->ttmbf = 1;
            v->ttfrm = TT_8X8;
        }
        break;
    case AV_PICTURE_TYPE_B:
        if (v->fcm == ILACE_FRAME) {
            v->bfraction_lut_index = get_vlc2(gb, ff_vc1_bfraction_vlc.table, VC1_BFRACTION_VLC_BITS, 1);
            v->bfraction           = ff_vc1_bfraction_lut[v->bfraction_lut_index];
            if (v->bfraction == 0) {
                return -1;
            }
<<<<<<< HEAD
=======
            return -1; // This codepath is still incomplete thus it is disabled
>>>>>>> fe06795d
        }
        if (v->extended_mv)
            v->mvrange = get_unary(gb, 0, 3);
        else
            v->mvrange = 0;
        v->k_x     = v->mvrange + 9 + (v->mvrange >> 1); //k_x can be 9 10 12 13
        v->k_y     = v->mvrange + 8; //k_y can be 8 9 10 11
        v->range_x = 1 << (v->k_x - 1);
        v->range_y = 1 << (v->k_y - 1);

        if (v->pq < 5)
            v->tt_index = 0;
        else if (v->pq < 13)
            v->tt_index = 1;
        else
            v->tt_index = 2;

        if (v->field_mode) {
            int mvmode;
            av_log(v->s.avctx, AV_LOG_DEBUG, "B Fields\n");
            if (v->extended_dmv)
                v->dmvrange = get_unary(gb, 0, 3);
            mvmode = get_unary(gb, 1, 3);
            lowquant = (v->pq > 12) ? 0 : 1;
            v->mv_mode          = ff_vc1_mv_pmode_table2[lowquant][mvmode];
            v->qs_last          = v->s.quarter_sample;
            v->s.quarter_sample = (v->mv_mode == MV_PMODE_1MV || v->mv_mode == MV_PMODE_MIXED_MV);
            v->s.mspel          = !(v->mv_mode == MV_PMODE_1MV_HPEL_BILIN || v->mv_mode == MV_PMODE_1MV_HPEL);
            status = bitplane_decoding(v->forward_mb_plane, &v->fmb_is_raw, v);
            if (status < 0)
                return -1;
            av_log(v->s.avctx, AV_LOG_DEBUG, "MB Forward Type plane encoding: "
                   "Imode: %i, Invert: %i\n", status>>1, status&1);
            mbmodetab = get_bits(gb, 3);
            if (v->mv_mode == MV_PMODE_MIXED_MV)
                v->mbmode_vlc = &ff_vc1_if_mmv_mbmode_vlc[mbmodetab];
            else
                v->mbmode_vlc = &ff_vc1_if_1mv_mbmode_vlc[mbmodetab];
            imvtab       = get_bits(gb, 3);
            v->imv_vlc   = &ff_vc1_2ref_mvdata_vlc[imvtab];
            icbptab      = get_bits(gb, 3);
            v->cbpcy_vlc = &ff_vc1_icbpcy_vlc[icbptab];
            if (v->mv_mode == MV_PMODE_MIXED_MV) {
                fourmvbptab     = get_bits(gb, 2);
                v->fourmvbp_vlc = &ff_vc1_4mv_block_pattern_vlc[fourmvbptab];
            }
            v->numref = 1; // interlaced field B pictures are always 2-ref
        } else if (v->fcm == ILACE_FRAME) {
            if (v->extended_dmv)
                v->dmvrange = get_unary(gb, 0, 3);
<<<<<<< HEAD
            get_bits1(gb); /* intcomp - present but shall always be 0 */
=======
            if (get_bits1(gb)) /* intcomp - present but shall always be 0 */
                av_log(v->s.avctx, AV_LOG_WARNING, "Intensity compensation set for B picture\n");
>>>>>>> fe06795d
            v->intcomp          = 0;
            v->mv_mode          = MV_PMODE_1MV;
            v->fourmvswitch     = 0;
            v->qs_last          = v->s.quarter_sample;
            v->s.quarter_sample = 1;
            v->s.mspel          = 1;
            status              = bitplane_decoding(v->direct_mb_plane, &v->dmb_is_raw, v);
            if (status < 0)
                return -1;
            av_log(v->s.avctx, AV_LOG_DEBUG, "MB Direct Type plane encoding: "
                   "Imode: %i, Invert: %i\n", status>>1, status&1);
            status = bitplane_decoding(v->s.mbskip_table, &v->skip_is_raw, v);
            if (status < 0)
                return -1;
            av_log(v->s.avctx, AV_LOG_DEBUG, "MB Skip plane encoding: "
                   "Imode: %i, Invert: %i\n", status>>1, status&1);
            mbmodetab       = get_bits(gb, 2);
            v->mbmode_vlc   = &ff_vc1_intfr_non4mv_mbmode_vlc[mbmodetab];
            imvtab          = get_bits(gb, 2);
            v->imv_vlc      = &ff_vc1_1ref_mvdata_vlc[imvtab];
            // interlaced p/b-picture cbpcy range is [1, 63]
            icbptab         = get_bits(gb, 3);
            v->cbpcy_vlc    = &ff_vc1_icbpcy_vlc[icbptab];
            twomvbptab      = get_bits(gb, 2);
            v->twomvbp_vlc  = &ff_vc1_2mv_block_pattern_vlc[twomvbptab];
            fourmvbptab     = get_bits(gb, 2);
            v->fourmvbp_vlc = &ff_vc1_4mv_block_pattern_vlc[fourmvbptab];
        } else {
            v->mv_mode          = get_bits1(gb) ? MV_PMODE_1MV : MV_PMODE_1MV_HPEL_BILIN;
            v->qs_last          = v->s.quarter_sample;
            v->s.quarter_sample = (v->mv_mode == MV_PMODE_1MV);
            v->s.mspel          = v->s.quarter_sample;
            status              = bitplane_decoding(v->direct_mb_plane, &v->dmb_is_raw, v);
            if (status < 0)
                return -1;
            av_log(v->s.avctx, AV_LOG_DEBUG, "MB Direct Type plane encoding: "
                   "Imode: %i, Invert: %i\n", status>>1, status&1);
            status = bitplane_decoding(v->s.mbskip_table, &v->skip_is_raw, v);
            if (status < 0)
                return -1;
            av_log(v->s.avctx, AV_LOG_DEBUG, "MB Skip plane encoding: "
                   "Imode: %i, Invert: %i\n", status>>1, status&1);
            v->s.mv_table_index = get_bits(gb, 2);
            v->cbpcy_vlc = &ff_vc1_cbpcy_p_vlc[get_bits(gb, 2)];
        }

        if (v->dquant) {
            av_log(v->s.avctx, AV_LOG_DEBUG, "VOP DQuant info\n");
            vop_dquant_decoding(v);
        }

        v->ttfrm = 0;
        if (v->vstransform) {
            v->ttmbf = get_bits1(gb);
            if (v->ttmbf) {
                v->ttfrm = ff_vc1_ttfrm_to_tt[get_bits(gb, 2)];
            }
        } else {
            v->ttmbf = 1;
            v->ttfrm = TT_8X8;
        }
        break;
    }

    if (v->fcm != PROGRESSIVE && !v->s.quarter_sample) {
        v->range_x <<= 1;
        v->range_y <<= 1;
    }

    /* AC Syntax */
    v->c_ac_table_index = decode012(gb);
    if (v->s.pict_type == AV_PICTURE_TYPE_I || v->s.pict_type == AV_PICTURE_TYPE_BI) {
        v->y_ac_table_index = decode012(gb);
    }
    /* DC Syntax */
    v->s.dc_table_index = get_bits1(gb);
    if ((v->s.pict_type == AV_PICTURE_TYPE_I || v->s.pict_type == AV_PICTURE_TYPE_BI)
        && v->dquant) {
        av_log(v->s.avctx, AV_LOG_DEBUG, "VOP DQuant info\n");
        vop_dquant_decoding(v);
    }

    v->bi_type = 0;
    if (v->s.pict_type == AV_PICTURE_TYPE_BI) {
        v->s.pict_type = AV_PICTURE_TYPE_B;
        v->bi_type = 1;
    }
    return 0;
}

static const uint32_t vc1_ac_tables[AC_MODES][186][2] = {
{
{ 0x0001,  2}, { 0x0005,  3}, { 0x000D,  4}, { 0x0012,  5}, { 0x000E,  6}, { 0x0015,  7},
{ 0x0013,  8}, { 0x003F,  8}, { 0x004B,  9}, { 0x011F,  9}, { 0x00B8, 10}, { 0x03E3, 10},
{ 0x0172, 11}, { 0x024D, 12}, { 0x03DA, 12}, { 0x02DD, 13}, { 0x1F55, 13}, { 0x05B9, 14},
{ 0x3EAE, 14}, { 0x0000,  4}, { 0x0010,  5}, { 0x0008,  7}, { 0x0020,  8}, { 0x0029,  9},
{ 0x01F4,  9}, { 0x0233, 10}, { 0x01E0, 11}, { 0x012A, 12}, { 0x03DD, 12}, { 0x050A, 13},
{ 0x1F29, 13}, { 0x0A42, 14}, { 0x1272, 15}, { 0x1737, 15}, { 0x0003,  5}, { 0x0011,  7},
{ 0x00C4,  8}, { 0x004B, 10}, { 0x00B4, 11}, { 0x07D4, 11}, { 0x0345, 12}, { 0x02D7, 13},
{ 0x07BF, 13}, { 0x0938, 14}, { 0x0BBB, 14}, { 0x095E, 15}, { 0x0013,  5}, { 0x0078,  7},
{ 0x0069,  9}, { 0x0232, 10}, { 0x0461, 11}, { 0x03EC, 12}, { 0x0520, 13}, { 0x1F2A, 13},
{ 0x3E50, 14}, { 0x3E51, 14}, { 0x1486, 15}, { 0x000C,  6}, { 0x0024,  9}, { 0x0094, 11},
{ 0x08C0, 12}, { 0x0F09, 14}, { 0x1EF0, 15}, { 0x003D,  6}, { 0x0053,  9}, { 0x01A0, 11},
{ 0x02D6, 13}, { 0x0F08, 14}, { 0x0013,  7}, { 0x007C,  9}, { 0x07C1, 11}, { 0x04AC, 14},
{ 0x001B,  7}, { 0x00A0, 10}, { 0x0344, 12}, { 0x0F79, 14}, { 0x0079,  7}, { 0x03E1, 10},
{ 0x02D4, 13}, { 0x2306, 14}, { 0x0021,  8}, { 0x023C, 10}, { 0x0FAE, 12}, { 0x23DE, 14},
{ 0x0035,  8}, { 0x0175, 11}, { 0x07B3, 13}, { 0x00C5,  8}, { 0x0174, 11}, { 0x0785, 13},
{ 0x0048,  9}, { 0x01A3, 11}, { 0x049E, 13}, { 0x002C,  9}, { 0x00FA, 10}, { 0x07D6, 11},
{ 0x0092, 10}, { 0x05CC, 13}, { 0x1EF1, 15}, { 0x00A3, 10}, { 0x03ED, 12}, { 0x093E, 14},
{ 0x01E2, 11}, { 0x1273, 15}, { 0x07C4, 11}, { 0x1487, 15}, { 0x0291, 12}, { 0x0293, 12},
{ 0x0F8A, 12}, { 0x0509, 13}, { 0x0508, 13}, { 0x078D, 13}, { 0x07BE, 13}, { 0x078C, 13},
{ 0x04AE, 14}, { 0x0BBA, 14}, { 0x2307, 14}, { 0x0B9A, 14}, { 0x1736, 15}, { 0x000E,  4},
{ 0x0045,  7}, { 0x01F3,  9}, { 0x047A, 11}, { 0x05DC, 13}, { 0x23DF, 14}, { 0x0019,  5},
{ 0x0028,  9}, { 0x0176, 11}, { 0x049D, 13}, { 0x23DD, 14}, { 0x0030,  6}, { 0x00A2, 10},
{ 0x02EF, 12}, { 0x05B8, 14}, { 0x003F,  6}, { 0x00A5, 10}, { 0x03DB, 12}, { 0x093F, 14},
{ 0x0044,  7}, { 0x07CB, 11}, { 0x095F, 15}, { 0x0063,  7}, { 0x03C3, 12}, { 0x0015,  8},
{ 0x08F6, 12}, { 0x0017,  8}, { 0x0498, 13}, { 0x002C,  8}, { 0x07B2, 13}, { 0x002F,  8},
{ 0x1F54, 13}, { 0x008D,  8}, { 0x07BD, 13}, { 0x008E,  8}, { 0x1182, 13}, { 0x00FB,  8},
{ 0x050B, 13}, { 0x002D,  8}, { 0x07C0, 11}, { 0x0079,  9}, { 0x1F5F, 13}, { 0x007A,  9},
{ 0x1F56, 13}, { 0x0231, 10}, { 0x03E4, 10}, { 0x01A1, 11}, { 0x0143, 11}, { 0x01F7, 11},
{ 0x016F, 12}, { 0x0292, 12}, { 0x02E7, 12}, { 0x016C, 12}, { 0x016D, 12}, { 0x03DC, 12},
{ 0x0F8B, 12}, { 0x0499, 13}, { 0x03D8, 12}, { 0x078E, 13}, { 0x02D5, 13}, { 0x1F5E, 13},
{ 0x1F2B, 13}, { 0x078F, 13}, { 0x04AD, 14}, { 0x3EAF, 14}, { 0x23DC, 14}, { 0x004A,  9}
},
{
{ 0x0000,  3}, { 0x0003,  4}, { 0x000B,  5}, { 0x0014,  6}, { 0x003F,  6}, { 0x005D,  7},
{ 0x00A2,  8}, { 0x00AC,  9}, { 0x016E,  9}, { 0x020A, 10}, { 0x02E2, 10}, { 0x0432, 11},
{ 0x05C9, 11}, { 0x0827, 12}, { 0x0B54, 12}, { 0x04E6, 13}, { 0x105F, 13}, { 0x172A, 13},
{ 0x20B2, 14}, { 0x2D4E, 14}, { 0x39F0, 14}, { 0x4175, 15}, { 0x5A9E, 15}, { 0x0004,  4},
{ 0x001E,  5}, { 0x0042,  7}, { 0x00B6,  8}, { 0x0173,  9}, { 0x0395, 10}, { 0x072E, 11},
{ 0x0B94, 12}, { 0x16A4, 13}, { 0x20B3, 14}, { 0x2E45, 14}, { 0x0005,  5}, { 0x0040,  7},
{ 0x0049,  9}, { 0x028F, 10}, { 0x05CB, 11}, { 0x048A, 13}, { 0x09DD, 14}, { 0x73E2, 15},
{ 0x0018,  5}, { 0x0025,  8}, { 0x008A, 10}, { 0x051B, 11}, { 0x0E5F, 12}, { 0x09C9, 14},
{ 0x139C, 15}, { 0x0029,  6}, { 0x004F,  9}, { 0x0412, 11}, { 0x048D, 13}, { 0x2E41, 14},
{ 0x0038,  6}, { 0x010E,  9}, { 0x05A8, 11}, { 0x105C, 13}, { 0x39F2, 14}, { 0x0058,  7},
{ 0x021F, 10}, { 0x0E7E, 12}, { 0x39FF, 14}, { 0x0023,  8}, { 0x02E3, 10}, { 0x04E5, 13},
{ 0x2E40, 14}, { 0x00A1,  8}, { 0x05BE, 11}, { 0x09C8, 14}, { 0x0083,  8}, { 0x013A, 11},
{ 0x1721, 13}, { 0x0044,  9}, { 0x0276, 12}, { 0x39F6, 14}, { 0x008B, 10}, { 0x04EF, 13},
{ 0x5A9B, 15}, { 0x0208, 10}, { 0x1CFE, 13}, { 0x0399, 10}, { 0x1CB4, 13}, { 0x039E, 10},
{ 0x39F3, 14}, { 0x05AB, 11}, { 0x73E3, 15}, { 0x0737, 11}, { 0x5A9F, 15}, { 0x082D, 12},
{ 0x0E69, 12}, { 0x0E68, 12}, { 0x0433, 11}, { 0x0B7B, 12}, { 0x2DF8, 14}, { 0x2E56, 14},
{ 0x2E57, 14}, { 0x39F7, 14}, { 0x51A5, 15}, { 0x0003,  3}, { 0x002A,  6}, { 0x00E4,  8},
{ 0x028E, 10}, { 0x0735, 11}, { 0x1058, 13}, { 0x1CFA, 13}, { 0x2DF9, 14}, { 0x4174, 15},
{ 0x0009,  4}, { 0x0054,  8}, { 0x0398, 10}, { 0x048B, 13}, { 0x139D, 15}, { 0x000D,  4},
{ 0x00AD,  9}, { 0x0826, 12}, { 0x2D4C, 14}, { 0x0011,  5}, { 0x016B,  9}, { 0x0B7F, 12},
{ 0x51A4, 15}, { 0x0019,  5}, { 0x021B, 10}, { 0x16FD, 13}, { 0x001D,  5}, { 0x0394, 10},
{ 0x28D3, 14}, { 0x002B,  6}, { 0x05BC, 11}, { 0x5A9A, 15}, { 0x002F,  6}, { 0x0247, 12},
{ 0x0010,  7}, { 0x0A35, 12}, { 0x003E,  6}, { 0x0B7A, 12}, { 0x0059,  7}, { 0x105E, 13},
{ 0x0026,  8}, { 0x09CF, 14}, { 0x0055,  8}, { 0x1CB5, 13}, { 0x0057,  8}, { 0x0E5B, 12},
{ 0x00A0,  8}, { 0x1468, 13}, { 0x0170,  9}, { 0x0090, 10}, { 0x01CE,  9}, { 0x021A, 10},
{ 0x0218, 10}, { 0x0168,  9}, { 0x021E, 10}, { 0x0244, 12}, { 0x0736, 11}, { 0x0138, 11},
{ 0x0519, 11}, { 0x0E5E, 12}, { 0x072C, 11}, { 0x0B55, 12}, { 0x09DC, 14}, { 0x20BB, 14},
{ 0x048C, 13}, { 0x1723, 13}, { 0x2E44, 14}, { 0x16A5, 13}, { 0x0518, 11}, { 0x39FE, 14},
{ 0x0169,  9}
},
{
{ 0x0001,  2}, { 0x0006,  3}, { 0x000F,  4}, { 0x0016,  5}, { 0x0020,  6}, { 0x0018,  7},
{ 0x0008,  8}, { 0x009A,  8}, { 0x0056,  9}, { 0x013E,  9}, { 0x00F0, 10}, { 0x03A5, 10},
{ 0x0077, 11}, { 0x01EF, 11}, { 0x009A, 12}, { 0x005D, 13}, { 0x0001,  4}, { 0x0011,  5},
{ 0x0002,  7}, { 0x000B,  8}, { 0x0012,  9}, { 0x01D6,  9}, { 0x027E, 10}, { 0x0191, 11},
{ 0x00EA, 12}, { 0x03DC, 12}, { 0x013B, 13}, { 0x0004,  5}, { 0x0014,  7}, { 0x009E,  8},
{ 0x0009, 10}, { 0x01AC, 11}, { 0x01E2, 11}, { 0x03CA, 12}, { 0x005F, 13}, { 0x0017,  5},
{ 0x004E,  7}, { 0x005E,  9}, { 0x00F3, 10}, { 0x01AD, 11}, { 0x00EC, 12}, { 0x05F0, 13},
{ 0x000E,  6}, { 0x00E1,  8}, { 0x03A4, 10}, { 0x009C, 12}, { 0x013D, 13}, { 0x003B,  6},
{ 0x001C,  9}, { 0x0014, 11}, { 0x09BE, 12}, { 0x0006,  7}, { 0x007A,  9}, { 0x0190, 11},
{ 0x0137, 13}, { 0x001B,  7}, { 0x0008, 10}, { 0x075C, 11}, { 0x0071,  7}, { 0x00D7, 10},
{ 0x09BF, 12}, { 0x0007,  8}, { 0x00AF, 10}, { 0x04CC, 11}, { 0x0034,  8}, { 0x0265, 10},
{ 0x009F, 12}, { 0x00E0,  8}, { 0x0016, 11}, { 0x0327, 12}, { 0x0015,  9}, { 0x017D, 11},
{ 0x0EBB, 12}, { 0x0014,  9}, { 0x00F6, 10}, { 0x01E4, 11}, { 0x00CB, 10}, { 0x099D, 12},
{ 0x00CA, 10}, { 0x02FC, 12}, { 0x017F, 11}, { 0x04CD, 11}, { 0x02FD, 12}, { 0x04FE, 11},
{ 0x013A, 13}, { 0x000A,  4}, { 0x0042,  7}, { 0x01D3,  9}, { 0x04DD, 11}, { 0x0012,  5},
{ 0x00E8,  8}, { 0x004C, 11}, { 0x0136, 13}, { 0x0039,  6}, { 0x0264, 10}, { 0x0EBA, 12},
{ 0x0000,  7}, { 0x00AE, 10}, { 0x099C, 12}, { 0x001F,  7}, { 0x04DE, 11}, { 0x0043,  7},
{ 0x04DC, 11}, { 0x0003,  8}, { 0x03CB, 12}, { 0x0006,  8}, { 0x099E, 12}, { 0x002A,  8},
{ 0x05F1, 13}, { 0x000F,  8}, { 0x09FE, 12}, { 0x0033,  8}, { 0x09FF, 12}, { 0x0098,  8},
{ 0x099F, 12}, { 0x00EA,  8}, { 0x013C, 13}, { 0x002E,  8}, { 0x0192, 11}, { 0x0136,  9},
{ 0x006A,  9}, { 0x0015, 11}, { 0x03AF, 10}, { 0x01E3, 11}, { 0x0074, 11}, { 0x00EB, 12},
{ 0x02F9, 12}, { 0x005C, 13}, { 0x00ED, 12}, { 0x03DD, 12}, { 0x0326, 12}, { 0x005E, 13},
{ 0x0016,  7}
},
{
{ 0x0004,  3}, { 0x0014,  5}, { 0x0017,  7}, { 0x007F,  8}, { 0x0154,  9}, { 0x01F2, 10},
{ 0x00BF, 11}, { 0x0065, 12}, { 0x0AAA, 12}, { 0x0630, 13}, { 0x1597, 13}, { 0x03B7, 14},
{ 0x2B22, 14}, { 0x0BE6, 15}, { 0x000B,  4}, { 0x0037,  7}, { 0x0062,  9}, { 0x0007, 11},
{ 0x0166, 12}, { 0x00CE, 13}, { 0x1590, 13}, { 0x05F6, 14}, { 0x0BE7, 15}, { 0x0007,  5},
{ 0x006D,  8}, { 0x0003, 11}, { 0x031F, 12}, { 0x05F2, 14}, { 0x0002,  6}, { 0x0061,  9},
{ 0x0055, 12}, { 0x01DF, 14}, { 0x001A,  6}, { 0x001E, 10}, { 0x0AC9, 12}, { 0x2B23, 14},
{ 0x001E,  6}, { 0x001F, 10}, { 0x0AC3, 12}, { 0x2B2B, 14}, { 0x0006,  7}, { 0x0004, 11},
{ 0x02F8, 13}, { 0x0019,  7}, { 0x0006, 11}, { 0x063D, 13}, { 0x0057,  7}, { 0x0182, 11},
{ 0x2AA2, 14}, { 0x0004,  8}, { 0x0180, 11}, { 0x059C, 14}, { 0x007D,  8}, { 0x0164, 12},
{ 0x076D, 15}, { 0x0002,  9}, { 0x018D, 11}, { 0x1581, 13}, { 0x00AD,  8}, { 0x0060, 12},
{ 0x0C67, 14}, { 0x001C,  9}, { 0x00EE, 13}, { 0x0003,  9}, { 0x02CF, 13}, { 0x00D9,  9},
{ 0x1580, 13}, { 0x0002, 11}, { 0x0183, 11}, { 0x0057, 12}, { 0x0061, 12}, { 0x0031, 11},
{ 0x0066, 12}, { 0x0631, 13}, { 0x0632, 13}, { 0x00AC, 13}, { 0x031D, 12}, { 0x0076, 12},
{ 0x003A, 11}, { 0x0165, 12}, { 0x0C66, 14}, { 0x0003,  2}, { 0x0054,  7}, { 0x02AB, 10},
{ 0x0016, 13}, { 0x05F7, 14}, { 0x0005,  4}, { 0x00F8,  9}, { 0x0AA9, 12}, { 0x005F, 15},
{ 0x0004,  4}, { 0x001C, 10}, { 0x1550, 13}, { 0x0004,  5}, { 0x0077, 11}, { 0x076C, 15},
{ 0x000E,  5}, { 0x000A, 12}, { 0x000C,  5}, { 0x0562, 11}, { 0x0004,  6}, { 0x031C, 12},
{ 0x0006,  6}, { 0x00C8, 13}, { 0x000D,  6}, { 0x01DA, 13}, { 0x0007,  6}, { 0x00C9, 13},
{ 0x0001,  7}, { 0x002E, 14}, { 0x0014,  7}, { 0x1596, 13}, { 0x000A,  7}, { 0x0AC2, 12},
{ 0x0016,  7}, { 0x015B, 14}, { 0x0015,  7}, { 0x015A, 14}, { 0x000F,  8}, { 0x005E, 15},
{ 0x007E,  8}, { 0x00AB,  8}, { 0x002D,  9}, { 0x00D8,  9}, { 0x000B,  9}, { 0x0014, 10},
{ 0x02B3, 10}, { 0x01F3, 10}, { 0x003A, 10}, { 0x0000, 10}, { 0x0058, 10}, { 0x002E,  9},
{ 0x005E, 10}, { 0x0563, 11}, { 0x00EC, 12}, { 0x0054, 12}, { 0x0AC1, 12}, { 0x1556, 13},
{ 0x02FA, 13}, { 0x0181, 11}, { 0x1557, 13}, { 0x059D, 14}, { 0x2AA3, 14}, { 0x2B2A, 14},
{ 0x01DE, 14}, { 0x063C, 13}, { 0x00CF, 13}, { 0x1594, 13}, { 0x000D,  9}
},
{
{ 0x0002,  2}, { 0x0006,  3}, { 0x000F,  4}, { 0x000D,  5}, { 0x000C,  5}, { 0x0015,  6},
{ 0x0013,  6}, { 0x0012,  6}, { 0x0017,  7}, { 0x001F,  8}, { 0x001E,  8}, { 0x001D,  8},
{ 0x0025,  9}, { 0x0024,  9}, { 0x0023,  9}, { 0x0021,  9}, { 0x0021, 10}, { 0x0020, 10},
{ 0x000F, 10}, { 0x000E, 10}, { 0x0007, 11}, { 0x0006, 11}, { 0x0020, 11}, { 0x0021, 11},
{ 0x0050, 12}, { 0x0051, 12}, { 0x0052, 12}, { 0x000E,  4}, { 0x0014,  6}, { 0x0016,  7},
{ 0x001C,  8}, { 0x0020,  9}, { 0x001F,  9}, { 0x000D, 10}, { 0x0022, 11}, { 0x0053, 12},
{ 0x0055, 12}, { 0x000B,  5}, { 0x0015,  7}, { 0x001E,  9}, { 0x000C, 10}, { 0x0056, 12},
{ 0x0011,  6}, { 0x001B,  8}, { 0x001D,  9}, { 0x000B, 10}, { 0x0010,  6}, { 0x0022,  9},
{ 0x000A, 10}, { 0x000D,  6}, { 0x001C,  9}, { 0x0008, 10}, { 0x0012,  7}, { 0x001B,  9},
{ 0x0054, 12}, { 0x0014,  7}, { 0x001A,  9}, { 0x0057, 12}, { 0x0019,  8}, { 0x0009, 10},
{ 0x0018,  8}, { 0x0023, 11}, { 0x0017,  8}, { 0x0019,  9}, { 0x0018,  9}, { 0x0007, 10},
{ 0x0058, 12}, { 0x0007,  4}, { 0x000C,  6}, { 0x0016,  8}, { 0x0017,  9}, { 0x0006, 10},
{ 0x0005, 11}, { 0x0004, 11}, { 0x0059, 12}, { 0x000F,  6}, { 0x0016,  9}, { 0x0005, 10},
{ 0x000E,  6}, { 0x0004, 10}, { 0x0011,  7}, { 0x0024, 11}, { 0x0010,  7}, { 0x0025, 11},
{ 0x0013,  7}, { 0x005A, 12}, { 0x0015,  8}, { 0x005B, 12}, { 0x0014,  8}, { 0x0013,  8},
{ 0x001A,  8}, { 0x0015,  9}, { 0x0014,  9}, { 0x0013,  9}, { 0x0012,  9}, { 0x0011,  9},
{ 0x0026, 11}, { 0x0027, 11}, { 0x005C, 12}, { 0x005D, 12}, { 0x005E, 12}, { 0x005F, 12},
{ 0x0003,  7}
},
{
{ 0x0002,  2}, { 0x000F,  4}, { 0x0015,  6}, { 0x0017,  7}, { 0x001F,  8}, { 0x0025,  9},
{ 0x0024,  9}, { 0x0021, 10}, { 0x0020, 10}, { 0x0007, 11}, { 0x0006, 11}, { 0x0020, 11},
{ 0x0006,  3}, { 0x0014,  6}, { 0x001E,  8}, { 0x000F, 10}, { 0x0021, 11}, { 0x0050, 12},
{ 0x000E,  4}, { 0x001D,  8}, { 0x000E, 10}, { 0x0051, 12}, { 0x000D,  5}, { 0x0023,  9},
{ 0x000D, 10}, { 0x000C,  5}, { 0x0022,  9}, { 0x0052, 12}, { 0x000B,  5}, { 0x000C, 10},
{ 0x0053, 12}, { 0x0013,  6}, { 0x000B, 10}, { 0x0054, 12}, { 0x0012,  6}, { 0x000A, 10},
{ 0x0011,  6}, { 0x0009, 10}, { 0x0010,  6}, { 0x0008, 10}, { 0x0016,  7}, { 0x0055, 12},
{ 0x0015,  7}, { 0x0014,  7}, { 0x001C,  8}, { 0x001B,  8}, { 0x0021,  9}, { 0x0020,  9},
{ 0x001F,  9}, { 0x001E,  9}, { 0x001D,  9}, { 0x001C,  9}, { 0x001B,  9}, { 0x001A,  9},
{ 0x0022, 11}, { 0x0023, 11}, { 0x0056, 12}, { 0x0057, 12}, { 0x0007,  4}, { 0x0019,  9},
{ 0x0005, 11}, { 0x000F,  6}, { 0x0004, 11}, { 0x000E,  6}, { 0x000D,  6}, { 0x000C,  6},
{ 0x0013,  7}, { 0x0012,  7}, { 0x0011,  7}, { 0x0010,  7}, { 0x001A,  8}, { 0x0019,  8},
{ 0x0018,  8}, { 0x0017,  8}, { 0x0016,  8}, { 0x0015,  8}, { 0x0014,  8}, { 0x0013,  8},
{ 0x0018,  9}, { 0x0017,  9}, { 0x0016,  9}, { 0x0015,  9}, { 0x0014,  9}, { 0x0013,  9},
{ 0x0012,  9}, { 0x0011,  9}, { 0x0007, 10}, { 0x0006, 10}, { 0x0005, 10}, { 0x0004, 10},
{ 0x0024, 11}, { 0x0025, 11}, { 0x0026, 11}, { 0x0027, 11}, { 0x0058, 12}, { 0x0059, 12},
{ 0x005A, 12}, { 0x005B, 12}, { 0x005C, 12}, { 0x005D, 12}, { 0x005E, 12}, { 0x005F, 12},
{ 0x0003,  7}
},
{
{ 0x0000,  2}, { 0x0003,  3}, { 0x000D,  4}, { 0x0005,  4}, { 0x001C,  5}, { 0x0016,  5},
{ 0x003F,  6}, { 0x003A,  6}, { 0x002E,  6}, { 0x0022,  6}, { 0x007B,  7}, { 0x0067,  7},
{ 0x005F,  7}, { 0x0047,  7}, { 0x0026,  7}, { 0x00EF,  8}, { 0x00CD,  8}, { 0x00C1,  8},
{ 0x00A9,  8}, { 0x004F,  8}, { 0x01F2,  9}, { 0x01DD,  9}, { 0x0199,  9}, { 0x0185,  9},
{ 0x015D,  9}, { 0x011B,  9}, { 0x03EF, 10}, { 0x03E1, 10}, { 0x03C8, 10}, { 0x0331, 10},
{ 0x0303, 10}, { 0x02F1, 10}, { 0x02A0, 10}, { 0x0233, 10}, { 0x0126, 10}, { 0x07C0, 11},
{ 0x076F, 11}, { 0x076C, 11}, { 0x0661, 11}, { 0x0604, 11}, { 0x0572, 11}, { 0x0551, 11},
{ 0x046A, 11}, { 0x0274, 11}, { 0x0F27, 12}, { 0x0F24, 12}, { 0x0EDB, 12}, { 0x0C8E, 12},
{ 0x0C0B, 12}, { 0x0C0A, 12}, { 0x0AE3, 12}, { 0x08D6, 12}, { 0x0490, 12}, { 0x0495, 12},
{ 0x1F19, 13}, { 0x1DB5, 13}, { 0x0009,  4}, { 0x0010,  5}, { 0x0029,  6}, { 0x0062,  7},
{ 0x00F3,  8}, { 0x00AD,  8}, { 0x01E5,  9}, { 0x0179,  9}, { 0x009C,  9}, { 0x03B1, 10},
{ 0x02AE, 10}, { 0x0127, 10}, { 0x076E, 11}, { 0x0570, 11}, { 0x0275, 11}, { 0x0F25, 12},
{ 0x0EC0, 12}, { 0x0AA0, 12}, { 0x08D7, 12}, { 0x1E4C, 13}, { 0x0008,  5}, { 0x0063,  7},
{ 0x00AF,  8}, { 0x017B,  9}, { 0x03B3, 10}, { 0x07DD, 11}, { 0x0640, 11}, { 0x0F8D, 12},
{ 0x0BC1, 12}, { 0x0491, 12}, { 0x0028,  6}, { 0x00C3,  8}, { 0x0151,  9}, { 0x02A1, 10},
{ 0x0573, 11}, { 0x0EC3, 12}, { 0x1F35, 13}, { 0x0065,  7}, { 0x01DA,  9}, { 0x02AF, 10},
{ 0x0277, 11}, { 0x08C9, 12}, { 0x1781, 13}, { 0x0025,  7}, { 0x0118,  9}, { 0x0646, 11},
{ 0x0AA6, 12}, { 0x1780, 13}, { 0x00C9,  8}, { 0x0321, 10}, { 0x0F9B, 12}, { 0x191E, 13},
{ 0x0048,  8}, { 0x07CC, 11}, { 0x0AA1, 12}, { 0x0180,  9}, { 0x0465, 11}, { 0x1905, 13},
{ 0x03E2, 10}, { 0x0EC1, 12}, { 0x3C9B, 14}, { 0x02F4, 10}, { 0x08C8, 12}, { 0x07C1, 11},
{ 0x0928, 13}, { 0x05E1, 11}, { 0x320D, 14}, { 0x0EC2, 12}, { 0x6418, 15}, { 0x1F34, 13},
{ 0x0078,  7}, { 0x0155,  9}, { 0x0552, 11}, { 0x191F, 13}, { 0x00FA,  8}, { 0x07DC, 11},
{ 0x1907, 13}, { 0x00AC,  8}, { 0x0249, 11}, { 0x13B1, 14}, { 0x01F6,  9}, { 0x0AE2, 12},
{ 0x01DC,  9}, { 0x04ED, 12}, { 0x0184,  9}, { 0x1904, 13}, { 0x0156,  9}, { 0x09D9, 13},
{ 0x03E7, 10}, { 0x0929, 13}, { 0x03B2, 10}, { 0x3B68, 14}, { 0x02F5, 10}, { 0x13B0, 14},
{ 0x0322, 10}, { 0x3B69, 14}, { 0x0234, 10}, { 0x7935, 15}, { 0x07C7, 11}, { 0xC833, 16},
{ 0x0660, 11}, { 0x7934, 15}, { 0x024B, 11}, { 0xC832, 16}, { 0x0AA7, 12}, { 0x1F18, 13},
{ 0x007A,  7}
},
{
{ 0x0002,  2}, { 0x0000,  3}, { 0x001E,  5}, { 0x0004,  5}, { 0x0012,  6}, { 0x0070,  7},
{ 0x001A,  7}, { 0x005F,  8}, { 0x0047,  8}, { 0x01D3,  9}, { 0x00B5,  9}, { 0x0057,  9},
{ 0x03B5, 10}, { 0x016D, 10}, { 0x0162, 10}, { 0x07CE, 11}, { 0x0719, 11}, { 0x0691, 11},
{ 0x02C6, 11}, { 0x0156, 11}, { 0x0F92, 12}, { 0x0D2E, 12}, { 0x0D20, 12}, { 0x059E, 12},
{ 0x0468, 12}, { 0x02A6, 12}, { 0x1DA2, 13}, { 0x1C60, 13}, { 0x1A43, 13}, { 0x0B1D, 13},
{ 0x08C0, 13}, { 0x055D, 13}, { 0x0003,  3}, { 0x000A,  5}, { 0x0077,  7}, { 0x00E5,  8},
{ 0x01D9,  9}, { 0x03E5, 10}, { 0x0166, 10}, { 0x0694, 11}, { 0x0152, 11}, { 0x059F, 12},
{ 0x1F3C, 13}, { 0x1A4B, 13}, { 0x055E, 13}, { 0x000C,  4}, { 0x007D,  7}, { 0x0044,  8},
{ 0x03E0, 10}, { 0x0769, 11}, { 0x0E31, 12}, { 0x1F26, 13}, { 0x055C, 13}, { 0x001B,  5},
{ 0x00E2,  8}, { 0x03A5, 10}, { 0x02C9, 11}, { 0x1F23, 13}, { 0x3B47, 14}, { 0x0007,  5},
{ 0x01D8,  9}, { 0x02D8, 11}, { 0x1F27, 13}, { 0x3494, 14}, { 0x0035,  6}, { 0x03E1, 10},
{ 0x059C, 12}, { 0x38C3, 14}, { 0x000C,  6}, { 0x0165, 10}, { 0x1D23, 13}, { 0x1638, 14},
{ 0x0068,  7}, { 0x0693, 11}, { 0x3A45, 14}, { 0x0020,  7}, { 0x0F90, 12}, { 0x7CF6, 15},
{ 0x00E8,  8}, { 0x058F, 12}, { 0x2CEF, 15}, { 0x0045,  8}, { 0x0B3A, 13}, { 0x01F1,  9},
{ 0x3B46, 14}, { 0x01A7,  9}, { 0x1676, 14}, { 0x0056,  9}, { 0x692A, 15}, { 0x038D, 10},
{ 0xE309, 16}, { 0x00AA, 10}, { 0x1C611, 17}, { 0x02DF, 11}, { 0xB3B9, 17}, { 0x02C8, 11},
{ 0x38C20, 18}, { 0x01B0, 11}, { 0x16390, 18}, { 0x0F9F, 12}, { 0x16771, 18}, { 0x0ED0, 12},
{ 0x71843, 19}, { 0x0D2A, 12}, { 0xF9E8C, 20}, { 0x0461, 12}, { 0xF9E8E, 20}, { 0x0B67, 13},
{ 0x055F, 13}, { 0x003F,  6}, { 0x006D,  9}, { 0x0E90, 12}, { 0x054E, 13}, { 0x0013,  6},
{ 0x0119, 10}, { 0x0B66, 13}, { 0x000B,  6}, { 0x0235, 11}, { 0x7CF5, 15}, { 0x0075,  7},
{ 0x0D24, 12}, { 0xF9E9, 16}, { 0x002E,  7}, { 0x1F22, 13}, { 0x0021,  7}, { 0x054F, 13},
{ 0x0014,  7}, { 0x3A44, 14}, { 0x00E4,  8}, { 0x7CF7, 15}, { 0x005E,  8}, { 0x7185, 15},
{ 0x0037,  8}, { 0x2C73, 15}, { 0x01DB,  9}, { 0x59DD, 16}, { 0x01C7,  9}, { 0x692B, 15},
{ 0x01A6,  9}, { 0x58E5, 16}, { 0x00B4,  9}, { 0x1F3D0, 17}, { 0x00B0,  9}, { 0xB1C9, 17},
{ 0x03E6, 10}, { 0x16770, 18}, { 0x016E, 10}, { 0x3E7A2, 18}, { 0x011B, 10}, { 0xF9E8D, 20},
{ 0x00D9, 10}, { 0xF9E8F, 20}, { 0x00A8, 10}, { 0x2C723, 19}, { 0x0749, 11}, { 0xE3084, 20},
{ 0x0696, 11}, { 0x58E45, 20}, { 0x02DE, 11}, { 0xB1C88, 21}, { 0x0231, 11}, { 0x1C610A, 21},
{ 0x01B1, 11}, { 0x71842D, 23}, { 0x0D2B, 12}, { 0x38C217, 22}, { 0x0D2F, 12}, { 0x163913, 22},
{ 0x05B2, 12}, { 0x163912, 22}, { 0x0469, 12}, { 0x71842C, 23}, { 0x1A42, 13}, { 0x08C1, 13},
{ 0x0073,  7}
}
};

static const uint16_t vlc_offs[] = {
        0,   520,   552,   616,  1128,  1160,  1224,  1740,  1772,  1836,  1900,  2436,
     2986,  3050,  3610,  4154,  4218,  4746,  5326,  5390,  5902,  6554,  7658,  8342,
     9304,  9988, 10630, 11234, 12174, 13006, 13560, 14232, 14786, 15432, 16350, 17522,
    20372, 21818, 22330, 22394, 23166, 23678, 23742, 24820, 25332, 25396, 26460, 26980,
    27048, 27592, 27600, 27608, 27616, 27624, 28224, 28258, 28290, 28802, 28834, 28866,
    29378, 29412, 29444, 29960, 29994, 30026, 30538, 30572, 30604, 31120, 31154, 31186,
    31714, 31746, 31778, 32306, 32340, 32372
};

/**
 * Init VC-1 specific tables and VC1Context members
 * @param v The VC1Context to initialize
 * @return Status
 */
av_cold int ff_vc1_init_common(VC1Context *v)
{
    static int done = 0;
    int i = 0;
    static VLC_TYPE vlc_table[32372][2];

    v->hrd_rate = v->hrd_buffer = NULL;

    /* VLC tables */
    if (!done) {
        INIT_VLC_STATIC(&ff_vc1_bfraction_vlc, VC1_BFRACTION_VLC_BITS, 23,
                        ff_vc1_bfraction_bits, 1, 1,
                        ff_vc1_bfraction_codes, 1, 1, 1 << VC1_BFRACTION_VLC_BITS);
        INIT_VLC_STATIC(&ff_vc1_norm2_vlc, VC1_NORM2_VLC_BITS, 4,
                        ff_vc1_norm2_bits, 1, 1,
                        ff_vc1_norm2_codes, 1, 1, 1 << VC1_NORM2_VLC_BITS);
        INIT_VLC_STATIC(&ff_vc1_norm6_vlc, VC1_NORM6_VLC_BITS, 64,
                        ff_vc1_norm6_bits, 1, 1,
                        ff_vc1_norm6_codes, 2, 2, 556);
        INIT_VLC_STATIC(&ff_vc1_imode_vlc, VC1_IMODE_VLC_BITS, 7,
                        ff_vc1_imode_bits, 1, 1,
                        ff_vc1_imode_codes, 1, 1, 1 << VC1_IMODE_VLC_BITS);
        for (i = 0; i < 3; i++) {
            ff_vc1_ttmb_vlc[i].table           = &vlc_table[vlc_offs[i * 3 + 0]];
            ff_vc1_ttmb_vlc[i].table_allocated = vlc_offs[i * 3 + 1] - vlc_offs[i * 3 + 0];
            init_vlc(&ff_vc1_ttmb_vlc[i], VC1_TTMB_VLC_BITS, 16,
                     ff_vc1_ttmb_bits[i], 1, 1,
                     ff_vc1_ttmb_codes[i], 2, 2, INIT_VLC_USE_NEW_STATIC);
            ff_vc1_ttblk_vlc[i].table           = &vlc_table[vlc_offs[i * 3 + 1]];
            ff_vc1_ttblk_vlc[i].table_allocated = vlc_offs[i * 3 + 2] - vlc_offs[i * 3 + 1];
            init_vlc(&ff_vc1_ttblk_vlc[i], VC1_TTBLK_VLC_BITS, 8,
                     ff_vc1_ttblk_bits[i], 1, 1,
                     ff_vc1_ttblk_codes[i], 1, 1, INIT_VLC_USE_NEW_STATIC);
            ff_vc1_subblkpat_vlc[i].table           = &vlc_table[vlc_offs[i * 3 + 2]];
            ff_vc1_subblkpat_vlc[i].table_allocated = vlc_offs[i * 3 + 3] - vlc_offs[i * 3 + 2];
            init_vlc(&ff_vc1_subblkpat_vlc[i], VC1_SUBBLKPAT_VLC_BITS, 15,
                     ff_vc1_subblkpat_bits[i], 1, 1,
                     ff_vc1_subblkpat_codes[i], 1, 1, INIT_VLC_USE_NEW_STATIC);
        }
        for (i = 0; i < 4; i++) {
            ff_vc1_4mv_block_pattern_vlc[i].table           = &vlc_table[vlc_offs[i * 3 + 9]];
            ff_vc1_4mv_block_pattern_vlc[i].table_allocated = vlc_offs[i * 3 + 10] - vlc_offs[i * 3 + 9];
            init_vlc(&ff_vc1_4mv_block_pattern_vlc[i], VC1_4MV_BLOCK_PATTERN_VLC_BITS, 16,
                     ff_vc1_4mv_block_pattern_bits[i], 1, 1,
                     ff_vc1_4mv_block_pattern_codes[i], 1, 1, INIT_VLC_USE_NEW_STATIC);
            ff_vc1_cbpcy_p_vlc[i].table           = &vlc_table[vlc_offs[i * 3 + 10]];
            ff_vc1_cbpcy_p_vlc[i].table_allocated = vlc_offs[i * 3 + 11] - vlc_offs[i * 3 + 10];
            init_vlc(&ff_vc1_cbpcy_p_vlc[i], VC1_CBPCY_P_VLC_BITS, 64,
                     ff_vc1_cbpcy_p_bits[i], 1, 1,
                     ff_vc1_cbpcy_p_codes[i], 2, 2, INIT_VLC_USE_NEW_STATIC);
            ff_vc1_mv_diff_vlc[i].table           = &vlc_table[vlc_offs[i * 3 + 11]];
            ff_vc1_mv_diff_vlc[i].table_allocated = vlc_offs[i * 3 + 12] - vlc_offs[i * 3 + 11];
            init_vlc(&ff_vc1_mv_diff_vlc[i], VC1_MV_DIFF_VLC_BITS, 73,
                     ff_vc1_mv_diff_bits[i], 1, 1,
                     ff_vc1_mv_diff_codes[i], 2, 2, INIT_VLC_USE_NEW_STATIC);
        }
        for (i = 0; i < 8; i++) {
            ff_vc1_ac_coeff_table[i].table           = &vlc_table[vlc_offs[i * 2 + 21]];
            ff_vc1_ac_coeff_table[i].table_allocated = vlc_offs[i * 2 + 22] - vlc_offs[i * 2 + 21];
            init_vlc(&ff_vc1_ac_coeff_table[i], AC_VLC_BITS, ff_vc1_ac_sizes[i],
                     &vc1_ac_tables[i][0][1], 8, 4,
                     &vc1_ac_tables[i][0][0], 8, 4, INIT_VLC_USE_NEW_STATIC);
            /* initialize interlaced MVDATA tables (2-Ref) */
            ff_vc1_2ref_mvdata_vlc[i].table           = &vlc_table[vlc_offs[i * 2 + 22]];
            ff_vc1_2ref_mvdata_vlc[i].table_allocated = vlc_offs[i * 2 + 23] - vlc_offs[i * 2 + 22];
            init_vlc(&ff_vc1_2ref_mvdata_vlc[i], VC1_2REF_MVDATA_VLC_BITS, 126,
                     ff_vc1_2ref_mvdata_bits[i], 1, 1,
                     ff_vc1_2ref_mvdata_codes[i], 4, 4, INIT_VLC_USE_NEW_STATIC);
        }
        for (i = 0; i < 4; i++) {
            /* initialize 4MV MBMODE VLC tables for interlaced frame P picture */
            ff_vc1_intfr_4mv_mbmode_vlc[i].table           = &vlc_table[vlc_offs[i * 3 + 37]];
            ff_vc1_intfr_4mv_mbmode_vlc[i].table_allocated = vlc_offs[i * 3 + 38] - vlc_offs[i * 3 + 37];
            init_vlc(&ff_vc1_intfr_4mv_mbmode_vlc[i], VC1_INTFR_4MV_MBMODE_VLC_BITS, 15,
                     ff_vc1_intfr_4mv_mbmode_bits[i], 1, 1,
                     ff_vc1_intfr_4mv_mbmode_codes[i], 2, 2, INIT_VLC_USE_NEW_STATIC);
            /* initialize NON-4MV MBMODE VLC tables for the same */
            ff_vc1_intfr_non4mv_mbmode_vlc[i].table           = &vlc_table[vlc_offs[i * 3 + 38]];
            ff_vc1_intfr_non4mv_mbmode_vlc[i].table_allocated = vlc_offs[i * 3 + 39] - vlc_offs[i * 3 + 38];
            init_vlc(&ff_vc1_intfr_non4mv_mbmode_vlc[i], VC1_INTFR_NON4MV_MBMODE_VLC_BITS, 9,
                     ff_vc1_intfr_non4mv_mbmode_bits[i], 1, 1,
                     ff_vc1_intfr_non4mv_mbmode_codes[i], 1, 1, INIT_VLC_USE_NEW_STATIC);
            /* initialize interlaced MVDATA tables (1-Ref) */
            ff_vc1_1ref_mvdata_vlc[i].table           = &vlc_table[vlc_offs[i * 3 + 39]];
            ff_vc1_1ref_mvdata_vlc[i].table_allocated = vlc_offs[i * 3 + 40] - vlc_offs[i * 3 + 39];
            init_vlc(&ff_vc1_1ref_mvdata_vlc[i], VC1_1REF_MVDATA_VLC_BITS, 72,
                     ff_vc1_1ref_mvdata_bits[i], 1, 1,
                     ff_vc1_1ref_mvdata_codes[i], 4, 4, INIT_VLC_USE_NEW_STATIC);
        }
        for (i = 0; i < 4; i++) {
            /* Initialize 2MV Block pattern VLC tables */
            ff_vc1_2mv_block_pattern_vlc[i].table           = &vlc_table[vlc_offs[i + 49]];
            ff_vc1_2mv_block_pattern_vlc[i].table_allocated = vlc_offs[i + 50] - vlc_offs[i + 49];
            init_vlc(&ff_vc1_2mv_block_pattern_vlc[i], VC1_2MV_BLOCK_PATTERN_VLC_BITS, 4,
                     ff_vc1_2mv_block_pattern_bits[i], 1, 1,
                     ff_vc1_2mv_block_pattern_codes[i], 1, 1, INIT_VLC_USE_NEW_STATIC);
        }
        for (i = 0; i < 8; i++) {
            /* Initialize interlaced CBPCY VLC tables (Table 124 - Table 131) */
            ff_vc1_icbpcy_vlc[i].table           = &vlc_table[vlc_offs[i * 3 + 53]];
            ff_vc1_icbpcy_vlc[i].table_allocated = vlc_offs[i * 3 + 54] - vlc_offs[i * 3 + 53];
            init_vlc(&ff_vc1_icbpcy_vlc[i], VC1_ICBPCY_VLC_BITS, 63,
                     ff_vc1_icbpcy_p_bits[i], 1, 1,
                     ff_vc1_icbpcy_p_codes[i], 2, 2, INIT_VLC_USE_NEW_STATIC);
            /* Initialize interlaced field picture MBMODE VLC tables */
            ff_vc1_if_mmv_mbmode_vlc[i].table           = &vlc_table[vlc_offs[i * 3 + 54]];
            ff_vc1_if_mmv_mbmode_vlc[i].table_allocated = vlc_offs[i * 3 + 55] - vlc_offs[i * 3 + 54];
            init_vlc(&ff_vc1_if_mmv_mbmode_vlc[i], VC1_IF_MMV_MBMODE_VLC_BITS, 8,
                     ff_vc1_if_mmv_mbmode_bits[i], 1, 1,
                     ff_vc1_if_mmv_mbmode_codes[i], 1, 1, INIT_VLC_USE_NEW_STATIC);
            ff_vc1_if_1mv_mbmode_vlc[i].table           = &vlc_table[vlc_offs[i * 3 + 55]];
            ff_vc1_if_1mv_mbmode_vlc[i].table_allocated = vlc_offs[i * 3 + 56] - vlc_offs[i * 3 + 55];
            init_vlc(&ff_vc1_if_1mv_mbmode_vlc[i], VC1_IF_1MV_MBMODE_VLC_BITS, 6,
                     ff_vc1_if_1mv_mbmode_bits[i], 1, 1,
                     ff_vc1_if_1mv_mbmode_codes[i], 1, 1, INIT_VLC_USE_NEW_STATIC);
        }
        done = 1;
    }

    /* Other defaults */
    v->pq      = -1;
    v->mvrange = 0; /* 7.1.1.18, p80 */

    return 0;
}<|MERGE_RESOLUTION|>--- conflicted
+++ resolved
@@ -1199,10 +1199,6 @@
             if (v->bfraction == 0) {
                 return -1;
             }
-<<<<<<< HEAD
-=======
-            return -1; // This codepath is still incomplete thus it is disabled
->>>>>>> fe06795d
         }
         if (v->extended_mv)
             v->mvrange = get_unary(gb, 0, 3);
@@ -1253,12 +1249,8 @@
         } else if (v->fcm == ILACE_FRAME) {
             if (v->extended_dmv)
                 v->dmvrange = get_unary(gb, 0, 3);
-<<<<<<< HEAD
-            get_bits1(gb); /* intcomp - present but shall always be 0 */
-=======
             if (get_bits1(gb)) /* intcomp - present but shall always be 0 */
                 av_log(v->s.avctx, AV_LOG_WARNING, "Intensity compensation set for B picture\n");
->>>>>>> fe06795d
             v->intcomp          = 0;
             v->mv_mode          = MV_PMODE_1MV;
             v->fourmvswitch     = 0;
