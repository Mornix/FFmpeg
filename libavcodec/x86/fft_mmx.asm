--- conflicted
+++ resolved
@@ -300,10 +300,6 @@
 INIT_YMM
 
 %ifdef HAVE_AVX
-<<<<<<< HEAD
-
-=======
->>>>>>> 79aeade6
 align 16
 fft8_avx:
     mova      m0, Z(0)
@@ -392,7 +388,6 @@
     sub r2d, mmsize/4
     jg .deint_loop
     ret
-%endif
 
 %endif
 
@@ -552,7 +547,6 @@
 
 %define INTERL INTERL_AVX
 
-%ifdef HAVE_AVX
 DECL_PASS pass_avx, PASS_BIG 1
 DECL_PASS pass_interleave_avx, PASS_BIG 0
 %endif
