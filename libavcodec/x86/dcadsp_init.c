/*
 * Copyright (c) 2012-2014 Christophe Gisquet <christophe.gisquet@gmail.com>
 *
 * This file is part of FFmpeg.
 *
 * FFmpeg is free software; you can redistribute it and/or
 * modify it under the terms of the GNU Lesser General Public
 * License as published by the Free Software Foundation; either
 * version 2.1 of the License, or (at your option) any later version.
 *
 * FFmpeg is distributed in the hope that it will be useful,
 * but WITHOUT ANY WARRANTY; without even the implied warranty of
 * MERCHANTABILITY or FITNESS FOR A PARTICULAR PURPOSE.  See the GNU
 * Lesser General Public License for more details.
 *
 * You should have received a copy of the GNU Lesser General Public
 * License along with FFmpeg; if not, write to the Free Software
 * Foundation, Inc., 51 Franklin Street, Fifth Floor, Boston, MA 02110-1301 USA
 */

#include "libavutil/attributes.h"
#include "libavutil/cpu.h"
#include "libavutil/x86/cpu.h"
#include "libavcodec/dcadsp.h"

void ff_int8x8_fmul_int32_sse(float *dst, const int8_t *src, int scale);
void ff_int8x8_fmul_int32_sse2(float *dst, const int8_t *src, int scale);
void ff_int8x8_fmul_int32_sse4(float *dst, const int8_t *src, int scale);
void ff_dca_lfe_fir0_sse(float *out, const float *in, const float *coefs);
void ff_dca_lfe_fir1_sse(float *out, const float *in, const float *coefs);

av_cold void ff_dcadsp_init_x86(DCADSPContext *s)
{
    int cpu_flags = av_get_cpu_flags();

    if (EXTERNAL_SSE(cpu_flags)) {
#if ARCH_X86_32
        s->int8x8_fmul_int32 = ff_int8x8_fmul_int32_sse;
#endif
        s->lfe_fir[0]        = ff_dca_lfe_fir0_sse;
        s->lfe_fir[1]        = ff_dca_lfe_fir1_sse;
    }

    if (EXTERNAL_SSE2(cpu_flags)) {
        s->int8x8_fmul_int32 = ff_int8x8_fmul_int32_sse2;
    }

    if (EXTERNAL_SSE4(cpu_flags)) {
        s->int8x8_fmul_int32 = ff_int8x8_fmul_int32_sse4;
    }
}

void ff_synth_filter_inner_sse2(float *synth_buf_ptr, float synth_buf2[32],
                                const float window[512],
                                float out[32], intptr_t offset, float scale);

static void synth_filter_sse2(FFTContext *imdct,
                              float *synth_buf_ptr, int *synth_buf_offset,
                              float synth_buf2[32], const float window[512],
                              float out[32], const float in[32], float scale)
{
    float *synth_buf= synth_buf_ptr + *synth_buf_offset;

    imdct->imdct_half(imdct, synth_buf, in);

    ff_synth_filter_inner_sse2(synth_buf, synth_buf2, window,
                               out, *synth_buf_offset, scale);

<<<<<<< HEAD
    *synth_buf_offset= (*synth_buf_offset - 32)&511;
=======
    *synth_buf_offset = (*synth_buf_offset - 32) & 511;
>>>>>>> 08e3ea60
}

av_cold void ff_synth_filter_init_x86(SynthFilterContext *s)
{
    int cpu_flags = av_get_cpu_flags();

    if (EXTERNAL_SSE2(cpu_flags)) {
        s->synth_filter_float = synth_filter_sse2;
    }
}<|MERGE_RESOLUTION|>--- conflicted
+++ resolved
@@ -66,11 +66,7 @@
     ff_synth_filter_inner_sse2(synth_buf, synth_buf2, window,
                                out, *synth_buf_offset, scale);
 
-<<<<<<< HEAD
-    *synth_buf_offset= (*synth_buf_offset - 32)&511;
-=======
     *synth_buf_offset = (*synth_buf_offset - 32) & 511;
->>>>>>> 08e3ea60
 }
 
 av_cold void ff_synth_filter_init_x86(SynthFilterContext *s)
