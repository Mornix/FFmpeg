/*
 * 4XM codec
 * Copyright (c) 2003 Michael Niedermayer
 *
 * This file is part of FFmpeg.
 *
 * FFmpeg is free software; you can redistribute it and/or
 * modify it under the terms of the GNU Lesser General Public
 * License as published by the Free Software Foundation; either
 * version 2.1 of the License, or (at your option) any later version.
 *
 * FFmpeg is distributed in the hope that it will be useful,
 * but WITHOUT ANY WARRANTY; without even the implied warranty of
 * MERCHANTABILITY or FITNESS FOR A PARTICULAR PURPOSE.  See the GNU
 * Lesser General Public License for more details.
 *
 * You should have received a copy of the GNU Lesser General Public
 * License along with FFmpeg; if not, write to the Free Software
 * Foundation, Inc., 51 Franklin Street, Fifth Floor, Boston, MA 02110-1301 USA
 */

/**
 * @file
 * 4XM codec.
 */

#include "libavutil/avassert.h"
#include "libavutil/frame.h"
#include "libavutil/intreadwrite.h"
#include "avcodec.h"
#include "bytestream.h"
#include "dsputil.h"
#include "get_bits.h"
#include "internal.h"


#define BLOCK_TYPE_VLC_BITS 5
#define ACDC_VLC_BITS 9

#define CFRAME_BUFFER_COUNT 100

static const uint8_t block_type_tab[2][4][8][2] = {
    {
        {    // { 8, 4, 2 } x { 8, 4, 2}
            { 0, 1 }, { 2, 2 }, { 6, 3 }, { 14, 4 }, { 30, 5 }, { 31, 5 }, { 0, 0 }
        }, { // { 8, 4 } x 1
            { 0, 1 }, { 0, 0 }, { 2, 2 }, { 6, 3 }, { 14, 4 }, { 15, 4 }, { 0, 0 }
        }, { // 1 x { 8, 4 }
            { 0, 1 }, { 2, 2 }, { 0, 0 }, { 6, 3 }, { 14, 4 }, { 15, 4 }, { 0, 0 }
        }, { // 1 x 2, 2 x 1
            { 0, 1 }, { 0, 0 }, { 0, 0 }, { 2, 2 }, { 6, 3 }, { 14, 4 }, { 15, 4 }
        }
    }, {
        {   // { 8, 4, 2 } x { 8, 4, 2}
            { 1, 2 }, { 4, 3 }, { 5, 3 }, { 0, 2 }, { 6, 3 }, { 7, 3 }, { 0, 0 }
        }, {// { 8, 4 } x 1
            { 1, 2 }, { 0, 0 }, { 2, 2 }, { 0, 2 }, { 6, 3 }, { 7, 3 }, { 0, 0 }
        }, {// 1 x { 8, 4 }
            { 1, 2 }, { 2, 2 }, { 0, 0 }, { 0, 2 }, { 6, 3 }, { 7, 3 }, { 0, 0 }
        }, {// 1 x 2, 2 x 1
            { 1, 2 }, { 0, 0 }, { 0, 0 }, { 0, 2 }, { 2, 2 }, { 6, 3 }, { 7, 3 }
      }
    }
};

static const uint8_t size2index[4][4] = {
    { -1, 3, 1, 1 },
    {  3, 0, 0, 0 },
    {  2, 0, 0, 0 },
    {  2, 0, 0, 0 },
};

static const int8_t mv[256][2] = {
    {   0,   0 }, {   0,  -1 }, {  -1,   0 }, {   1,   0 }, {   0,   1 }, {  -1,  -1 }, {   1,  -1 }, {  -1,   1 },
    {   1,   1 }, {   0,  -2 }, {  -2,   0 }, {   2,   0 }, {   0,   2 }, {  -1,  -2 }, {   1,  -2 }, {  -2,  -1 },
    {   2,  -1 }, {  -2,   1 }, {   2,   1 }, {  -1,   2 }, {   1,   2 }, {  -2,  -2 }, {   2,  -2 }, {  -2,   2 },
    {   2,   2 }, {   0,  -3 }, {  -3,   0 }, {   3,   0 }, {   0,   3 }, {  -1,  -3 }, {   1,  -3 }, {  -3,  -1 },
    {   3,  -1 }, {  -3,   1 }, {   3,   1 }, {  -1,   3 }, {   1,   3 }, {  -2,  -3 }, {   2,  -3 }, {  -3,  -2 },
    {   3,  -2 }, {  -3,   2 }, {   3,   2 }, {  -2,   3 }, {   2,   3 }, {   0,  -4 }, {  -4,   0 }, {   4,   0 },
    {   0,   4 }, {  -1,  -4 }, {   1,  -4 }, {  -4,  -1 }, {   4,  -1 }, {   4,   1 }, {  -1,   4 }, {   1,   4 },
    {  -3,  -3 }, {  -3,   3 }, {   3,   3 }, {  -2,  -4 }, {  -4,  -2 }, {   4,  -2 }, {  -4,   2 }, {  -2,   4 },
    {   2,   4 }, {  -3,  -4 }, {   3,  -4 }, {   4,  -3 }, {  -5,   0 }, {  -4,   3 }, {  -3,   4 }, {   3,   4 },
    {  -1,  -5 }, {  -5,  -1 }, {  -5,   1 }, {  -1,   5 }, {  -2,  -5 }, {   2,  -5 }, {   5,  -2 }, {   5,   2 },
    {  -4,  -4 }, {  -4,   4 }, {  -3,  -5 }, {  -5,  -3 }, {  -5,   3 }, {   3,   5 }, {  -6,   0 }, {   0,   6 },
    {  -6,  -1 }, {  -6,   1 }, {   1,   6 }, {   2,  -6 }, {  -6,   2 }, {   2,   6 }, {  -5,  -4 }, {   5,   4 },
    {   4,   5 }, {  -6,  -3 }, {   6,   3 }, {  -7,   0 }, {  -1,  -7 }, {   5,  -5 }, {  -7,   1 }, {  -1,   7 },
    {   4,  -6 }, {   6,   4 }, {  -2,  -7 }, {  -7,   2 }, {  -3,  -7 }, {   7,  -3 }, {   3,   7 }, {   6,  -5 },
    {   0,  -8 }, {  -1,  -8 }, {  -7,  -4 }, {  -8,   1 }, {   4,   7 }, {   2,  -8 }, {  -2,   8 }, {   6,   6 },
    {  -8,   3 }, {   5,  -7 }, {  -5,   7 }, {   8,  -4 }, {   0,  -9 }, {  -9,  -1 }, {   1,   9 }, {   7,  -6 },
    {  -7,   6 }, {  -5,  -8 }, {  -5,   8 }, {  -9,   3 }, {   9,  -4 }, {   7,  -7 }, {   8,  -6 }, {   6,   8 },
    {  10,   1 }, { -10,   2 }, {   9,  -5 }, {  10,  -3 }, {  -8,  -7 }, { -10,  -4 }, {   6,  -9 }, { -11,   0 },
    {  11,   1 }, { -11,  -2 }, {  -2,  11 }, {   7,  -9 }, {  -7,   9 }, {  10,   6 }, {  -4,  11 }, {   8,  -9 },
    {   8,   9 }, {   5,  11 }, {   7, -10 }, {  12,  -3 }, {  11,   6 }, {  -9,  -9 }, {   8,  10 }, {   5,  12 },
    { -11,   7 }, {  13,   2 }, {   6, -12 }, {  10,   9 }, { -11,   8 }, {  -7,  12 }, {   0,  14 }, {  14,  -2 },
    {  -9,  11 }, {  -6,  13 }, { -14,  -4 }, {  -5, -14 }, {   5,  14 }, { -15,  -1 }, { -14,  -6 }, {   3, -15 },
    {  11, -11 }, {  -7,  14 }, {  -5,  15 }, {   8, -14 }, {  15,   6 }, {   3,  16 }, {   7, -15 }, { -16,   5 },
    {   0,  17 }, { -16,  -6 }, { -10,  14 }, { -16,   7 }, {  12,  13 }, { -16,   8 }, { -17,   6 }, { -18,   3 },
    {  -7,  17 }, {  15,  11 }, {  16,  10 }, {   2, -19 }, {   3, -19 }, { -11, -16 }, { -18,   8 }, { -19,  -6 },
    {   2, -20 }, { -17, -11 }, { -10, -18 }, {   8,  19 }, { -21,  -1 }, { -20,   7 }, {  -4,  21 }, {  21,   5 },
    {  15,  16 }, {   2, -22 }, { -10, -20 }, { -22,   5 }, {  20, -11 }, {  -7, -22 }, { -12,  20 }, {  23,  -5 },
    {  13, -20 }, {  24,  -2 }, { -15,  19 }, { -11,  22 }, {  16,  19 }, {  23, -10 }, { -18, -18 }, {  -9, -24 },
    {  24, -10 }, {  -3,  26 }, { -23,  13 }, { -18, -20 }, {  17,  21 }, {  -4,  27 }, {  27,   6 }, {   1, -28 },
    { -11,  26 }, { -17, -23 }, {   7,  28 }, {  11, -27 }, {  29,   5 }, { -23, -19 }, { -28, -11 }, { -21,  22 },
    { -30,   7 }, { -17,  26 }, { -27,  16 }, {  13,  29 }, {  19, -26 }, {  10, -31 }, { -14, -30 }, {  20, -27 },
    { -29,  18 }, { -16, -31 }, { -28, -22 }, {  21, -30 }, { -25,  28 }, {  26, -29 }, {  25, -32 }, { -32, -32 }
};

/* This is simply the scaled down elementwise product of the standard JPEG
 * quantizer table and the AAN premul table. */
static const uint8_t dequant_table[64] = {
    16, 15, 13, 19, 24, 31, 28, 17,
    17, 23, 25, 31, 36, 63, 45, 21,
    18, 24, 27, 37, 52, 59, 49, 20,
    16, 28, 34, 40, 60, 80, 51, 20,
    18, 31, 48, 66, 68, 86, 56, 21,
    19, 38, 56, 59, 64, 64, 48, 20,
    27, 48, 55, 55, 56, 51, 35, 15,
    20, 35, 34, 32, 31, 22, 15,  8,
};

static VLC block_type_vlc[2][4];


typedef struct CFrameBuffer {
    unsigned int allocated_size;
    unsigned int size;
    int id;
    uint8_t *data;
} CFrameBuffer;

typedef struct FourXContext {
    AVCodecContext *avctx;
    DSPContext dsp;
    AVFrame *current_picture, *last_picture;
    GetBitContext pre_gb;          ///< ac/dc prefix
    GetBitContext gb;
    GetByteContext g;
    GetByteContext g2;
    int mv[256];
    VLC pre_vlc;
    int last_dc;
    DECLARE_ALIGNED(16, int16_t, block)[6][64];
    void *bitstream_buffer;
    unsigned int bitstream_buffer_size;
    int version;
    CFrameBuffer cfrm[CFRAME_BUFFER_COUNT];
} FourXContext;


#define FIX_1_082392200  70936
#define FIX_1_414213562  92682
#define FIX_1_847759065 121095
#define FIX_2_613125930 171254

#define MULTIPLY(var, const) (((var) * (const)) >> 16)

static void idct(int16_t block[64])
{
    int tmp0, tmp1, tmp2, tmp3, tmp4, tmp5, tmp6, tmp7;
    int tmp10, tmp11, tmp12, tmp13;
    int z5, z10, z11, z12, z13;
    int i;
    int temp[64];

    for (i = 0; i < 8; i++) {
        tmp10 = block[8 * 0 + i] + block[8 * 4 + i];
        tmp11 = block[8 * 0 + i] - block[8 * 4 + i];

        tmp13 = block[8 * 2 + i] + block[8 * 6 + i];
        tmp12 = MULTIPLY(block[8 * 2 + i] - block[8 * 6 + i], FIX_1_414213562) - tmp13;

        tmp0 = tmp10 + tmp13;
        tmp3 = tmp10 - tmp13;
        tmp1 = tmp11 + tmp12;
        tmp2 = tmp11 - tmp12;

        z13 = block[8 * 5 + i] + block[8 * 3 + i];
        z10 = block[8 * 5 + i] - block[8 * 3 + i];
        z11 = block[8 * 1 + i] + block[8 * 7 + i];
        z12 = block[8 * 1 + i] - block[8 * 7 + i];

        tmp7  =          z11 + z13;
        tmp11 = MULTIPLY(z11 - z13, FIX_1_414213562);

        z5    = MULTIPLY(z10 + z12, FIX_1_847759065);
        tmp10 = MULTIPLY(z12,  FIX_1_082392200) - z5;
        tmp12 = MULTIPLY(z10, -FIX_2_613125930) + z5;

        tmp6 = tmp12 - tmp7;
        tmp5 = tmp11 - tmp6;
        tmp4 = tmp10 + tmp5;

        temp[8 * 0 + i] = tmp0 + tmp7;
        temp[8 * 7 + i] = tmp0 - tmp7;
        temp[8 * 1 + i] = tmp1 + tmp6;
        temp[8 * 6 + i] = tmp1 - tmp6;
        temp[8 * 2 + i] = tmp2 + tmp5;
        temp[8 * 5 + i] = tmp2 - tmp5;
        temp[8 * 4 + i] = tmp3 + tmp4;
        temp[8 * 3 + i] = tmp3 - tmp4;
    }

    for (i = 0; i < 8 * 8; i += 8) {
        tmp10 = temp[0 + i] + temp[4 + i];
        tmp11 = temp[0 + i] - temp[4 + i];

        tmp13 = temp[2 + i] + temp[6 + i];
        tmp12 = MULTIPLY(temp[2 + i] - temp[6 + i], FIX_1_414213562) - tmp13;

        tmp0 = tmp10 + tmp13;
        tmp3 = tmp10 - tmp13;
        tmp1 = tmp11 + tmp12;
        tmp2 = tmp11 - tmp12;

        z13 = temp[5 + i] + temp[3 + i];
        z10 = temp[5 + i] - temp[3 + i];
        z11 = temp[1 + i] + temp[7 + i];
        z12 = temp[1 + i] - temp[7 + i];

        tmp7  = z11 + z13;
        tmp11 = MULTIPLY(z11 - z13, FIX_1_414213562);

        z5    = MULTIPLY(z10 + z12, FIX_1_847759065);
        tmp10 = MULTIPLY(z12,  FIX_1_082392200) - z5;
        tmp12 = MULTIPLY(z10, -FIX_2_613125930) + z5;

        tmp6 = tmp12 - tmp7;
        tmp5 = tmp11 - tmp6;
        tmp4 = tmp10 + tmp5;

        block[0 + i] = (tmp0 + tmp7) >> 6;
        block[7 + i] = (tmp0 - tmp7) >> 6;
        block[1 + i] = (tmp1 + tmp6) >> 6;
        block[6 + i] = (tmp1 - tmp6) >> 6;
        block[2 + i] = (tmp2 + tmp5) >> 6;
        block[5 + i] = (tmp2 - tmp5) >> 6;
        block[4 + i] = (tmp3 + tmp4) >> 6;
        block[3 + i] = (tmp3 - tmp4) >> 6;
    }
}

static av_cold void init_vlcs(FourXContext *f)
{
    static VLC_TYPE table[2][4][32][2];
    int i, j;

    for (i = 0; i < 2; i++) {
        for (j = 0; j < 4; j++) {
            block_type_vlc[i][j].table           = table[i][j];
            block_type_vlc[i][j].table_allocated = 32;
            init_vlc(&block_type_vlc[i][j], BLOCK_TYPE_VLC_BITS, 7,
                     &block_type_tab[i][j][0][1], 2, 1,
                     &block_type_tab[i][j][0][0], 2, 1,
                     INIT_VLC_USE_NEW_STATIC);
        }
    }
}

static void init_mv(FourXContext *f, int linesize)
{
    int i;

    for (i = 0; i < 256; i++) {
        if (f->version > 1)
            f->mv[i] = mv[i][0] + mv[i][1] * linesize / 2;
        else
            f->mv[i] = (i & 15) - 8 + ((i >> 4) - 8) * linesize / 2;
    }
}

#if HAVE_BIGENDIAN
#define LE_CENTRIC_MUL(dst, src, scale, dc)             \
    {                                                   \
        unsigned tmpval = AV_RN32(src);                 \
        tmpval = (tmpval << 16) | (tmpval >> 16);       \
        tmpval = tmpval * (scale) + (dc);               \
        tmpval = (tmpval << 16) | (tmpval >> 16);       \
        AV_WN32A(dst, tmpval);                          \
    }
#else
#define LE_CENTRIC_MUL(dst, src, scale, dc)              \
    {                                                    \
        unsigned tmpval = AV_RN32(src) * (scale) + (dc); \
        AV_WN32A(dst, tmpval);                           \
    }
#endif

static inline void mcdc(uint16_t *dst, const uint16_t *src, int log2w,
                        int h, int stride, int scale, unsigned dc)
{
    int i;
    dc *= 0x10001;

    switch (log2w) {
    case 0:
        for (i = 0; i < h; i++) {
            dst[0] = scale * src[0] + dc;
            if (scale)
                src += stride;
            dst += stride;
        }
        break;
    case 1:
        for (i = 0; i < h; i++) {
            LE_CENTRIC_MUL(dst, src, scale, dc);
            if (scale)
                src += stride;
            dst += stride;
        }
        break;
    case 2:
        for (i = 0; i < h; i++) {
            LE_CENTRIC_MUL(dst, src, scale, dc);
            LE_CENTRIC_MUL(dst + 2, src + 2, scale, dc);
            if (scale)
                src += stride;
            dst += stride;
        }
        break;
    case 3:
        for (i = 0; i < h; i++) {
            LE_CENTRIC_MUL(dst,     src,     scale, dc);
            LE_CENTRIC_MUL(dst + 2, src + 2, scale, dc);
            LE_CENTRIC_MUL(dst + 4, src + 4, scale, dc);
            LE_CENTRIC_MUL(dst + 6, src + 6, scale, dc);
            if (scale)
                src += stride;
            dst += stride;
        }
        break;
    default:
        av_assert0(0);
    }
}

static int decode_p_block(FourXContext *f, uint16_t *dst, uint16_t *src,
                          int log2w, int log2h, int stride)
{
    const int index = size2index[log2h][log2w];
    const int h     = 1 << log2h;
    int code        = get_vlc2(&f->gb,
                               block_type_vlc[1 - (f->version > 1)][index].table,
                               BLOCK_TYPE_VLC_BITS, 1);
    uint16_t *start = (uint16_t *)f->last_picture->data[0];
    uint16_t *end   = start + stride * (f->avctx->height - h + 1) - (1 << log2w);
    int ret;

    av_assert0(code >= 0 && code <= 6 && log2w >= 0);

    if (code == 0) {
        if (bytestream2_get_bytes_left(&f->g) < 1) {
            av_log(f->avctx, AV_LOG_ERROR, "bytestream overread\n");
            return AVERROR_INVALIDDATA;
        }
        src += f->mv[bytestream2_get_byteu(&f->g)];
        if (start > src || src > end) {
            av_log(f->avctx, AV_LOG_ERROR, "mv out of pic\n");
            return AVERROR_INVALIDDATA;
        }
        mcdc(dst, src, log2w, h, stride, 1, 0);
    } else if (code == 1) {
        log2h--;
        if ((ret = decode_p_block(f, dst, src, log2w, log2h, stride)) < 0)
            return ret;
        if ((ret = decode_p_block(f, dst + (stride << log2h),
                                  src + (stride << log2h),
                                  log2w, log2h, stride)) < 0)
            return ret;
    } else if (code == 2) {
        log2w--;
        if ((ret = decode_p_block(f, dst , src, log2w, log2h, stride)) < 0)
            return ret;
        if ((ret = decode_p_block(f, dst + (1 << log2w),
                                  src + (1 << log2w),
                                  log2w, log2h, stride)) < 0)
            return ret;
    } else if (code == 3 && f->version < 2) {
        mcdc(dst, src, log2w, h, stride, 1, 0);
    } else if (code == 4) {
        if (bytestream2_get_bytes_left(&f->g) < 1) {
            av_log(f->avctx, AV_LOG_ERROR, "bytestream overread\n");
            return AVERROR_INVALIDDATA;
        }
        src += f->mv[bytestream2_get_byteu(&f->g)];
        if (start > src || src > end) {
            av_log(f->avctx, AV_LOG_ERROR, "mv out of pic\n");
            return AVERROR_INVALIDDATA;
        }
        if (bytestream2_get_bytes_left(&f->g2) < 2){
            av_log(f->avctx, AV_LOG_ERROR, "wordstream overread\n");
            return AVERROR_INVALIDDATA;
        }
        mcdc(dst, src, log2w, h, stride, 1, bytestream2_get_le16u(&f->g2));
    } else if (code == 5) {
        if (bytestream2_get_bytes_left(&f->g2) < 2) {
            av_log(f->avctx, AV_LOG_ERROR, "wordstream overread\n");
            return AVERROR_INVALIDDATA;
        }
        mcdc(dst, src, log2w, h, stride, 0, bytestream2_get_le16u(&f->g2));
    } else if (code == 6) {
        if (bytestream2_get_bytes_left(&f->g2) < 4) {
            av_log(f->avctx, AV_LOG_ERROR, "wordstream overread\n");
            return AVERROR_INVALIDDATA;
        }
        if (log2w) {
            dst[0]      = bytestream2_get_le16u(&f->g2);
            dst[1]      = bytestream2_get_le16u(&f->g2);
        } else {
            dst[0]      = bytestream2_get_le16u(&f->g2);
            dst[stride] = bytestream2_get_le16u(&f->g2);
        }
    }
    return 0;
}

static int decode_p_frame(FourXContext *f, AVFrame *frame,
                          const uint8_t *buf, int length)
{
    int x, y;
    const int width  = f->avctx->width;
    const int height = f->avctx->height;
    uint16_t *dst    = (uint16_t *)frame->data[0];
    const int stride =             frame->linesize[0] >> 1;
    uint16_t *src;
    unsigned int bitstream_size, bytestream_size, wordstream_size, extra,
                 bytestream_offset, wordstream_offset;
    int ret;

    if (!f->last_picture->data[0]) {
        if ((ret = ff_get_buffer(f->avctx, f->last_picture,
                                 AV_GET_BUFFER_FLAG_REF)) < 0) {
            return ret;
        }
        for (y=0; y<f->avctx->height; y++)
            memset(f->last_picture->data[0] + y*f->last_picture->linesize[0], 0, 2*f->avctx->width);
    }

    src = (uint16_t *)f->last_picture->data[0];

    if (f->version > 1) {
        if (length < 20)
            return AVERROR_INVALIDDATA;
        extra           = 20;
        if (length < extra)
            return -1;
        bitstream_size  = AV_RL32(buf + 8);
        wordstream_size = AV_RL32(buf + 12);
        bytestream_size = AV_RL32(buf + 16);
    } else {
        extra           = 0;
        bitstream_size  = AV_RL16(buf - 4);
        wordstream_size = AV_RL16(buf - 2);
        bytestream_size = FFMAX(length - bitstream_size - wordstream_size, 0);
    }

    if (bitstream_size > length || bitstream_size >= INT_MAX/8 ||
        bytestream_size > length - bitstream_size ||
        wordstream_size > length - bytestream_size - bitstream_size ||
        extra > length - bytestream_size - bitstream_size - wordstream_size) {
        av_log(f->avctx, AV_LOG_ERROR, "lengths %d %d %d %d\n", bitstream_size, bytestream_size, wordstream_size,
        bitstream_size+ bytestream_size+ wordstream_size - length);
        return AVERROR_INVALIDDATA;
    }

    av_fast_malloc(&f->bitstream_buffer, &f->bitstream_buffer_size,
                   bitstream_size + FF_INPUT_BUFFER_PADDING_SIZE);
    if (!f->bitstream_buffer)
        return AVERROR(ENOMEM);
    f->dsp.bswap_buf(f->bitstream_buffer, (const uint32_t*)(buf + extra),
                     bitstream_size / 4);
    memset((uint8_t*)f->bitstream_buffer + bitstream_size,
           0, FF_INPUT_BUFFER_PADDING_SIZE);
    init_get_bits(&f->gb, f->bitstream_buffer, 8 * bitstream_size);

    wordstream_offset = extra + bitstream_size;
    bytestream_offset = extra + bitstream_size + wordstream_size;
    bytestream2_init(&f->g2, buf + wordstream_offset,
                     length - wordstream_offset);
    bytestream2_init(&f->g, buf + bytestream_offset,
                     length - bytestream_offset);

    init_mv(f, frame->linesize[0]);

    for (y = 0; y < height; y += 8) {
        for (x = 0; x < width; x += 8)
            if ((ret = decode_p_block(f, dst + x, src + x, 3, 3, stride)) < 0)
                return ret;
        src += 8 * stride;
        dst += 8 * stride;
    }

    return 0;
}

/**
 * decode block and dequantize.
 * Note this is almost identical to MJPEG.
 */
static int decode_i_block(FourXContext *f, int16_t *block)
{
    int code, i, j, level, val;

    if (get_bits_left(&f->gb) < 2){
        av_log(f->avctx, AV_LOG_ERROR, "%d bits left before decode_i_block()\n", get_bits_left(&f->gb));
        return -1;
    }

    /* DC coef */
    val = get_vlc2(&f->pre_gb, f->pre_vlc.table, ACDC_VLC_BITS, 3);
    if (val >> 4)
        av_log(f->avctx, AV_LOG_ERROR, "error dc run != 0\n");

    if (val)
        val = get_xbits(&f->gb, val);

    val        = val * dequant_table[0] + f->last_dc;
    f->last_dc = block[0] = val;
    /* AC coefs */
    i = 1;
    for (;;) {
        code = get_vlc2(&f->pre_gb, f->pre_vlc.table, ACDC_VLC_BITS, 3);

        /* EOB */
        if (code == 0)
            break;
        if (code == 0xf0) {
            i += 16;
        } else {
            level = get_xbits(&f->gb, code & 0xf);
            i    += code >> 4;
            if (i >= 64) {
                av_log(f->avctx, AV_LOG_ERROR, "run %d oveflow\n", i);
                return 0;
            }

            j = ff_zigzag_direct[i];
            block[j] = level * dequant_table[j];
            i++;
            if (i >= 64)
                break;
        }
    }

    return 0;
}

static inline void idct_put(FourXContext *f, AVFrame *frame, int x, int y)
{
    int16_t (*block)[64] = f->block;
    int stride           = frame->linesize[0] >> 1;
    int i;
    uint16_t *dst = ((uint16_t*)frame->data[0]) + y * stride + x;

    for (i = 0; i < 4; i++) {
        block[i][0] += 0x80 * 8 * 8;
        idct(block[i]);
    }

    if (!(f->avctx->flags & CODEC_FLAG_GRAY)) {
        for (i = 4; i < 6; i++)
            idct(block[i]);
    }

    /* Note transform is:
     * y  = ( 1b + 4g + 2r) / 14
     * cb = ( 3b - 2g - 1r) / 14
     * cr = (-1b - 4g + 5r) / 14 */
    for (y = 0; y < 8; y++) {
        for (x = 0; x < 8; x++) {
            int16_t *temp = block[(x >> 2) + 2 * (y >> 2)] +
                            2 * (x & 3) + 2 * 8 * (y & 3); // FIXME optimize
            int cb = block[4][x + 8 * y];
            int cr = block[5][x + 8 * y];
            int cg = (cb + cr) >> 1;
            int y;

            cb += cb;

            y               = temp[0];
            dst[0]          = ((y + cb) >> 3) + (((y - cg) & 0xFC) << 3) + (((y + cr) & 0xF8) << 8);
            y               = temp[1];
            dst[1]          = ((y + cb) >> 3) + (((y - cg) & 0xFC) << 3) + (((y + cr) & 0xF8) << 8);
            y               = temp[8];
            dst[stride]     = ((y + cb) >> 3) + (((y - cg) & 0xFC) << 3) + (((y + cr) & 0xF8) << 8);
            y               = temp[9];
            dst[1 + stride] = ((y + cb) >> 3) + (((y - cg) & 0xFC) << 3) + (((y + cr) & 0xF8) << 8);
            dst            += 2;
        }
        dst += 2 * stride - 2 * 8;
    }
}

static int decode_i_mb(FourXContext *f)
{
    int ret;
    int i;

    f->dsp.clear_blocks(f->block[0]);

    for (i = 0; i < 6; i++)
        if ((ret = decode_i_block(f, f->block[i])) < 0)
            return ret;

    return 0;
}

static const uint8_t *read_huffman_tables(FourXContext *f,
                                          const uint8_t * const buf, int buf_size)
{
    int frequency[512] = { 0 };
    uint8_t flag[512];
    int up[512];
    uint8_t len_tab[257];
    int bits_tab[257];
    int start, end;
    const uint8_t *ptr = buf;
    const uint8_t *ptr_end = buf + buf_size;
    int j;

    memset(up, -1, sizeof(up));

    start = *ptr++;
    end   = *ptr++;
    for (;;) {
        int i;

        if (ptr_end - ptr < FFMAX(end - start + 1, 0) + 1) {
            av_log(f->avctx, AV_LOG_ERROR, "invalid data in read_huffman_tables\n");
            return NULL;
        }
        for (i = start; i <= end; i++)
            frequency[i] = *ptr++;
        start = *ptr++;
        if (start == 0)
            break;

        end = *ptr++;
    }
    frequency[256] = 1;

    while ((ptr - buf) & 3)
        ptr++; // 4byte align

    if (ptr > ptr_end) {
        av_log(f->avctx, AV_LOG_ERROR, "ptr overflow in read_huffman_tables\n");
        return NULL;
    }

    for (j = 257; j < 512; j++) {
        int min_freq[2] = { 256 * 256, 256 * 256 };
        int smallest[2] = { 0, 0 };
        int i;
        for (i = 0; i < j; i++) {
            if (frequency[i] == 0)
                continue;
            if (frequency[i] < min_freq[1]) {
                if (frequency[i] < min_freq[0]) {
                    min_freq[1] = min_freq[0];
                    smallest[1] = smallest[0];
                    min_freq[0] = frequency[i];
                    smallest[0] = i;
                } else {
                    min_freq[1] = frequency[i];
                    smallest[1] = i;
                }
            }
        }
        if (min_freq[1] == 256 * 256)
            break;

        frequency[j]           = min_freq[0] + min_freq[1];
        flag[smallest[0]]      = 0;
        flag[smallest[1]]      = 1;
        up[smallest[0]]        =
        up[smallest[1]]        = j;
        frequency[smallest[0]] = frequency[smallest[1]] = 0;
    }

    for (j = 0; j < 257; j++) {
        int node, len = 0, bits = 0;

        for (node = j; up[node] != -1; node = up[node]) {
            bits += flag[node] << len;
            len++;
            if (len > 31)
                // can this happen at all ?
                av_log(f->avctx, AV_LOG_ERROR,
                       "vlc length overflow\n");
        }

        bits_tab[j] = bits;
        len_tab[j]  = len;
    }

    if (init_vlc(&f->pre_vlc, ACDC_VLC_BITS, 257, len_tab, 1, 1,
                 bits_tab, 4, 4, 0))
        return NULL;

    return ptr;
}

static int mix(int c0, int c1)
{
    int blue  =  2 * (c0 & 0x001F) + (c1 & 0x001F);
    int green = (2 * (c0 & 0x03E0) + (c1 & 0x03E0)) >> 5;
    int red   =  2 * (c0 >> 10)    + (c1 >> 10);
    return red / 3 * 1024 + green / 3 * 32 + blue / 3;
}

static int decode_i2_frame(FourXContext *f, AVFrame *frame, const uint8_t *buf, int length)
{
    int x, y, x2, y2;
    const int width  = f->avctx->width;
    const int height = f->avctx->height;
    const int mbs    = (FFALIGN(width, 16) >> 4) * (FFALIGN(height, 16) >> 4);
    uint16_t *dst    = (uint16_t*)frame->data[0];
    const int stride =            frame->linesize[0]>>1;
    const uint8_t *buf_end = buf + length;
    GetByteContext g3;

    if (length < mbs * 8) {
        av_log(f->avctx, AV_LOG_ERROR, "packet size too small\n");
        return AVERROR_INVALIDDATA;
    }
    bytestream2_init(&g3, buf, length);

    for (y = 0; y < height; y += 16) {
        for (x = 0; x < width; x += 16) {
            unsigned int color[4] = { 0 }, bits;
            if (buf_end - buf < 8)
                return -1;
            // warning following is purely guessed ...
            color[0] = bytestream2_get_le16u(&g3);
            color[1] = bytestream2_get_le16u(&g3);

            if (color[0] & 0x8000)
                av_log(f->avctx, AV_LOG_ERROR, "unk bit 1\n");
            if (color[1] & 0x8000)
                av_log(f->avctx, AV_LOG_ERROR, "unk bit 2\n");

            color[2] = mix(color[0], color[1]);
            color[3] = mix(color[1], color[0]);

            bits = bytestream2_get_le32u(&g3);
            for (y2 = 0; y2 < 16; y2++) {
                for (x2 = 0; x2 < 16; x2++) {
                    int index = 2 * (x2 >> 2) + 8 * (y2 >> 2);
                    dst[y2 * stride + x2] = color[(bits >> index) & 3];
                }
            }
            dst += 16;
        }
        dst += 16 * stride - x;
    }

    return 0;
}

static int decode_i_frame(FourXContext *f, AVFrame *frame, const uint8_t *buf, int length)
{
    int x, y, ret;
    const int width  = f->avctx->width;
    const int height = f->avctx->height;
    const unsigned int bitstream_size = AV_RL32(buf);
    unsigned int prestream_size;
    const uint8_t *prestream;

    if (bitstream_size > (1<<26) || length < bitstream_size + 12) {
        av_log(f->avctx, AV_LOG_ERROR, "packet size too small\n");
        return AVERROR_INVALIDDATA;
    }

    prestream_size = 4 * AV_RL32(buf + bitstream_size + 4);
    prestream      =             buf + bitstream_size + 12;

    if (prestream_size + bitstream_size + 12 != length
        || bitstream_size > (1 << 26)
        || prestream_size > (1 << 26)) {
        av_log(f->avctx, AV_LOG_ERROR, "size mismatch %d %d %d\n",
               prestream_size, bitstream_size, length);
        return AVERROR_INVALIDDATA;
    }

    prestream = read_huffman_tables(f, prestream, buf + length - prestream);
    if (!prestream) {
        av_log(f->avctx, AV_LOG_ERROR, "Error reading Huffman tables.\n");
        return AVERROR_INVALIDDATA;
    }

    av_assert0(prestream <= buf + length);

    init_get_bits(&f->gb, buf + 4, 8 * bitstream_size);

    prestream_size = length + buf - prestream;

    av_fast_malloc(&f->bitstream_buffer, &f->bitstream_buffer_size,
                   prestream_size + FF_INPUT_BUFFER_PADDING_SIZE);
    if (!f->bitstream_buffer)
        return AVERROR(ENOMEM);
    f->dsp.bswap_buf(f->bitstream_buffer, (const uint32_t*)prestream,
                     prestream_size / 4);
    memset((uint8_t*)f->bitstream_buffer + prestream_size,
           0, FF_INPUT_BUFFER_PADDING_SIZE);
    init_get_bits(&f->pre_gb, f->bitstream_buffer, 8 * prestream_size);

    f->last_dc = 0 * 128 * 8 * 8;

    for (y = 0; y < height; y += 16) {
        for (x = 0; x < width; x += 16) {
            if ((ret = decode_i_mb(f)) < 0)
                return ret;

            idct_put(f, frame, x, y);
        }
    }

    if (get_vlc2(&f->pre_gb, f->pre_vlc.table, ACDC_VLC_BITS, 3) != 256)
        av_log(f->avctx, AV_LOG_ERROR, "end mismatch\n");

    return 0;
}

static int decode_frame(AVCodecContext *avctx, void *data,
                        int *got_frame, AVPacket *avpkt)
{
    const uint8_t *buf    = avpkt->data;
    int buf_size          = avpkt->size;
    FourXContext *const f = avctx->priv_data;
    AVFrame *picture      = data;
    int i, frame_4cc, frame_size, ret;

<<<<<<< HEAD
    if (buf_size < 12)
        return AVERROR_INVALIDDATA;
    frame_4cc = AV_RL32(buf);
    if (buf_size != AV_RL32(buf + 4) + 8 || buf_size < 20)
=======
    if (buf_size < 20)
        return AVERROR_INVALIDDATA;

    if (buf_size < AV_RL32(buf + 4) + 8) {
>>>>>>> de2e5777
        av_log(f->avctx, AV_LOG_ERROR, "size mismatch %d %d\n",
               buf_size, AV_RL32(buf + 4));
        return AVERROR_INVALIDDATA;
    }

    frame_4cc = AV_RL32(buf);

    if (frame_4cc == AV_RL32("cfrm")) {
        int free_index       = -1;
        int id, whole_size;
        const int data_size  = buf_size - 20;
        CFrameBuffer *cfrm;

<<<<<<< HEAD
        if (data_size < 0 || whole_size < 0) {
            av_log(f->avctx, AV_LOG_ERROR, "sizes invalid\n");
            return AVERROR_INVALIDDATA;
        }

        if (f->version <= 1) {
            av_log(f->avctx, AV_LOG_ERROR, "cfrm in version %d\n", f->version);
            return AVERROR_INVALIDDATA;
        }
=======
        if (data_size < 0)
            return AVERROR_INVALIDDATA;

        id         = AV_RL32(buf + 12);
        whole_size = AV_RL32(buf + 16);
>>>>>>> de2e5777

        for (i = 0; i < CFRAME_BUFFER_COUNT; i++)
            if (f->cfrm[i].id && f->cfrm[i].id < avctx->frame_number)
                av_log(f->avctx, AV_LOG_ERROR, "lost c frame %d\n",
                       f->cfrm[i].id);

        for (i = 0; i < CFRAME_BUFFER_COUNT; i++) {
            if (f->cfrm[i].id == id)
                break;
            if (f->cfrm[i].size == 0)
                free_index = i;
        }

        if (i >= CFRAME_BUFFER_COUNT) {
            i             = free_index;
            f->cfrm[i].id = id;
        }
        cfrm = &f->cfrm[i];

        if (data_size > UINT_MAX -  cfrm->size - FF_INPUT_BUFFER_PADDING_SIZE)
            return AVERROR_INVALIDDATA;

        cfrm->data = av_fast_realloc(cfrm->data, &cfrm->allocated_size,
                                     cfrm->size + data_size + FF_INPUT_BUFFER_PADDING_SIZE);
        // explicit check needed as memcpy below might not catch a NULL
        if (!cfrm->data) {
            av_log(f->avctx, AV_LOG_ERROR, "realloc failure\n");
            return AVERROR(ENOMEM);
        }

        memcpy(cfrm->data + cfrm->size, buf + 20, data_size);
        cfrm->size += data_size;

        if (cfrm->size >= whole_size) {
            buf        = cfrm->data;
            frame_size = cfrm->size;

            if (id != avctx->frame_number)
                av_log(f->avctx, AV_LOG_ERROR, "cframe id mismatch %d %d\n",
                       id, avctx->frame_number);

            if (f->version <= 1)
                return AVERROR_INVALIDDATA;

            cfrm->size = cfrm->id = 0;
            frame_4cc  = AV_RL32("pfrm");
        } else
            return buf_size;
    } else {
        buf        = buf      + 12;
        frame_size = buf_size - 12;
    }

    FFSWAP(AVFrame*, f->current_picture, f->last_picture);

    // alternatively we would have to use our own buffer management
    avctx->flags |= CODEC_FLAG_EMU_EDGE;

    if ((ret = ff_reget_buffer(avctx, f->current_picture)) < 0)
        return ret;

    if (frame_4cc == AV_RL32("ifr2")) {
        f->current_picture->pict_type = AV_PICTURE_TYPE_I;
        if ((ret = decode_i2_frame(f, f->current_picture, buf - 4, frame_size + 4)) < 0) {
            av_log(f->avctx, AV_LOG_ERROR, "decode i2 frame failed\n");
            return ret;
        }
    } else if (frame_4cc == AV_RL32("ifrm")) {
        f->current_picture->pict_type = AV_PICTURE_TYPE_I;
        if ((ret = decode_i_frame(f, f->current_picture, buf, frame_size)) < 0) {
            av_log(f->avctx, AV_LOG_ERROR, "decode i frame failed\n");
            return ret;
        }
    } else if (frame_4cc == AV_RL32("pfrm") || frame_4cc == AV_RL32("pfr2")) {
        f->current_picture->pict_type = AV_PICTURE_TYPE_P;
        if ((ret = decode_p_frame(f, f->current_picture, buf, frame_size)) < 0) {
            av_log(f->avctx, AV_LOG_ERROR, "decode p frame failed\n");
            return ret;
        }
    } else if (frame_4cc == AV_RL32("snd_")) {
        av_log(avctx, AV_LOG_ERROR, "ignoring snd_ chunk length:%d\n",
               buf_size);
    } else {
        av_log(avctx, AV_LOG_ERROR, "ignoring unknown chunk length:%d\n",
               buf_size);
    }

    f->current_picture->key_frame = f->current_picture->pict_type == AV_PICTURE_TYPE_I;

    if ((ret = av_frame_ref(picture, f->current_picture)) < 0)
        return ret;
    *got_frame = 1;

    emms_c();

    return buf_size;
}

static av_cold int decode_init(AVCodecContext *avctx)
{
    FourXContext * const f = avctx->priv_data;

    if (avctx->extradata_size != 4 || !avctx->extradata) {
        av_log(avctx, AV_LOG_ERROR, "extradata wrong or missing\n");
        return AVERROR_INVALIDDATA;
    }
    if((avctx->width % 16) || (avctx->height % 16)) {
        av_log(avctx, AV_LOG_ERROR, "unsupported width/height\n");
        return AVERROR_INVALIDDATA;
    }

    f->version = AV_RL32(avctx->extradata) >> 16;
    ff_dsputil_init(&f->dsp, avctx);
    f->avctx = avctx;
    init_vlcs(f);

    if (f->version > 2)
        avctx->pix_fmt = AV_PIX_FMT_RGB565;
    else
        avctx->pix_fmt = AV_PIX_FMT_BGR555;

    f->current_picture = av_frame_alloc();
    f->last_picture    = av_frame_alloc();
    if (!f->current_picture  || !f->last_picture)
        return AVERROR(ENOMEM);

    return 0;
}


static av_cold int decode_end(AVCodecContext *avctx)
{
    FourXContext * const f = avctx->priv_data;
    int i;

    av_freep(&f->bitstream_buffer);
    f->bitstream_buffer_size = 0;
    for (i = 0; i < CFRAME_BUFFER_COUNT; i++) {
        av_freep(&f->cfrm[i].data);
        f->cfrm[i].allocated_size = 0;
    }
    ff_free_vlc(&f->pre_vlc);
    av_frame_free(&f->current_picture);
    av_frame_free(&f->last_picture);

    return 0;
}

AVCodec ff_fourxm_decoder = {
    .name           = "4xm",
    .type           = AVMEDIA_TYPE_VIDEO,
    .id             = AV_CODEC_ID_4XM,
    .priv_data_size = sizeof(FourXContext),
    .init           = decode_init,
    .close          = decode_end,
    .decode         = decode_frame,
    .capabilities   = CODEC_CAP_DR1,
    .long_name      = NULL_IF_CONFIG_SMALL("4X Movie"),
};<|MERGE_RESOLUTION|>--- conflicted
+++ resolved
@@ -438,11 +438,9 @@
     src = (uint16_t *)f->last_picture->data[0];
 
     if (f->version > 1) {
-        if (length < 20)
-            return AVERROR_INVALIDDATA;
         extra           = 20;
         if (length < extra)
-            return -1;
+            return AVERROR_INVALIDDATA;
         bitstream_size  = AV_RL32(buf + 8);
         wordstream_size = AV_RL32(buf + 12);
         bytestream_size = AV_RL32(buf + 16);
@@ -829,17 +827,10 @@
     AVFrame *picture      = data;
     int i, frame_4cc, frame_size, ret;
 
-<<<<<<< HEAD
-    if (buf_size < 12)
-        return AVERROR_INVALIDDATA;
-    frame_4cc = AV_RL32(buf);
-    if (buf_size != AV_RL32(buf + 4) + 8 || buf_size < 20)
-=======
     if (buf_size < 20)
         return AVERROR_INVALIDDATA;
 
     if (buf_size < AV_RL32(buf + 4) + 8) {
->>>>>>> de2e5777
         av_log(f->avctx, AV_LOG_ERROR, "size mismatch %d %d\n",
                buf_size, AV_RL32(buf + 4));
         return AVERROR_INVALIDDATA;
@@ -853,23 +844,18 @@
         const int data_size  = buf_size - 20;
         CFrameBuffer *cfrm;
 
-<<<<<<< HEAD
+        if (f->version <= 1) {
+            av_log(f->avctx, AV_LOG_ERROR, "cfrm in version %d\n", f->version);
+            return AVERROR_INVALIDDATA;
+        }
+
+        id         = AV_RL32(buf + 12);
+        whole_size = AV_RL32(buf + 16);
+
         if (data_size < 0 || whole_size < 0) {
             av_log(f->avctx, AV_LOG_ERROR, "sizes invalid\n");
             return AVERROR_INVALIDDATA;
         }
-
-        if (f->version <= 1) {
-            av_log(f->avctx, AV_LOG_ERROR, "cfrm in version %d\n", f->version);
-            return AVERROR_INVALIDDATA;
-        }
-=======
-        if (data_size < 0)
-            return AVERROR_INVALIDDATA;
-
-        id         = AV_RL32(buf + 12);
-        whole_size = AV_RL32(buf + 16);
->>>>>>> de2e5777
 
         for (i = 0; i < CFRAME_BUFFER_COUNT; i++)
             if (f->cfrm[i].id && f->cfrm[i].id < avctx->frame_number)
