--- conflicted
+++ resolved
@@ -71,13 +71,9 @@
 {
     int i, n = 1 << nbits;
 
-<<<<<<< HEAD
     exptab = av_malloc_array((n / 2), sizeof(*exptab));
-=======
-    exptab = av_malloc((n / 2) * sizeof(*exptab));
     if (!exptab)
         return AVERROR(ENOMEM);
->>>>>>> c3c96deb
 
     for (i = 0; i < (n/2); i++) {
         double alpha = 2 * M_PI * (float)i / (float)n;
