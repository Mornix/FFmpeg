/*
 * H.26L/H.264/AVC/JVT/14496-10/... decoder
 * Copyright (c) 2003 Michael Niedermayer <michaelni@gmx.at>
 *
 * This file is part of FFmpeg.
 *
 * FFmpeg is free software; you can redistribute it and/or
 * modify it under the terms of the GNU Lesser General Public
 * License as published by the Free Software Foundation; either
 * version 2.1 of the License, or (at your option) any later version.
 *
 * FFmpeg is distributed in the hope that it will be useful,
 * but WITHOUT ANY WARRANTY; without even the implied warranty of
 * MERCHANTABILITY or FITNESS FOR A PARTICULAR PURPOSE.  See the GNU
 * Lesser General Public License for more details.
 *
 * You should have received a copy of the GNU Lesser General Public
 * License along with FFmpeg; if not, write to the Free Software
 * Foundation, Inc., 51 Franklin Street, Fifth Floor, Boston, MA 02110-1301 USA
 */

/**
 * @file
 * H.264 / AVC / MPEG4 part10 codec.
 * @author Michael Niedermayer <michaelni@gmx.at>
 */

#define UNCHECKED_BITSTREAM_READER 1

#include "libavutil/imgutils.h"
#include "libavutil/opt.h"
#include "internal.h"
#include "cabac.h"
#include "cabac_functions.h"
#include "dsputil.h"
#include "avcodec.h"
#include "mpegvideo.h"
#include "h264.h"
#include "h264data.h"
#include "h264chroma.h"
#include "h264_mvpred.h"
#include "golomb.h"
#include "mathops.h"
#include "rectangle.h"
#include "svq3.h"
#include "thread.h"
#include "vdpau_internal.h"
#include "libavutil/avassert.h"

// #undef NDEBUG
#include <assert.h>

const uint16_t ff_h264_mb_sizes[4] = { 256, 384, 512, 768 };

static const uint8_t rem6[QP_MAX_NUM + 1] = {
    0, 1, 2, 3, 4, 5, 0, 1, 2, 3, 4, 5, 0, 1, 2, 3, 4, 5, 0, 1, 2,
    3, 4, 5, 0, 1, 2, 3, 4, 5, 0, 1, 2, 3, 4, 5, 0, 1, 2, 3, 4, 5,
    0, 1, 2, 3, 4, 5, 0, 1, 2, 3, 4, 5, 0, 1, 2, 3, 4, 5, 0, 1, 2,
    3, 4, 5, 0, 1, 2, 3, 4, 5, 0, 1, 2, 3, 4, 5, 0, 1, 2, 3, 4, 5,
    0, 1, 2, 3,
};

static const uint8_t div6[QP_MAX_NUM + 1] = {
    0, 0, 0, 0, 0, 0, 1, 1, 1, 1, 1, 1, 2, 2, 2, 2, 2, 2, 3,  3,  3,
    3, 3, 3, 4, 4, 4, 4, 4, 4, 5, 5, 5, 5, 5, 5, 6, 6, 6, 6,  6,  6,
    7, 7, 7, 7, 7, 7, 8, 8, 8, 8, 8, 8, 9, 9, 9, 9, 9, 9, 10, 10, 10,
   10,10,10,11,11,11,11,11,11,12,12,12,12,12,12,13,13,13, 13, 13, 13,
   14,14,14,14,
};

static const enum AVPixelFormat hwaccel_pixfmt_list_h264_420[] = {
#if CONFIG_H264_DXVA2_HWACCEL
    AV_PIX_FMT_DXVA2_VLD,
#endif
#if CONFIG_H264_VAAPI_HWACCEL
    AV_PIX_FMT_VAAPI_VLD,
#endif
#if CONFIG_H264_VDA_HWACCEL
    AV_PIX_FMT_VDA_VLD,
#endif
#if CONFIG_H264_VDPAU_HWACCEL
    AV_PIX_FMT_VDPAU,
#endif
    AV_PIX_FMT_YUV420P,
    AV_PIX_FMT_NONE
};

static const enum AVPixelFormat h264_hwaccel_pixfmt_list_420[] = {
#if CONFIG_H264_DXVA2_HWACCEL
    AV_PIX_FMT_DXVA2_VLD,
#endif
#if CONFIG_H264_VAAPI_HWACCEL
    AV_PIX_FMT_VAAPI_VLD,
#endif
#if CONFIG_H264_VDA_HWACCEL
    AV_PIX_FMT_VDA_VLD,
#endif
#if CONFIG_H264_VDPAU_HWACCEL
    AV_PIX_FMT_VDPAU,
#endif
    AV_PIX_FMT_YUV420P,
    AV_PIX_FMT_NONE
};

static const enum AVPixelFormat hwaccel_pixfmt_list_h264_jpeg_420[] = {
#if CONFIG_H264_DXVA2_HWACCEL
    AV_PIX_FMT_DXVA2_VLD,
#endif
#if CONFIG_H264_VAAPI_HWACCEL
    AV_PIX_FMT_VAAPI_VLD,
#endif
#if CONFIG_H264_VDA_HWACCEL
    AV_PIX_FMT_VDA_VLD,
#endif
#if CONFIG_H264_VDPAU_HWACCEL
    AV_PIX_FMT_VDPAU,
#endif
    AV_PIX_FMT_YUVJ420P,
    AV_PIX_FMT_NONE
};

int avpriv_h264_has_num_reorder_frames(AVCodecContext *avctx)
{
    H264Context *h = avctx->priv_data;
    return h ? h->sps.num_reorder_frames : 0;
}

static void h264_er_decode_mb(void *opaque, int ref, int mv_dir, int mv_type,
                              int (*mv)[2][4][2],
                              int mb_x, int mb_y, int mb_intra, int mb_skipped)
{
    H264Context    *h = opaque;

    h->mb_x  = mb_x;
    h->mb_y  = mb_y;
    h->mb_xy = mb_x + mb_y * h->mb_stride;
    memset(h->non_zero_count_cache, 0, sizeof(h->non_zero_count_cache));
    av_assert1(ref >= 0);
    /* FIXME: It is possible albeit uncommon that slice references
     * differ between slices. We take the easy approach and ignore
     * it for now. If this turns out to have any relevance in
     * practice then correct remapping should be added. */
    if (ref >= h->ref_count[0])
        ref = 0;
    if (!h->ref_list[0][ref].f.data[0]) {
        av_log(h->avctx, AV_LOG_DEBUG, "Reference not available for error concealing\n");
        ref = 0;
    }
    if ((h->ref_list[0][ref].f.reference&3) != 3) {
        av_log(h->avctx, AV_LOG_DEBUG, "Reference invalid\n");
        return;
    }
    fill_rectangle(&h->cur_pic.f.ref_index[0][4 * h->mb_xy],
                   2, 2, 2, ref, 1);
    fill_rectangle(&h->ref_cache[0][scan8[0]], 4, 4, 8, ref, 1);
    fill_rectangle(h->mv_cache[0][scan8[0]], 4, 4, 8,
                   pack16to32((*mv)[0][0][0], (*mv)[0][0][1]), 4);
    h->mb_mbaff =
    h->mb_field_decoding_flag = 0;
    ff_h264_hl_decode_mb(h);
}

static void draw_horiz_band(AVCodecContext *avctx, Picture *cur,
                            Picture *last, int y, int h, int picture_structure,
                            int first_field, int low_delay)
{
    const AVPixFmtDescriptor *desc = av_pix_fmt_desc_get(avctx->pix_fmt);
    int vshift = desc->log2_chroma_h;
    const int field_pic = picture_structure != PICT_FRAME;
    if(field_pic){
        h <<= 1;
        y <<= 1;
    }

    h = FFMIN(h, avctx->height - y);

    if(field_pic && first_field && !(avctx->slice_flags&SLICE_FLAG_ALLOW_FIELD)) return;

    if (avctx->draw_horiz_band) {
        AVFrame *src;
        int offset[AV_NUM_DATA_POINTERS];
        int i;

        if(cur->f.pict_type == AV_PICTURE_TYPE_B || low_delay ||
           (avctx->slice_flags & SLICE_FLAG_CODED_ORDER))
            src = &cur->f;
        else if (last)
            src = &last->f;
        else
            return;

        offset[0]= y * src->linesize[0];
        offset[1]=
        offset[2]= (y >> vshift) * src->linesize[1];
        for (i = 3; i < AV_NUM_DATA_POINTERS; i++)
            offset[i] = 0;

        emms_c();

        avctx->draw_horiz_band(avctx, src, offset,
                               y, picture_structure, h);
    }
}

void ff_h264_draw_horiz_band(H264Context *h, int y, int height)
{
    draw_horiz_band(h->avctx, &h->cur_pic,
                    h->ref_list[0][0].f.data[0] ? &h->ref_list[0][0] : NULL,
                    y, height, h->picture_structure, h->first_field,
                    h->low_delay);
}

static void free_frame_buffer(H264Context *h, Picture *pic)
{
    pic->period_since_free = 0;
    ff_thread_release_buffer(h->avctx, &pic->f);
    av_freep(&pic->f.hwaccel_picture_private);
}

static void free_picture(H264Context *h, Picture *pic)
{
    int i;

    if (pic->f.data[0])
        free_frame_buffer(h, pic);

    av_freep(&pic->qscale_table_base);
    pic->f.qscale_table = NULL;
    av_freep(&pic->mb_type_base);
    pic->f.mb_type = NULL;
    for (i = 0; i < 2; i++) {
        av_freep(&pic->motion_val_base[i]);
        av_freep(&pic->f.ref_index[i]);
        pic->f.motion_val[i] = NULL;
    }
}

static void release_unused_pictures(H264Context *h, int remove_current)
{
    int i;

    /* release non reference frames */
    for (i = 0; i < h->picture_count; i++) {
        if (h->DPB[i].f.data[0] && !h->DPB[i].f.reference &&
            (!h->DPB[i].owner2 || h->DPB[i].owner2 == h) &&
            (remove_current || &h->DPB[i] != h->cur_pic_ptr)) {
            free_frame_buffer(h, &h->DPB[i]);
        }
    }
}

static int alloc_scratch_buffers(H264Context *h, int linesize)
{
    int alloc_size = FFALIGN(FFABS(linesize) + 32, 32);

    if (h->bipred_scratchpad)
        return 0;

    h->bipred_scratchpad = av_malloc(16 * 6 * alloc_size);
    // edge emu needs blocksize + filter length - 1
    // (= 21x21 for  h264)
    h->edge_emu_buffer = av_mallocz(alloc_size * 2 * 21);
    h->me.scratchpad   = av_mallocz(alloc_size * 2 * 16 * 2);

    if (!h->bipred_scratchpad || !h->edge_emu_buffer || !h->me.scratchpad) {
        av_freep(&h->bipred_scratchpad);
        av_freep(&h->edge_emu_buffer);
        av_freep(&h->me.scratchpad);
        return AVERROR(ENOMEM);
    }

    h->me.temp = h->me.scratchpad;

    return 0;
}

static int alloc_picture(H264Context *h, Picture *pic)
{
    const int big_mb_num    = h->mb_stride * (h->mb_height + 1) + 1;
    const int mb_array_size = h->mb_stride * h->mb_height;
    const int b4_stride     = h->mb_width * 4 + 1;
    const int b4_array_size = b4_stride * h->mb_height * 4;
    int i, ret = 0;

    av_assert0(!pic->f.data[0]);

    if (h->avctx->hwaccel) {
        const AVHWAccel *hwaccel = h->avctx->hwaccel;
        av_assert0(!pic->f.hwaccel_picture_private);
        if (hwaccel->priv_data_size) {
            pic->f.hwaccel_picture_private = av_mallocz(hwaccel->priv_data_size);
            if (!pic->f.hwaccel_picture_private)
                return AVERROR(ENOMEM);
        }
    }
    ret = ff_thread_get_buffer(h->avctx, &pic->f);
    if (ret < 0)
        goto fail;

    h->linesize   = pic->f.linesize[0];
    h->uvlinesize = pic->f.linesize[1];

    if (pic->f.qscale_table == NULL) {
        FF_ALLOCZ_OR_GOTO(h->avctx, pic->qscale_table_base,
                          (big_mb_num + h->mb_stride) * sizeof(uint8_t),
                          fail)
        FF_ALLOCZ_OR_GOTO(h->avctx, pic->mb_type_base,
                          (big_mb_num + h->mb_stride) * sizeof(uint32_t),
                          fail)
        pic->f.mb_type = pic->mb_type_base + 2 * h->mb_stride + 1;
        pic->f.qscale_table = pic->qscale_table_base + 2 * h->mb_stride + 1;

        for (i = 0; i < 2; i++) {
            FF_ALLOCZ_OR_GOTO(h->avctx, pic->motion_val_base[i],
                              2 * (b4_array_size + 4) * sizeof(int16_t),
                              fail)
            pic->f.motion_val[i] = pic->motion_val_base[i] + 4;
            FF_ALLOCZ_OR_GOTO(h->avctx, pic->f.ref_index[i],
                              4 * mb_array_size * sizeof(uint8_t), fail)
        }
        pic->f.motion_subsample_log2 = 2;

        pic->f.qstride = h->mb_stride;
    }

    pic->owner2 = h;

    return 0;
fail:
    free_frame_buffer(h, pic);
    return (ret < 0) ? ret : AVERROR(ENOMEM);
}

static inline int pic_is_unused(H264Context *h, Picture *pic)
{
    if (   (h->avctx->active_thread_type & FF_THREAD_FRAME)
        && pic->f.qscale_table //check if the frame has anything allocated
        && pic->period_since_free < h->avctx->thread_count)
        return 0;
    if (pic->f.data[0] == NULL)
        return 1;
    if (pic->needs_realloc && !(pic->f.reference & DELAYED_PIC_REF))
        if (!pic->owner2 || pic->owner2 == h)
            return 1;
    return 0;
}

static int find_unused_picture(H264Context *h)
{
    int i;

    for (i = h->picture_range_start; i < h->picture_range_end; i++) {
        if (pic_is_unused(h, &h->DPB[i]))
            break;
    }
    if (i == h->picture_range_end)
        return AVERROR_INVALIDDATA;

    if (h->DPB[i].needs_realloc) {
        h->DPB[i].needs_realloc = 0;
        free_picture(h, &h->DPB[i]);
        avcodec_get_frame_defaults(&h->DPB[i].f);
    }

    return i;
}

/**
 * Check if the top & left blocks are available if needed and
 * change the dc mode so it only uses the available blocks.
 */
int ff_h264_check_intra4x4_pred_mode(H264Context *h)
{
    static const int8_t top[12] = {
        -1, 0, LEFT_DC_PRED, -1, -1, -1, -1, -1, 0
    };
    static const int8_t left[12] = {
        0, -1, TOP_DC_PRED, 0, -1, -1, -1, 0, -1, DC_128_PRED
    };
    int i;

    if (!(h->top_samples_available & 0x8000)) {
        for (i = 0; i < 4; i++) {
            int status = top[h->intra4x4_pred_mode_cache[scan8[0] + i]];
            if (status < 0) {
                av_log(h->avctx, AV_LOG_ERROR,
                       "top block unavailable for requested intra4x4 mode %d at %d %d\n",
                       status, h->mb_x, h->mb_y);
                return -1;
            } else if (status) {
                h->intra4x4_pred_mode_cache[scan8[0] + i] = status;
            }
        }
    }

    if ((h->left_samples_available & 0x8888) != 0x8888) {
        static const int mask[4] = { 0x8000, 0x2000, 0x80, 0x20 };
        for (i = 0; i < 4; i++)
            if (!(h->left_samples_available & mask[i])) {
                int status = left[h->intra4x4_pred_mode_cache[scan8[0] + 8 * i]];
                if (status < 0) {
                    av_log(h->avctx, AV_LOG_ERROR,
                           "left block unavailable for requested intra4x4 mode %d at %d %d\n",
                           status, h->mb_x, h->mb_y);
                    return -1;
                } else if (status) {
                    h->intra4x4_pred_mode_cache[scan8[0] + 8 * i] = status;
                }
            }
    }

    return 0;
} // FIXME cleanup like ff_h264_check_intra_pred_mode

/**
 * Check if the top & left blocks are available if needed and
 * change the dc mode so it only uses the available blocks.
 */
int ff_h264_check_intra_pred_mode(H264Context *h, int mode, int is_chroma)
{
    static const int8_t top[7]  = { LEFT_DC_PRED8x8, 1, -1, -1 };
    static const int8_t left[7] = { TOP_DC_PRED8x8, -1, 2, -1, DC_128_PRED8x8 };

    if (mode > 6U) {
        av_log(h->avctx, AV_LOG_ERROR,
               "out of range intra chroma pred mode at %d %d\n",
               h->mb_x, h->mb_y);
        return -1;
    }

    if (!(h->top_samples_available & 0x8000)) {
        mode = top[mode];
        if (mode < 0) {
            av_log(h->avctx, AV_LOG_ERROR,
                   "top block unavailable for requested intra mode at %d %d\n",
                   h->mb_x, h->mb_y);
            return -1;
        }
    }

    if ((h->left_samples_available & 0x8080) != 0x8080) {
        mode = left[mode];
        if (is_chroma && (h->left_samples_available & 0x8080)) {
            // mad cow disease mode, aka MBAFF + constrained_intra_pred
            mode = ALZHEIMER_DC_L0T_PRED8x8 +
                   (!(h->left_samples_available & 0x8000)) +
                   2 * (mode == DC_128_PRED8x8);
        }
        if (mode < 0) {
            av_log(h->avctx, AV_LOG_ERROR,
                   "left block unavailable for requested intra mode at %d %d\n",
                   h->mb_x, h->mb_y);
            return -1;
        }
    }

    return mode;
}

const uint8_t *ff_h264_decode_nal(H264Context *h, const uint8_t *src,
                                  int *dst_length, int *consumed, int length)
{
    int i, si, di;
    uint8_t *dst;
    int bufidx;

    // src[0]&0x80; // forbidden bit
    h->nal_ref_idc   = src[0] >> 5;
    h->nal_unit_type = src[0] & 0x1F;

    src++;
    length--;

#define STARTCODE_TEST                                                  \
        if (i + 2 < length && src[i + 1] == 0 && src[i + 2] <= 3) {     \
            if (src[i + 2] != 3) {                                      \
                /* startcode, so we must be past the end */             \
                length = i;                                             \
            }                                                           \
            break;                                                      \
        }
#if HAVE_FAST_UNALIGNED
#define FIND_FIRST_ZERO                                                 \
        if (i > 0 && !src[i])                                           \
            i--;                                                        \
        while (src[i])                                                  \
            i++
#if HAVE_FAST_64BIT
    for (i = 0; i + 1 < length; i += 9) {
        if (!((~AV_RN64A(src + i) &
               (AV_RN64A(src + i) - 0x0100010001000101ULL)) &
              0x8000800080008080ULL))
            continue;
        FIND_FIRST_ZERO;
        STARTCODE_TEST;
        i -= 7;
    }
#else
    for (i = 0; i + 1 < length; i += 5) {
        if (!((~AV_RN32A(src + i) &
               (AV_RN32A(src + i) - 0x01000101U)) &
              0x80008080U))
            continue;
        FIND_FIRST_ZERO;
        STARTCODE_TEST;
        i -= 3;
    }
#endif
#else
    for (i = 0; i + 1 < length; i += 2) {
        if (src[i])
            continue;
        if (i > 0 && src[i - 1] == 0)
            i--;
        STARTCODE_TEST;
    }
#endif

    // use second escape buffer for inter data
    bufidx = h->nal_unit_type == NAL_DPC ? 1 : 0;

    si = h->rbsp_buffer_size[bufidx];
    av_fast_padded_malloc(&h->rbsp_buffer[bufidx], &h->rbsp_buffer_size[bufidx], length+MAX_MBPAIR_SIZE);
    dst = h->rbsp_buffer[bufidx];

    if (dst == NULL)
        return NULL;

    if(i>=length-1){ //no escaped 0
        *dst_length= length;
        *consumed= length+1; //+1 for the header
        if(h->avctx->flags2 & CODEC_FLAG2_FAST){
            return src;
        }else{
            memcpy(dst, src, length);
            return dst;
        }
    }

    memcpy(dst, src, i);
    si = di = i;
    while (si + 2 < length) {
        // remove escapes (very rare 1:2^22)
        if (src[si + 2] > 3) {
            dst[di++] = src[si++];
            dst[di++] = src[si++];
        } else if (src[si] == 0 && src[si + 1] == 0) {
            if (src[si + 2] == 3) { // escape
                dst[di++]  = 0;
                dst[di++]  = 0;
                si        += 3;
                continue;
            } else // next start code
                goto nsc;
        }

        dst[di++] = src[si++];
    }
    while (si < length)
        dst[di++] = src[si++];
nsc:

    memset(dst + di, 0, FF_INPUT_BUFFER_PADDING_SIZE);

    *dst_length = di;
    *consumed   = si + 1; // +1 for the header
    /* FIXME store exact number of bits in the getbitcontext
     * (it is needed for decoding) */
    return dst;
}

/**
 * Identify the exact end of the bitstream
 * @return the length of the trailing, or 0 if damaged
 */
static int decode_rbsp_trailing(H264Context *h, const uint8_t *src)
{
    int v = *src;
    int r;

    tprintf(h->avctx, "rbsp trailing %X\n", v);

    for (r = 1; r < 9; r++) {
        if (v & 1)
            return r;
        v >>= 1;
    }
    return 0;
}

static inline int get_lowest_part_list_y(H264Context *h, Picture *pic, int n,
                                         int height, int y_offset, int list)
{
    int raw_my        = h->mv_cache[list][scan8[n]][1];
    int filter_height_down = (raw_my & 3) ? 3 : 0;
    int full_my       = (raw_my >> 2) + y_offset;
    int bottom        = full_my + filter_height_down + height;

    av_assert2(height >= 0);

    return FFMAX(0, bottom);
}

static inline void get_lowest_part_y(H264Context *h, int refs[2][48], int n,
                                     int height, int y_offset, int list0,
                                     int list1, int *nrefs)
{
    int my;

    y_offset += 16 * (h->mb_y >> MB_FIELD);

    if (list0) {
        int ref_n    = h->ref_cache[0][scan8[n]];
        Picture *ref = &h->ref_list[0][ref_n];

        // Error resilience puts the current picture in the ref list.
        // Don't try to wait on these as it will cause a deadlock.
        // Fields can wait on each other, though.
        if (ref->f.thread_opaque   != h->cur_pic.f.thread_opaque ||
            (ref->f.reference & 3) != h->picture_structure) {
            my = get_lowest_part_list_y(h, ref, n, height, y_offset, 0);
            if (refs[0][ref_n] < 0)
                nrefs[0] += 1;
            refs[0][ref_n] = FFMAX(refs[0][ref_n], my);
        }
    }

    if (list1) {
        int ref_n    = h->ref_cache[1][scan8[n]];
        Picture *ref = &h->ref_list[1][ref_n];

        if (ref->f.thread_opaque   != h->cur_pic.f.thread_opaque ||
            (ref->f.reference & 3) != h->picture_structure) {
            my = get_lowest_part_list_y(h, ref, n, height, y_offset, 1);
            if (refs[1][ref_n] < 0)
                nrefs[1] += 1;
            refs[1][ref_n] = FFMAX(refs[1][ref_n], my);
        }
    }
}

/**
 * Wait until all reference frames are available for MC operations.
 *
 * @param h the H264 context
 */
static void await_references(H264Context *h)
{
    const int mb_xy   = h->mb_xy;
    const int mb_type = h->cur_pic.f.mb_type[mb_xy];
    int refs[2][48];
    int nrefs[2] = { 0 };
    int ref, list;

    memset(refs, -1, sizeof(refs));

    if (IS_16X16(mb_type)) {
        get_lowest_part_y(h, refs, 0, 16, 0,
                          IS_DIR(mb_type, 0, 0), IS_DIR(mb_type, 0, 1), nrefs);
    } else if (IS_16X8(mb_type)) {
        get_lowest_part_y(h, refs, 0, 8, 0,
                          IS_DIR(mb_type, 0, 0), IS_DIR(mb_type, 0, 1), nrefs);
        get_lowest_part_y(h, refs, 8, 8, 8,
                          IS_DIR(mb_type, 1, 0), IS_DIR(mb_type, 1, 1), nrefs);
    } else if (IS_8X16(mb_type)) {
        get_lowest_part_y(h, refs, 0, 16, 0,
                          IS_DIR(mb_type, 0, 0), IS_DIR(mb_type, 0, 1), nrefs);
        get_lowest_part_y(h, refs, 4, 16, 0,
                          IS_DIR(mb_type, 1, 0), IS_DIR(mb_type, 1, 1), nrefs);
    } else {
        int i;

        av_assert2(IS_8X8(mb_type));

        for (i = 0; i < 4; i++) {
            const int sub_mb_type = h->sub_mb_type[i];
            const int n           = 4 * i;
            int y_offset          = (i & 2) << 2;

            if (IS_SUB_8X8(sub_mb_type)) {
                get_lowest_part_y(h, refs, n, 8, y_offset,
                                  IS_DIR(sub_mb_type, 0, 0),
                                  IS_DIR(sub_mb_type, 0, 1),
                                  nrefs);
            } else if (IS_SUB_8X4(sub_mb_type)) {
                get_lowest_part_y(h, refs, n, 4, y_offset,
                                  IS_DIR(sub_mb_type, 0, 0),
                                  IS_DIR(sub_mb_type, 0, 1),
                                  nrefs);
                get_lowest_part_y(h, refs, n + 2, 4, y_offset + 4,
                                  IS_DIR(sub_mb_type, 0, 0),
                                  IS_DIR(sub_mb_type, 0, 1),
                                  nrefs);
            } else if (IS_SUB_4X8(sub_mb_type)) {
                get_lowest_part_y(h, refs, n, 8, y_offset,
                                  IS_DIR(sub_mb_type, 0, 0),
                                  IS_DIR(sub_mb_type, 0, 1),
                                  nrefs);
                get_lowest_part_y(h, refs, n + 1, 8, y_offset,
                                  IS_DIR(sub_mb_type, 0, 0),
                                  IS_DIR(sub_mb_type, 0, 1),
                                  nrefs);
            } else {
                int j;
                av_assert2(IS_SUB_4X4(sub_mb_type));
                for (j = 0; j < 4; j++) {
                    int sub_y_offset = y_offset + 2 * (j & 2);
                    get_lowest_part_y(h, refs, n + j, 4, sub_y_offset,
                                      IS_DIR(sub_mb_type, 0, 0),
                                      IS_DIR(sub_mb_type, 0, 1),
                                      nrefs);
                }
            }
        }
    }

    for (list = h->list_count - 1; list >= 0; list--)
        for (ref = 0; ref < 48 && nrefs[list]; ref++) {
            int row = refs[list][ref];
            if (row >= 0) {
                Picture *ref_pic      = &h->ref_list[list][ref];
                int ref_field         = ref_pic->f.reference - 1;
                int ref_field_picture = ref_pic->field_picture;
                int pic_height        = 16 * h->mb_height >> ref_field_picture;

                row <<= MB_MBAFF;
                nrefs[list]--;

                if (!FIELD_PICTURE && ref_field_picture) { // frame referencing two fields
                    ff_thread_await_progress(&ref_pic->f,
                                             FFMIN((row >> 1) - !(row & 1),
                                                   pic_height - 1),
                                             1);
                    ff_thread_await_progress(&ref_pic->f,
                                             FFMIN((row >> 1), pic_height - 1),
                                             0);
                } else if (FIELD_PICTURE && !ref_field_picture) { // field referencing one field of a frame
                    ff_thread_await_progress(&ref_pic->f,
                                             FFMIN(row * 2 + ref_field,
                                                   pic_height - 1),
                                             0);
                } else if (FIELD_PICTURE) {
                    ff_thread_await_progress(&ref_pic->f,
                                             FFMIN(row, pic_height - 1),
                                             ref_field);
                } else {
                    ff_thread_await_progress(&ref_pic->f,
                                             FFMIN(row, pic_height - 1),
                                             0);
                }
            }
        }
}

static av_always_inline void mc_dir_part(H264Context *h, Picture *pic,
                                         int n, int square, int height,
                                         int delta, int list,
                                         uint8_t *dest_y, uint8_t *dest_cb,
                                         uint8_t *dest_cr,
                                         int src_x_offset, int src_y_offset,
                                         qpel_mc_func *qpix_op,
                                         h264_chroma_mc_func chroma_op,
                                         int pixel_shift, int chroma_idc)
{
    const int mx      = h->mv_cache[list][scan8[n]][0] + src_x_offset * 8;
    int my            = h->mv_cache[list][scan8[n]][1] + src_y_offset * 8;
    const int luma_xy = (mx & 3) + ((my & 3) << 2);
    int offset        = ((mx >> 2) << pixel_shift) + (my >> 2) * h->mb_linesize;
    uint8_t *src_y    = pic->f.data[0] + offset;
    uint8_t *src_cb, *src_cr;
    int extra_width  = 0;
    int extra_height = 0;
    int emu = 0;
    const int full_mx    = mx >> 2;
    const int full_my    = my >> 2;
    const int pic_width  = 16 * h->mb_width;
    const int pic_height = 16 * h->mb_height >> MB_FIELD;
    int ysh;

    if (mx & 7)
        extra_width -= 3;
    if (my & 7)
        extra_height -= 3;

    if (full_mx                <          0 - extra_width  ||
        full_my                <          0 - extra_height ||
        full_mx + 16 /*FIXME*/ > pic_width  + extra_width  ||
        full_my + 16 /*FIXME*/ > pic_height + extra_height) {
        h->vdsp.emulated_edge_mc(h->edge_emu_buffer,
                                 src_y - (2 << pixel_shift) - 2 * h->mb_linesize,
                                 h->mb_linesize,
                                 16 + 5, 16 + 5 /*FIXME*/, full_mx - 2,
                                 full_my - 2, pic_width, pic_height);
        src_y = h->edge_emu_buffer + (2 << pixel_shift) + 2 * h->mb_linesize;
        emu   = 1;
    }

    qpix_op[luma_xy](dest_y, src_y, h->mb_linesize); // FIXME try variable height perhaps?
    if (!square)
        qpix_op[luma_xy](dest_y + delta, src_y + delta, h->mb_linesize);

    if (CONFIG_GRAY && h->flags & CODEC_FLAG_GRAY)
        return;

    if (chroma_idc == 3 /* yuv444 */) {
        src_cb = pic->f.data[1] + offset;
        if (emu) {
            h->vdsp.emulated_edge_mc(h->edge_emu_buffer,
                                     src_cb - (2 << pixel_shift) - 2 * h->mb_linesize,
                                     h->mb_linesize,
                                     16 + 5, 16 + 5 /*FIXME*/,
                                     full_mx - 2, full_my - 2,
                                     pic_width, pic_height);
            src_cb = h->edge_emu_buffer + (2 << pixel_shift) + 2 * h->mb_linesize;
        }
        qpix_op[luma_xy](dest_cb, src_cb, h->mb_linesize); // FIXME try variable height perhaps?
        if (!square)
            qpix_op[luma_xy](dest_cb + delta, src_cb + delta, h->mb_linesize);

        src_cr = pic->f.data[2] + offset;
        if (emu) {
            h->vdsp.emulated_edge_mc(h->edge_emu_buffer,
                                     src_cr - (2 << pixel_shift) - 2 * h->mb_linesize,
                                     h->mb_linesize,
                                     16 + 5, 16 + 5 /*FIXME*/,
                                     full_mx - 2, full_my - 2,
                                     pic_width, pic_height);
            src_cr = h->edge_emu_buffer + (2 << pixel_shift) + 2 * h->mb_linesize;
        }
        qpix_op[luma_xy](dest_cr, src_cr, h->mb_linesize); // FIXME try variable height perhaps?
        if (!square)
            qpix_op[luma_xy](dest_cr + delta, src_cr + delta, h->mb_linesize);
        return;
    }

    ysh = 3 - (chroma_idc == 2 /* yuv422 */);
    if (chroma_idc == 1 /* yuv420 */ && MB_FIELD) {
        // chroma offset when predicting from a field of opposite parity
        my  += 2 * ((h->mb_y & 1) - (pic->f.reference - 1));
        emu |= (my >> 3) < 0 || (my >> 3) + 8 >= (pic_height >> 1);
    }

    src_cb = pic->f.data[1] + ((mx >> 3) << pixel_shift) +
             (my >> ysh) * h->mb_uvlinesize;
    src_cr = pic->f.data[2] + ((mx >> 3) << pixel_shift) +
             (my >> ysh) * h->mb_uvlinesize;

    if (emu) {
        h->vdsp.emulated_edge_mc(h->edge_emu_buffer, src_cb, h->mb_uvlinesize,
                                 9, 8 * chroma_idc + 1, (mx >> 3), (my >> ysh),
                                 pic_width >> 1, pic_height >> (chroma_idc == 1 /* yuv420 */));
        src_cb = h->edge_emu_buffer;
    }
    chroma_op(dest_cb, src_cb, h->mb_uvlinesize,
              height >> (chroma_idc == 1 /* yuv420 */),
              mx & 7, (my << (chroma_idc == 2 /* yuv422 */)) & 7);

    if (emu) {
        h->vdsp.emulated_edge_mc(h->edge_emu_buffer, src_cr, h->mb_uvlinesize,
                                 9, 8 * chroma_idc + 1, (mx >> 3), (my >> ysh),
                                 pic_width >> 1, pic_height >> (chroma_idc == 1 /* yuv420 */));
        src_cr = h->edge_emu_buffer;
    }
    chroma_op(dest_cr, src_cr, h->mb_uvlinesize, height >> (chroma_idc == 1 /* yuv420 */),
              mx & 7, (my << (chroma_idc == 2 /* yuv422 */)) & 7);
}

static av_always_inline void mc_part_std(H264Context *h, int n, int square,
                                         int height, int delta,
                                         uint8_t *dest_y, uint8_t *dest_cb,
                                         uint8_t *dest_cr,
                                         int x_offset, int y_offset,
                                         qpel_mc_func *qpix_put,
                                         h264_chroma_mc_func chroma_put,
                                         qpel_mc_func *qpix_avg,
                                         h264_chroma_mc_func chroma_avg,
                                         int list0, int list1,
                                         int pixel_shift, int chroma_idc)
{
    qpel_mc_func *qpix_op         = qpix_put;
    h264_chroma_mc_func chroma_op = chroma_put;

    dest_y += (2 * x_offset << pixel_shift) + 2 * y_offset * h->mb_linesize;
    if (chroma_idc == 3 /* yuv444 */) {
        dest_cb += (2 * x_offset << pixel_shift) + 2 * y_offset * h->mb_linesize;
        dest_cr += (2 * x_offset << pixel_shift) + 2 * y_offset * h->mb_linesize;
    } else if (chroma_idc == 2 /* yuv422 */) {
        dest_cb += (x_offset << pixel_shift) + 2 * y_offset * h->mb_uvlinesize;
        dest_cr += (x_offset << pixel_shift) + 2 * y_offset * h->mb_uvlinesize;
    } else { /* yuv420 */
        dest_cb += (x_offset << pixel_shift) + y_offset * h->mb_uvlinesize;
        dest_cr += (x_offset << pixel_shift) + y_offset * h->mb_uvlinesize;
    }
    x_offset += 8 * h->mb_x;
    y_offset += 8 * (h->mb_y >> MB_FIELD);

    if (list0) {
        Picture *ref = &h->ref_list[0][h->ref_cache[0][scan8[n]]];
        mc_dir_part(h, ref, n, square, height, delta, 0,
                    dest_y, dest_cb, dest_cr, x_offset, y_offset,
                    qpix_op, chroma_op, pixel_shift, chroma_idc);

        qpix_op   = qpix_avg;
        chroma_op = chroma_avg;
    }

    if (list1) {
        Picture *ref = &h->ref_list[1][h->ref_cache[1][scan8[n]]];
        mc_dir_part(h, ref, n, square, height, delta, 1,
                    dest_y, dest_cb, dest_cr, x_offset, y_offset,
                    qpix_op, chroma_op, pixel_shift, chroma_idc);
    }
}

static av_always_inline void mc_part_weighted(H264Context *h, int n, int square,
                                              int height, int delta,
                                              uint8_t *dest_y, uint8_t *dest_cb,
                                              uint8_t *dest_cr,
                                              int x_offset, int y_offset,
                                              qpel_mc_func *qpix_put,
                                              h264_chroma_mc_func chroma_put,
                                              h264_weight_func luma_weight_op,
                                              h264_weight_func chroma_weight_op,
                                              h264_biweight_func luma_weight_avg,
                                              h264_biweight_func chroma_weight_avg,
                                              int list0, int list1,
                                              int pixel_shift, int chroma_idc)
{
    int chroma_height;

    dest_y += (2 * x_offset << pixel_shift) + 2 * y_offset * h->mb_linesize;
    if (chroma_idc == 3 /* yuv444 */) {
        chroma_height     = height;
        chroma_weight_avg = luma_weight_avg;
        chroma_weight_op  = luma_weight_op;
        dest_cb += (2 * x_offset << pixel_shift) + 2 * y_offset * h->mb_linesize;
        dest_cr += (2 * x_offset << pixel_shift) + 2 * y_offset * h->mb_linesize;
    } else if (chroma_idc == 2 /* yuv422 */) {
        chroma_height = height;
        dest_cb      += (x_offset << pixel_shift) + 2 * y_offset * h->mb_uvlinesize;
        dest_cr      += (x_offset << pixel_shift) + 2 * y_offset * h->mb_uvlinesize;
    } else { /* yuv420 */
        chroma_height = height >> 1;
        dest_cb      += (x_offset << pixel_shift) + y_offset * h->mb_uvlinesize;
        dest_cr      += (x_offset << pixel_shift) + y_offset * h->mb_uvlinesize;
    }
    x_offset += 8 * h->mb_x;
    y_offset += 8 * (h->mb_y >> MB_FIELD);

    if (list0 && list1) {
        /* don't optimize for luma-only case, since B-frames usually
         * use implicit weights => chroma too. */
        uint8_t *tmp_cb = h->bipred_scratchpad;
        uint8_t *tmp_cr = h->bipred_scratchpad + (16 << pixel_shift);
        uint8_t *tmp_y  = h->bipred_scratchpad + 16 * h->mb_uvlinesize;
        int refn0       = h->ref_cache[0][scan8[n]];
        int refn1       = h->ref_cache[1][scan8[n]];

        mc_dir_part(h, &h->ref_list[0][refn0], n, square, height, delta, 0,
                    dest_y, dest_cb, dest_cr,
                    x_offset, y_offset, qpix_put, chroma_put,
                    pixel_shift, chroma_idc);
        mc_dir_part(h, &h->ref_list[1][refn1], n, square, height, delta, 1,
                    tmp_y, tmp_cb, tmp_cr,
                    x_offset, y_offset, qpix_put, chroma_put,
                    pixel_shift, chroma_idc);

        if (h->use_weight == 2) {
            int weight0 = h->implicit_weight[refn0][refn1][h->mb_y & 1];
            int weight1 = 64 - weight0;
            luma_weight_avg(dest_y, tmp_y, h->mb_linesize,
                            height, 5, weight0, weight1, 0);
            chroma_weight_avg(dest_cb, tmp_cb, h->mb_uvlinesize,
                              chroma_height, 5, weight0, weight1, 0);
            chroma_weight_avg(dest_cr, tmp_cr, h->mb_uvlinesize,
                              chroma_height, 5, weight0, weight1, 0);
        } else {
            luma_weight_avg(dest_y, tmp_y, h->mb_linesize, height,
                            h->luma_log2_weight_denom,
                            h->luma_weight[refn0][0][0],
                            h->luma_weight[refn1][1][0],
                            h->luma_weight[refn0][0][1] +
                            h->luma_weight[refn1][1][1]);
            chroma_weight_avg(dest_cb, tmp_cb, h->mb_uvlinesize, chroma_height,
                              h->chroma_log2_weight_denom,
                              h->chroma_weight[refn0][0][0][0],
                              h->chroma_weight[refn1][1][0][0],
                              h->chroma_weight[refn0][0][0][1] +
                              h->chroma_weight[refn1][1][0][1]);
            chroma_weight_avg(dest_cr, tmp_cr, h->mb_uvlinesize, chroma_height,
                              h->chroma_log2_weight_denom,
                              h->chroma_weight[refn0][0][1][0],
                              h->chroma_weight[refn1][1][1][0],
                              h->chroma_weight[refn0][0][1][1] +
                              h->chroma_weight[refn1][1][1][1]);
        }
    } else {
        int list     = list1 ? 1 : 0;
        int refn     = h->ref_cache[list][scan8[n]];
        Picture *ref = &h->ref_list[list][refn];
        mc_dir_part(h, ref, n, square, height, delta, list,
                    dest_y, dest_cb, dest_cr, x_offset, y_offset,
                    qpix_put, chroma_put, pixel_shift, chroma_idc);

        luma_weight_op(dest_y, h->mb_linesize, height,
                       h->luma_log2_weight_denom,
                       h->luma_weight[refn][list][0],
                       h->luma_weight[refn][list][1]);
        if (h->use_weight_chroma) {
            chroma_weight_op(dest_cb, h->mb_uvlinesize, chroma_height,
                             h->chroma_log2_weight_denom,
                             h->chroma_weight[refn][list][0][0],
                             h->chroma_weight[refn][list][0][1]);
            chroma_weight_op(dest_cr, h->mb_uvlinesize, chroma_height,
                             h->chroma_log2_weight_denom,
                             h->chroma_weight[refn][list][1][0],
                             h->chroma_weight[refn][list][1][1]);
        }
    }
}

static av_always_inline void prefetch_motion(H264Context *h, int list,
                                             int pixel_shift, int chroma_idc)
{
    /* fetch pixels for estimated mv 4 macroblocks ahead
     * optimized for 64byte cache lines */
    const int refn = h->ref_cache[list][scan8[0]];
    if (refn >= 0) {
        const int mx  = (h->mv_cache[list][scan8[0]][0] >> 2) + 16 * h->mb_x + 8;
        const int my  = (h->mv_cache[list][scan8[0]][1] >> 2) + 16 * h->mb_y;
        uint8_t **src = h->ref_list[list][refn].f.data;
        int off       = (mx << pixel_shift) +
                        (my + (h->mb_x & 3) * 4) * h->mb_linesize +
                        (64 << pixel_shift);
        h->vdsp.prefetch(src[0] + off, h->linesize, 4);
        if (chroma_idc == 3 /* yuv444 */) {
            h->vdsp.prefetch(src[1] + off, h->linesize, 4);
            h->vdsp.prefetch(src[2] + off, h->linesize, 4);
        } else {
            off= (((mx>>1)+64)<<pixel_shift) + ((my>>1) + (h->mb_x&7))*h->uvlinesize;
            h->vdsp.prefetch(src[1] + off, src[2] - src[1], 2);
        }
    }
}

static void free_tables(H264Context *h, int free_rbsp)
{
    int i;
    H264Context *hx;

    av_freep(&h->intra4x4_pred_mode);
    av_freep(&h->chroma_pred_mode_table);
    av_freep(&h->cbp_table);
    av_freep(&h->mvd_table[0]);
    av_freep(&h->mvd_table[1]);
    av_freep(&h->direct_table);
    av_freep(&h->non_zero_count);
    av_freep(&h->slice_table_base);
    h->slice_table = NULL;
    av_freep(&h->list_counts);

    av_freep(&h->mb2b_xy);
    av_freep(&h->mb2br_xy);

    for (i = 0; i < 3; i++)
        av_freep(&h->visualization_buffer[i]);

    if (free_rbsp) {
        for (i = 0; i < h->picture_count && !h->avctx->internal->is_copy; i++)
            free_picture(h, &h->DPB[i]);
        av_freep(&h->DPB);
        h->picture_count = 0;
    } else if (h->DPB) {
        for (i = 0; i < h->picture_count; i++)
            h->DPB[i].needs_realloc = 1;
    }

    h->cur_pic_ptr = NULL;

    for (i = 0; i < MAX_THREADS; i++) {
        hx = h->thread_context[i];
        if (!hx)
            continue;
        av_freep(&hx->top_borders[1]);
        av_freep(&hx->top_borders[0]);
        av_freep(&hx->bipred_scratchpad);
        av_freep(&hx->edge_emu_buffer);
        av_freep(&hx->dc_val_base);
        av_freep(&hx->me.scratchpad);
        av_freep(&hx->er.mb_index2xy);
        av_freep(&hx->er.error_status_table);
        av_freep(&hx->er.er_temp_buffer);
        av_freep(&hx->er.mbintra_table);
        av_freep(&hx->er.mbskip_table);

        if (free_rbsp) {
            av_freep(&hx->rbsp_buffer[1]);
            av_freep(&hx->rbsp_buffer[0]);
            hx->rbsp_buffer_size[0] = 0;
            hx->rbsp_buffer_size[1] = 0;
        }
        if (i)
            av_freep(&h->thread_context[i]);
    }
}

static void init_dequant8_coeff_table(H264Context *h)
{
    int i, j, q, x;
    const int max_qp = 51 + 6 * (h->sps.bit_depth_luma - 8);

    for (i = 0; i < 6; i++) {
        h->dequant8_coeff[i] = h->dequant8_buffer[i];
        for (j = 0; j < i; j++)
            if (!memcmp(h->pps.scaling_matrix8[j], h->pps.scaling_matrix8[i],
                        64 * sizeof(uint8_t))) {
                h->dequant8_coeff[i] = h->dequant8_buffer[j];
                break;
            }
        if (j < i)
            continue;

        for (q = 0; q < max_qp + 1; q++) {
            int shift = div6[q];
            int idx   = rem6[q];
            for (x = 0; x < 64; x++)
                h->dequant8_coeff[i][q][(x >> 3) | ((x & 7) << 3)] =
                    ((uint32_t)dequant8_coeff_init[idx][dequant8_coeff_init_scan[((x >> 1) & 12) | (x & 3)]] *
                     h->pps.scaling_matrix8[i][x]) << shift;
        }
    }
}

static void init_dequant4_coeff_table(H264Context *h)
{
    int i, j, q, x;
    const int max_qp = 51 + 6 * (h->sps.bit_depth_luma - 8);
    for (i = 0; i < 6; i++) {
        h->dequant4_coeff[i] = h->dequant4_buffer[i];
        for (j = 0; j < i; j++)
            if (!memcmp(h->pps.scaling_matrix4[j], h->pps.scaling_matrix4[i],
                        16 * sizeof(uint8_t))) {
                h->dequant4_coeff[i] = h->dequant4_buffer[j];
                break;
            }
        if (j < i)
            continue;

        for (q = 0; q < max_qp + 1; q++) {
            int shift = div6[q] + 2;
            int idx   = rem6[q];
            for (x = 0; x < 16; x++)
                h->dequant4_coeff[i][q][(x >> 2) | ((x << 2) & 0xF)] =
                    ((uint32_t)dequant4_coeff_init[idx][(x & 1) + ((x >> 2) & 1)] *
                     h->pps.scaling_matrix4[i][x]) << shift;
        }
    }
}

static void init_dequant_tables(H264Context *h)
{
    int i, x;
    init_dequant4_coeff_table(h);
    if (h->pps.transform_8x8_mode)
        init_dequant8_coeff_table(h);
    if (h->sps.transform_bypass) {
        for (i = 0; i < 6; i++)
            for (x = 0; x < 16; x++)
                h->dequant4_coeff[i][0][x] = 1 << 6;
        if (h->pps.transform_8x8_mode)
            for (i = 0; i < 6; i++)
                for (x = 0; x < 64; x++)
                    h->dequant8_coeff[i][0][x] = 1 << 6;
    }
}

int ff_h264_alloc_tables(H264Context *h)
{
    const int big_mb_num    = h->mb_stride * (h->mb_height + 1);
    const int row_mb_num    = 2*h->mb_stride*FFMAX(h->avctx->thread_count, 1);
    int x, y, i;

    FF_ALLOCZ_OR_GOTO(h->avctx, h->intra4x4_pred_mode,
                      row_mb_num * 8 * sizeof(uint8_t), fail)
    FF_ALLOCZ_OR_GOTO(h->avctx, h->non_zero_count,
                      big_mb_num * 48 * sizeof(uint8_t), fail)
    FF_ALLOCZ_OR_GOTO(h->avctx, h->slice_table_base,
                      (big_mb_num + h->mb_stride) * sizeof(*h->slice_table_base), fail)
    FF_ALLOCZ_OR_GOTO(h->avctx, h->cbp_table,
                      big_mb_num * sizeof(uint16_t), fail)
    FF_ALLOCZ_OR_GOTO(h->avctx, h->chroma_pred_mode_table,
                      big_mb_num * sizeof(uint8_t), fail)
    FF_ALLOCZ_OR_GOTO(h->avctx, h->mvd_table[0],
                      16 * row_mb_num * sizeof(uint8_t), fail);
    FF_ALLOCZ_OR_GOTO(h->avctx, h->mvd_table[1],
                      16 * row_mb_num * sizeof(uint8_t), fail);
    FF_ALLOCZ_OR_GOTO(h->avctx, h->direct_table,
                      4 * big_mb_num * sizeof(uint8_t), fail);
    FF_ALLOCZ_OR_GOTO(h->avctx, h->list_counts,
                      big_mb_num * sizeof(uint8_t), fail)

    memset(h->slice_table_base, -1,
           (big_mb_num + h->mb_stride) * sizeof(*h->slice_table_base));
    h->slice_table = h->slice_table_base + h->mb_stride * 2 + 1;

    FF_ALLOCZ_OR_GOTO(h->avctx, h->mb2b_xy,
                      big_mb_num * sizeof(uint32_t), fail);
    FF_ALLOCZ_OR_GOTO(h->avctx, h->mb2br_xy,
                      big_mb_num * sizeof(uint32_t), fail);
    for (y = 0; y < h->mb_height; y++)
        for (x = 0; x < h->mb_width; x++) {
            const int mb_xy = x + y * h->mb_stride;
            const int b_xy  = 4 * x + 4 * y * h->b_stride;

            h->mb2b_xy[mb_xy]  = b_xy;
            h->mb2br_xy[mb_xy] = 8 * (FMO ? mb_xy : (mb_xy % (2 * h->mb_stride)));
        }

    if (!h->dequant4_coeff[0])
        init_dequant_tables(h);

    if (!h->DPB) {
        h->picture_count = MAX_PICTURE_COUNT * FFMAX(1, h->avctx->thread_count);
        h->DPB = av_mallocz_array(h->picture_count, sizeof(*h->DPB));
        if (!h->DPB)
            return AVERROR(ENOMEM);
        for (i = 0; i < h->picture_count; i++)
            avcodec_get_frame_defaults(&h->DPB[i].f);
        avcodec_get_frame_defaults(&h->cur_pic.f);
    }

    return 0;

fail:
    free_tables(h, 1);
    return -1;
}

/**
 * Mimic alloc_tables(), but for every context thread.
 */
static void clone_tables(H264Context *dst, H264Context *src, int i)
{
    dst->intra4x4_pred_mode     = src->intra4x4_pred_mode + i * 8 * 2 * src->mb_stride;
    dst->non_zero_count         = src->non_zero_count;
    dst->slice_table            = src->slice_table;
    dst->cbp_table              = src->cbp_table;
    dst->mb2b_xy                = src->mb2b_xy;
    dst->mb2br_xy               = src->mb2br_xy;
    dst->chroma_pred_mode_table = src->chroma_pred_mode_table;
    dst->mvd_table[0]           = src->mvd_table[0] + i * 8 * 2 * src->mb_stride;
    dst->mvd_table[1]           = src->mvd_table[1] + i * 8 * 2 * src->mb_stride;
    dst->direct_table           = src->direct_table;
    dst->list_counts            = src->list_counts;
    dst->DPB                    = src->DPB;
    dst->cur_pic_ptr            = src->cur_pic_ptr;
    dst->cur_pic                = src->cur_pic;
    dst->bipred_scratchpad      = NULL;
    dst->edge_emu_buffer        = NULL;
    dst->me.scratchpad          = NULL;
    ff_h264_pred_init(&dst->hpc, src->avctx->codec_id, src->sps.bit_depth_luma,
                      src->sps.chroma_format_idc);
}

/**
 * Init context
 * Allocate buffers which are not shared amongst multiple threads.
 */
static int context_init(H264Context *h)
{
    ERContext *er = &h->er;
    int mb_array_size = h->mb_height * h->mb_stride;
    int y_size  = (2 * h->mb_width + 1) * (2 * h->mb_height + 1);
    int c_size  = h->mb_stride * (h->mb_height + 1);
    int yc_size = y_size + 2   * c_size;
    int x, y, i;

    FF_ALLOCZ_OR_GOTO(h->avctx, h->top_borders[0],
                      h->mb_width * 16 * 3 * sizeof(uint8_t) * 2, fail)
    FF_ALLOCZ_OR_GOTO(h->avctx, h->top_borders[1],
                      h->mb_width * 16 * 3 * sizeof(uint8_t) * 2, fail)

    h->ref_cache[0][scan8[5]  + 1] =
    h->ref_cache[0][scan8[7]  + 1] =
    h->ref_cache[0][scan8[13] + 1] =
    h->ref_cache[1][scan8[5]  + 1] =
    h->ref_cache[1][scan8[7]  + 1] =
    h->ref_cache[1][scan8[13] + 1] = PART_NOT_AVAILABLE;

    if (CONFIG_ERROR_RESILIENCE) {
    /* init ER */
    er->avctx          = h->avctx;
    er->dsp            = &h->dsp;
    er->decode_mb      = h264_er_decode_mb;
    er->opaque         = h;
    er->quarter_sample = 1;

    er->mb_num      = h->mb_num;
    er->mb_width    = h->mb_width;
    er->mb_height   = h->mb_height;
    er->mb_stride   = h->mb_stride;
    er->b8_stride   = h->mb_width * 2 + 1;

    FF_ALLOCZ_OR_GOTO(h->avctx, er->mb_index2xy, (h->mb_num + 1) * sizeof(int),
                      fail); // error ressilience code looks cleaner with this
    for (y = 0; y < h->mb_height; y++)
        for (x = 0; x < h->mb_width; x++)
            er->mb_index2xy[x + y * h->mb_width] = x + y * h->mb_stride;

    er->mb_index2xy[h->mb_height * h->mb_width] = (h->mb_height - 1) *
                                                   h->mb_stride + h->mb_width;

    FF_ALLOCZ_OR_GOTO(h->avctx, er->error_status_table,
                      mb_array_size * sizeof(uint8_t), fail);

    FF_ALLOC_OR_GOTO(h->avctx, er->mbintra_table, mb_array_size, fail);
    memset(er->mbintra_table, 1, mb_array_size);

    FF_ALLOCZ_OR_GOTO(h->avctx, er->mbskip_table, mb_array_size + 2, fail);

    FF_ALLOC_OR_GOTO(h->avctx, er->er_temp_buffer, h->mb_height * h->mb_stride,
                     fail);

    FF_ALLOCZ_OR_GOTO(h->avctx, h->dc_val_base, yc_size * sizeof(int16_t), fail);
    er->dc_val[0] = h->dc_val_base + h->mb_width * 2 + 2;
    er->dc_val[1] = h->dc_val_base + y_size + h->mb_stride + 1;
    er->dc_val[2] = er->dc_val[1] + c_size;
    for (i = 0; i < yc_size; i++)
        h->dc_val_base[i] = 1024;
    }

    return 0;

fail:
    return -1; // free_tables will clean up for us
}

static int decode_nal_units(H264Context *h, const uint8_t *buf, int buf_size,
                            int parse_extradata);

static av_cold void common_init(H264Context *h)
{

    h->width    = h->avctx->width;
    h->height   = h->avctx->height;

    h->bit_depth_luma    = 8;
    h->chroma_format_idc = 1;

    h->avctx->bits_per_raw_sample = 8;
    h->cur_chroma_format_idc = 1;

    ff_h264dsp_init(&h->h264dsp, 8, 1);
    av_assert0(h->sps.bit_depth_chroma == 0);
    ff_h264chroma_init(&h->h264chroma, h->sps.bit_depth_chroma);
    ff_h264qpel_init(&h->h264qpel, 8);
    ff_h264_pred_init(&h->hpc, h->avctx->codec_id, 8, 1);

    h->dequant_coeff_pps = -1;

    if (CONFIG_ERROR_RESILIENCE) {
        h->dsp.dct_bits = 16;
        /* needed so that IDCT permutation is known early */
        ff_dsputil_init(&h->dsp, h->avctx);
    }
    ff_videodsp_init(&h->vdsp, 8);

    memset(h->pps.scaling_matrix4, 16, 6 * 16 * sizeof(uint8_t));
    memset(h->pps.scaling_matrix8, 16, 2 * 64 * sizeof(uint8_t));
}

int ff_h264_decode_extradata(H264Context *h, const uint8_t *buf, int size)
{
    AVCodecContext *avctx = h->avctx;

    if (!buf || size <= 0)
        return -1;

    if (buf[0] == 1) {
        int i, cnt, nalsize;
        const unsigned char *p = buf;

        h->is_avc = 1;

        if (size < 7) {
            av_log(avctx, AV_LOG_ERROR, "avcC too short\n");
            return -1;
        }
        /* sps and pps in the avcC always have length coded with 2 bytes,
         * so put a fake nal_length_size = 2 while parsing them */
        h->nal_length_size = 2;
        // Decode sps from avcC
        cnt = *(p + 5) & 0x1f; // Number of sps
        p  += 6;
        for (i = 0; i < cnt; i++) {
            nalsize = AV_RB16(p) + 2;
            if(nalsize > size - (p-buf))
                return -1;
            if (decode_nal_units(h, p, nalsize, 1) < 0) {
                av_log(avctx, AV_LOG_ERROR,
                       "Decoding sps %d from avcC failed\n", i);
                return -1;
            }
            p += nalsize;
        }
        // Decode pps from avcC
        cnt = *(p++); // Number of pps
        for (i = 0; i < cnt; i++) {
            nalsize = AV_RB16(p) + 2;
            if(nalsize > size - (p-buf))
                return -1;
            if (decode_nal_units(h, p, nalsize, 1) < 0) {
                av_log(avctx, AV_LOG_ERROR,
                       "Decoding pps %d from avcC failed\n", i);
                return -1;
            }
            p += nalsize;
        }
        // Now store right nal length size, that will be used to parse all other nals
        h->nal_length_size = (buf[4] & 0x03) + 1;
    } else {
        h->is_avc = 0;
        if (decode_nal_units(h, buf, size, 1) < 0)
            return -1;
    }
    return size;
}

av_cold int ff_h264_decode_init(AVCodecContext *avctx)
{
    H264Context *h = avctx->priv_data;
    int i;

    h->avctx = avctx;
    common_init(h);

    h->picture_structure   = PICT_FRAME;
    h->picture_range_start = 0;
    h->picture_range_end   = MAX_PICTURE_COUNT;
    h->slice_context_count = 1;
    h->workaround_bugs     = avctx->workaround_bugs;
    h->flags               = avctx->flags;

    /* set defaults */
    // s->decode_mb = ff_h263_decode_mb;
    if (!avctx->has_b_frames)
        h->low_delay = 1;

    avctx->chroma_sample_location = AVCHROMA_LOC_LEFT;

    ff_h264_decode_init_vlc();

    h->pixel_shift = 0;
    h->sps.bit_depth_luma = avctx->bits_per_raw_sample = 8;

    h->thread_context[0] = h;
    h->outputed_poc      = h->next_outputed_poc = INT_MIN;
    for (i = 0; i < MAX_DELAYED_PIC_COUNT; i++)
        h->last_pocs[i] = INT_MIN;
    h->prev_poc_msb = 1 << 16;
    h->prev_frame_num = -1;
    h->x264_build   = -1;
    ff_h264_reset_sei(h);
    if (avctx->codec_id == AV_CODEC_ID_H264) {
        if (avctx->ticks_per_frame == 1) {
            if(h->avctx->time_base.den < INT_MAX/2) {
                h->avctx->time_base.den *= 2;
            } else
                h->avctx->time_base.num /= 2;
        }
        avctx->ticks_per_frame = 2;
    }

    if (avctx->extradata_size > 0 && avctx->extradata &&
        ff_h264_decode_extradata(h, avctx->extradata, avctx->extradata_size) < 0) {
        ff_h264_free_context(h);
        return -1;
    }

    if (h->sps.bitstream_restriction_flag &&
        h->avctx->has_b_frames < h->sps.num_reorder_frames) {
        h->avctx->has_b_frames = h->sps.num_reorder_frames;
        h->low_delay           = 0;
    }

    ff_init_cabac_states();

    return 0;
}

#define IN_RANGE(a, b, size) (((a) >= (b)) && ((a) < ((b) + (size))))
#undef REBASE_PICTURE
#define REBASE_PICTURE(pic, new_ctx, old_ctx)             \
    ((pic && pic >= old_ctx->DPB &&                       \
      pic < old_ctx->DPB + old_ctx->picture_count) ?      \
        &new_ctx->DPB[pic - old_ctx->DPB] : NULL)

static void copy_picture_range(Picture **to, Picture **from, int count,
                               H264Context *new_base,
                               H264Context *old_base)
{
    int i;

    for (i = 0; i < count; i++) {
        assert((IN_RANGE(from[i], old_base, sizeof(*old_base)) ||
                IN_RANGE(from[i], old_base->DPB,
                         sizeof(Picture) * old_base->picture_count) ||
                !from[i]));
        to[i] = REBASE_PICTURE(from[i], new_base, old_base);
    }
}

static void copy_parameter_set(void **to, void **from, int count, int size)
{
    int i;

    for (i = 0; i < count; i++) {
        if (to[i] && !from[i])
            av_freep(&to[i]);
        else if (from[i] && !to[i])
            to[i] = av_malloc(size);

        if (from[i])
            memcpy(to[i], from[i], size);
    }
}

static int decode_init_thread_copy(AVCodecContext *avctx)
{
    H264Context *h = avctx->priv_data;

    if (!avctx->internal->is_copy)
        return 0;
    memset(h->sps_buffers, 0, sizeof(h->sps_buffers));
    memset(h->pps_buffers, 0, sizeof(h->pps_buffers));

    h->context_initialized = 0;

    return 0;
}

#define copy_fields(to, from, start_field, end_field)                   \
    memcpy(&to->start_field, &from->start_field,                        \
           (char *)&to->end_field - (char *)&to->start_field)

static int h264_slice_header_init(H264Context *, int);

static int h264_set_parameter_from_sps(H264Context *h);

static int decode_update_thread_context(AVCodecContext *dst,
                                        const AVCodecContext *src)
{
    H264Context *h = dst->priv_data, *h1 = src->priv_data;
    int inited = h->context_initialized, err = 0;
    int context_reinitialized = 0;
    int i;

    if (dst == src)
        return 0;

    if (inited &&
        (h->width      != h1->width      ||
         h->height     != h1->height     ||
         h->mb_width   != h1->mb_width   ||
         h->mb_height  != h1->mb_height  ||
         h->sps.bit_depth_luma    != h1->sps.bit_depth_luma    ||
         h->sps.chroma_format_idc != h1->sps.chroma_format_idc ||
         h->sps.colorspace        != h1->sps.colorspace)) {

        av_freep(&h->bipred_scratchpad);

        h->width     = h1->width;
        h->height    = h1->height;
        h->mb_height = h1->mb_height;
        h->mb_width  = h1->mb_width;
        h->mb_num    = h1->mb_num;
        h->mb_stride = h1->mb_stride;
        h->b_stride  = h1->b_stride;
        // SPS/PPS
        copy_parameter_set((void **)h->sps_buffers, (void **)h1->sps_buffers,
                        MAX_SPS_COUNT, sizeof(SPS));
        h->sps = h1->sps;
        copy_parameter_set((void **)h->pps_buffers, (void **)h1->pps_buffers,
                        MAX_PPS_COUNT, sizeof(PPS));
        h->pps = h1->pps;

        if ((err = h264_slice_header_init(h, 1)) < 0) {
            av_log(h->avctx, AV_LOG_ERROR, "h264_slice_header_init() failed");
            return err;
        }
        context_reinitialized = 1;

#if 0
        h264_set_parameter_from_sps(h);
        //Note we set context_reinitialized which will cause h264_set_parameter_from_sps to be reexecuted
        h->cur_chroma_format_idc = h1->cur_chroma_format_idc;
#endif
    }
    /* update linesize on resize for h264. The h264 decoder doesn't
     * necessarily call ff_MPV_frame_start in the new thread */
    h->linesize   = h1->linesize;
    h->uvlinesize = h1->uvlinesize;

    /* copy block_offset since frame_start may not be called */
    memcpy(h->block_offset, h1->block_offset, sizeof(h->block_offset));

    if (!inited) {
        for (i = 0; i < MAX_SPS_COUNT; i++)
            av_freep(h->sps_buffers + i);

        for (i = 0; i < MAX_PPS_COUNT; i++)
            av_freep(h->pps_buffers + i);

        memcpy(h, h1, offsetof(H264Context, intra_pcm_ptr));
        memcpy(&h->cabac, &h1->cabac,
               sizeof(H264Context) - offsetof(H264Context, cabac));
        av_assert0((void*)&h->cabac == &h->mb_padding + 1);

        memset(h->sps_buffers, 0, sizeof(h->sps_buffers));
        memset(h->pps_buffers, 0, sizeof(h->pps_buffers));

        memset(&h->er, 0, sizeof(h->er));
        memset(&h->me, 0, sizeof(h->me));
        h->avctx = dst;
        h->DPB   = NULL;

        if (h1->context_initialized) {
        h->context_initialized = 0;

        h->picture_range_start  += MAX_PICTURE_COUNT;
        h->picture_range_end    += MAX_PICTURE_COUNT;

        h->cur_pic.f.extended_data = h->cur_pic.f.data;

        if (ff_h264_alloc_tables(h) < 0) {
            av_log(dst, AV_LOG_ERROR, "Could not allocate memory for h264\n");
            return AVERROR(ENOMEM);
        }
        context_init(h);
        }

        for (i = 0; i < 2; i++) {
            h->rbsp_buffer[i]      = NULL;
            h->rbsp_buffer_size[i] = 0;
        }
        h->bipred_scratchpad = NULL;
        h->edge_emu_buffer   = NULL;

        h->thread_context[0] = h;
        h->context_initialized = h1->context_initialized;
    }

    h->avctx->coded_height  = h1->avctx->coded_height;
    h->avctx->coded_width   = h1->avctx->coded_width;
    h->avctx->width         = h1->avctx->width;
    h->avctx->height        = h1->avctx->height;
    h->coded_picture_number = h1->coded_picture_number;
    h->first_field          = h1->first_field;
    h->picture_structure    = h1->picture_structure;
    h->qscale               = h1->qscale;
    h->droppable            = h1->droppable;
    h->data_partitioning    = h1->data_partitioning;
    h->low_delay            = h1->low_delay;

    memcpy(h->DPB, h1->DPB, h1->picture_count * sizeof(*h1->DPB));

    // reset s->picture[].f.extended_data to s->picture[].f.data
    for (i = 0; i < h->picture_count; i++) {
        h->DPB[i].f.extended_data = h->DPB[i].f.data;
        h->DPB[i].period_since_free ++;
    }

    h->cur_pic_ptr     = REBASE_PICTURE(h1->cur_pic_ptr, h, h1);
    h->cur_pic = h1->cur_pic;
    h->cur_pic.f.extended_data = h->cur_pic.f.data;

    h->workaround_bugs = h1->workaround_bugs;
    h->low_delay       = h1->low_delay;
    h->droppable       = h1->droppable;

    // extradata/NAL handling
    h->is_avc = h1->is_avc;

    // SPS/PPS
    copy_parameter_set((void **)h->sps_buffers, (void **)h1->sps_buffers,
                       MAX_SPS_COUNT, sizeof(SPS));
    h->sps = h1->sps;
    copy_parameter_set((void **)h->pps_buffers, (void **)h1->pps_buffers,
                       MAX_PPS_COUNT, sizeof(PPS));
    h->pps = h1->pps;

    // Dequantization matrices
    // FIXME these are big - can they be only copied when PPS changes?
    copy_fields(h, h1, dequant4_buffer, dequant4_coeff);

    for (i = 0; i < 6; i++)
        h->dequant4_coeff[i] = h->dequant4_buffer[0] +
                               (h1->dequant4_coeff[i] - h1->dequant4_buffer[0]);

    for (i = 0; i < 6; i++)
        h->dequant8_coeff[i] = h->dequant8_buffer[0] +
                               (h1->dequant8_coeff[i] - h1->dequant8_buffer[0]);

    h->dequant_coeff_pps = h1->dequant_coeff_pps;

    // POC timing
    copy_fields(h, h1, poc_lsb, redundant_pic_count);

    // reference lists
    copy_fields(h, h1, short_ref, cabac_init_idc);

    copy_picture_range(h->short_ref, h1->short_ref, 32, h, h1);
    copy_picture_range(h->long_ref, h1->long_ref, 32, h, h1);
    copy_picture_range(h->delayed_pic, h1->delayed_pic,
                       MAX_DELAYED_PIC_COUNT + 2, h, h1);

    h->last_slice_type = h1->last_slice_type;
    h->sync            = h1->sync;
    memcpy(h->last_ref_count, h1->last_ref_count, sizeof(h->last_ref_count));

    if (context_reinitialized)
        h264_set_parameter_from_sps(h);

    if (!h->cur_pic_ptr)
        return 0;

    if (!h->droppable) {
        err = ff_h264_execute_ref_pic_marking(h, h->mmco, h->mmco_index);
        h->prev_poc_msb = h->poc_msb;
        h->prev_poc_lsb = h->poc_lsb;
    }
    h->prev_frame_num_offset = h->frame_num_offset;
    h->prev_frame_num        = h->frame_num;
    h->outputed_poc          = h->next_outputed_poc;

    return err;
}

int ff_h264_frame_start(H264Context *h)
{
    Picture *pic;
    int i, ret;
    const int pixel_shift = h->pixel_shift;
    int c[4] = {
        1<<(h->sps.bit_depth_luma-1),
        1<<(h->sps.bit_depth_chroma-1),
        1<<(h->sps.bit_depth_chroma-1),
        -1
    };

    if (!ff_thread_can_start_frame(h->avctx)) {
        av_log(h->avctx, AV_LOG_ERROR, "Attempt to start a frame outside SETUP state\n");
        return -1;
    }

    release_unused_pictures(h, 1);
    h->cur_pic_ptr = NULL;

    i = find_unused_picture(h);
    if (i < 0) {
        av_log(h->avctx, AV_LOG_ERROR, "no frame buffer available\n");
        return i;
    }
    pic = &h->DPB[i];

    pic->f.reference            = h->droppable ? 0 : h->picture_structure;
    pic->f.coded_picture_number = h->coded_picture_number++;
    pic->field_picture          = h->picture_structure != PICT_FRAME;

    /*
     * Zero key_frame here; IDR markings per slice in frame or fields are ORed
     * in later.
     * See decode_nal_units().
     */
    pic->f.key_frame = 0;
    pic->sync        = 0;
    pic->mmco_reset  = 0;

    if ((ret = alloc_picture(h, pic)) < 0)
        return ret;
    if(!h->sync && !h->avctx->hwaccel &&
       !(h->avctx->codec->capabilities & CODEC_CAP_HWACCEL_VDPAU))
        avpriv_color_frame(&pic->f, c);

    h->cur_pic_ptr = pic;
    h->cur_pic     = *h->cur_pic_ptr;
    h->cur_pic.f.extended_data = h->cur_pic.f.data;

    if (CONFIG_ERROR_RESILIENCE) {
        ff_er_frame_start(&h->er);
        h->er.last_pic =
        h->er.next_pic = NULL;
    }

    assert(h->linesize && h->uvlinesize);

    for (i = 0; i < 16; i++) {
        h->block_offset[i]           = (4 * ((scan8[i] - scan8[0]) & 7) << pixel_shift) + 4 * h->linesize * ((scan8[i] - scan8[0]) >> 3);
        h->block_offset[48 + i]      = (4 * ((scan8[i] - scan8[0]) & 7) << pixel_shift) + 8 * h->linesize * ((scan8[i] - scan8[0]) >> 3);
    }
    for (i = 0; i < 16; i++) {
        h->block_offset[16 + i]      =
        h->block_offset[32 + i]      = (4 * ((scan8[i] - scan8[0]) & 7) << pixel_shift) + 4 * h->uvlinesize * ((scan8[i] - scan8[0]) >> 3);
        h->block_offset[48 + 16 + i] =
        h->block_offset[48 + 32 + i] = (4 * ((scan8[i] - scan8[0]) & 7) << pixel_shift) + 8 * h->uvlinesize * ((scan8[i] - scan8[0]) >> 3);
    }

    /* Some macroblocks can be accessed before they're available in case
     * of lost slices, MBAFF or threading. */
    memset(h->slice_table, -1,
           (h->mb_height * h->mb_stride - 1) * sizeof(*h->slice_table));

    // s->decode = (h->flags & CODEC_FLAG_PSNR) || !s->encoding ||
    //             h->cur_pic.f.reference /* || h->contains_intra */ || 1;

    /* We mark the current picture as non-reference after allocating it, so
     * that if we break out due to an error it can be released automatically
     * in the next ff_MPV_frame_start().
     * SVQ3 as well as most other codecs have only last/next/current and thus
     * get released even with set reference, besides SVQ3 and others do not
     * mark frames as reference later "naturally". */
    if (h->avctx->codec_id != AV_CODEC_ID_SVQ3)
        h->cur_pic_ptr->f.reference = 0;

    h->cur_pic_ptr->field_poc[0] = h->cur_pic_ptr->field_poc[1] = INT_MAX;

    h->next_output_pic = NULL;

    assert(h->cur_pic_ptr->long_ref == 0);

    return 0;
}

/**
 * Run setup operations that must be run after slice header decoding.
 * This includes finding the next displayed frame.
 *
 * @param h h264 master context
 * @param setup_finished enough NALs have been read that we can call
 * ff_thread_finish_setup()
 */
static void decode_postinit(H264Context *h, int setup_finished)
{
    Picture *out = h->cur_pic_ptr;
    Picture *cur = h->cur_pic_ptr;
    int i, pics, out_of_order, out_idx;

    h->cur_pic_ptr->f.qscale_type = FF_QSCALE_TYPE_H264;
    h->cur_pic_ptr->f.pict_type   = h->pict_type;

    if (h->next_output_pic)
        return;

    if (cur->field_poc[0] == INT_MAX || cur->field_poc[1] == INT_MAX) {
        /* FIXME: if we have two PAFF fields in one packet, we can't start
         * the next thread here. If we have one field per packet, we can.
         * The check in decode_nal_units() is not good enough to find this
         * yet, so we assume the worst for now. */
        // if (setup_finished)
        //    ff_thread_finish_setup(h->avctx);
        return;
    }

    cur->f.interlaced_frame = 0;
    cur->f.repeat_pict      = 0;

    /* Signal interlacing information externally. */
    /* Prioritize picture timing SEI information over used
     * decoding process if it exists. */

    if (h->sps.pic_struct_present_flag) {
        switch (h->sei_pic_struct) {
        case SEI_PIC_STRUCT_FRAME:
            break;
        case SEI_PIC_STRUCT_TOP_FIELD:
        case SEI_PIC_STRUCT_BOTTOM_FIELD:
            cur->f.interlaced_frame = 1;
            break;
        case SEI_PIC_STRUCT_TOP_BOTTOM:
        case SEI_PIC_STRUCT_BOTTOM_TOP:
            if (FIELD_OR_MBAFF_PICTURE)
                cur->f.interlaced_frame = 1;
            else
                // try to flag soft telecine progressive
                cur->f.interlaced_frame = h->prev_interlaced_frame;
            break;
        case SEI_PIC_STRUCT_TOP_BOTTOM_TOP:
        case SEI_PIC_STRUCT_BOTTOM_TOP_BOTTOM:
            /* Signal the possibility of telecined film externally
             * (pic_struct 5,6). From these hints, let the applications
             * decide if they apply deinterlacing. */
            cur->f.repeat_pict = 1;
            break;
        case SEI_PIC_STRUCT_FRAME_DOUBLING:
            cur->f.repeat_pict = 2;
            break;
        case SEI_PIC_STRUCT_FRAME_TRIPLING:
            cur->f.repeat_pict = 4;
            break;
        }

        if ((h->sei_ct_type & 3) &&
            h->sei_pic_struct <= SEI_PIC_STRUCT_BOTTOM_TOP)
            cur->f.interlaced_frame = (h->sei_ct_type & (1 << 1)) != 0;
    } else {
        /* Derive interlacing flag from used decoding process. */
        cur->f.interlaced_frame = FIELD_OR_MBAFF_PICTURE;
    }
    h->prev_interlaced_frame = cur->f.interlaced_frame;

    if (cur->field_poc[0] != cur->field_poc[1]) {
        /* Derive top_field_first from field pocs. */
        cur->f.top_field_first = cur->field_poc[0] < cur->field_poc[1];
    } else {
        if (cur->f.interlaced_frame || h->sps.pic_struct_present_flag) {
            /* Use picture timing SEI information. Even if it is a
             * information of a past frame, better than nothing. */
            if (h->sei_pic_struct == SEI_PIC_STRUCT_TOP_BOTTOM ||
                h->sei_pic_struct == SEI_PIC_STRUCT_TOP_BOTTOM_TOP)
                cur->f.top_field_first = 1;
            else
                cur->f.top_field_first = 0;
        } else {
            /* Most likely progressive */
            cur->f.top_field_first = 0;
        }
    }

    cur->mmco_reset = h->mmco_reset;
    h->mmco_reset = 0;
    // FIXME do something with unavailable reference frames

    /* Sort B-frames into display order */

    if (h->sps.bitstream_restriction_flag &&
        h->avctx->has_b_frames < h->sps.num_reorder_frames) {
        h->avctx->has_b_frames = h->sps.num_reorder_frames;
        h->low_delay           = 0;
    }

    if (h->avctx->strict_std_compliance >= FF_COMPLIANCE_STRICT &&
        !h->sps.bitstream_restriction_flag) {
        h->avctx->has_b_frames = MAX_DELAYED_PIC_COUNT - 1;
        h->low_delay           = 0;
    }

    for (i = 0; 1; i++) {
        if(i == MAX_DELAYED_PIC_COUNT || cur->poc < h->last_pocs[i]){
            if(i)
                h->last_pocs[i-1] = cur->poc;
            break;
        } else if(i) {
            h->last_pocs[i-1]= h->last_pocs[i];
        }
    }
    out_of_order = MAX_DELAYED_PIC_COUNT - i;
    if(   cur->f.pict_type == AV_PICTURE_TYPE_B
       || (h->last_pocs[MAX_DELAYED_PIC_COUNT-2] > INT_MIN && h->last_pocs[MAX_DELAYED_PIC_COUNT-1] - h->last_pocs[MAX_DELAYED_PIC_COUNT-2] > 2))
        out_of_order = FFMAX(out_of_order, 1);
    if (out_of_order == MAX_DELAYED_PIC_COUNT) {
        av_log(h->avctx, AV_LOG_VERBOSE, "Invalid POC %d<%d\n", cur->poc, h->last_pocs[0]);
        for (i = 1; i < MAX_DELAYED_PIC_COUNT; i++)
            h->last_pocs[i] = INT_MIN;
        h->last_pocs[0] = cur->poc;
        cur->mmco_reset = 1;
    } else if(h->avctx->has_b_frames < out_of_order && !h->sps.bitstream_restriction_flag){
        av_log(h->avctx, AV_LOG_VERBOSE, "Increasing reorder buffer to %d\n", out_of_order);
        h->avctx->has_b_frames = out_of_order;
        h->low_delay = 0;
    }

    pics = 0;
    while (h->delayed_pic[pics])
        pics++;

    av_assert0(pics <= MAX_DELAYED_PIC_COUNT);

    h->delayed_pic[pics++] = cur;
    if (cur->f.reference == 0)
        cur->f.reference = DELAYED_PIC_REF;

    out = h->delayed_pic[0];
    out_idx = 0;
    for (i = 1; h->delayed_pic[i] &&
                !h->delayed_pic[i]->f.key_frame &&
                !h->delayed_pic[i]->mmco_reset;
         i++)
        if (h->delayed_pic[i]->poc < out->poc) {
            out     = h->delayed_pic[i];
            out_idx = i;
        }
    if (h->avctx->has_b_frames == 0 &&
        (h->delayed_pic[0]->f.key_frame || h->delayed_pic[0]->mmco_reset))
        h->next_outputed_poc = INT_MIN;
    out_of_order = out->poc < h->next_outputed_poc;

    if (out_of_order || pics > h->avctx->has_b_frames) {
        out->f.reference &= ~DELAYED_PIC_REF;
        // for frame threading, the owner must be the second field's thread or
        // else the first thread can release the picture and reuse it unsafely
        out->owner2       = h;
        for (i = out_idx; h->delayed_pic[i]; i++)
            h->delayed_pic[i] = h->delayed_pic[i + 1];
    }
    if (!out_of_order && pics > h->avctx->has_b_frames) {
        h->next_output_pic = out;
        if (out_idx == 0 && h->delayed_pic[0] && (h->delayed_pic[0]->f.key_frame || h->delayed_pic[0]->mmco_reset)) {
            h->next_outputed_poc = INT_MIN;
        } else
            h->next_outputed_poc = out->poc;
    } else {
        av_log(h->avctx, AV_LOG_DEBUG, "no picture %s\n", out_of_order ? "ooo" : "");
    }

    if (h->next_output_pic && h->next_output_pic->sync) {
        h->sync |= 2;
    }

    if (setup_finished)
        ff_thread_finish_setup(h->avctx);
}

static av_always_inline void backup_mb_border(H264Context *h, uint8_t *src_y,
                                              uint8_t *src_cb, uint8_t *src_cr,
                                              int linesize, int uvlinesize,
                                              int simple)
{
    uint8_t *top_border;
    int top_idx = 1;
    const int pixel_shift = h->pixel_shift;
    int chroma444 = CHROMA444;
    int chroma422 = CHROMA422;

    src_y  -= linesize;
    src_cb -= uvlinesize;
    src_cr -= uvlinesize;

    if (!simple && FRAME_MBAFF) {
        if (h->mb_y & 1) {
            if (!MB_MBAFF) {
                top_border = h->top_borders[0][h->mb_x];
                AV_COPY128(top_border, src_y + 15 * linesize);
                if (pixel_shift)
                    AV_COPY128(top_border + 16, src_y + 15 * linesize + 16);
                if (simple || !CONFIG_GRAY || !(h->flags & CODEC_FLAG_GRAY)) {
                    if (chroma444) {
                        if (pixel_shift) {
                            AV_COPY128(top_border + 32, src_cb + 15 * uvlinesize);
                            AV_COPY128(top_border + 48, src_cb + 15 * uvlinesize + 16);
                            AV_COPY128(top_border + 64, src_cr + 15 * uvlinesize);
                            AV_COPY128(top_border + 80, src_cr + 15 * uvlinesize + 16);
                        } else {
                            AV_COPY128(top_border + 16, src_cb + 15 * uvlinesize);
                            AV_COPY128(top_border + 32, src_cr + 15 * uvlinesize);
                        }
                    } else if (chroma422) {
                        if (pixel_shift) {
                            AV_COPY128(top_border + 32, src_cb + 15 * uvlinesize);
                            AV_COPY128(top_border + 48, src_cr + 15 * uvlinesize);
                        } else {
                            AV_COPY64(top_border + 16, src_cb + 15 * uvlinesize);
                            AV_COPY64(top_border + 24, src_cr + 15 * uvlinesize);
                        }
                    } else {
                        if (pixel_shift) {
                            AV_COPY128(top_border + 32, src_cb + 7 * uvlinesize);
                            AV_COPY128(top_border + 48, src_cr + 7 * uvlinesize);
                        } else {
                            AV_COPY64(top_border + 16, src_cb + 7 * uvlinesize);
                            AV_COPY64(top_border + 24, src_cr + 7 * uvlinesize);
                        }
                    }
                }
            }
        } else if (MB_MBAFF) {
            top_idx = 0;
        } else
            return;
    }

    top_border = h->top_borders[top_idx][h->mb_x];
    /* There are two lines saved, the line above the top macroblock
     * of a pair, and the line above the bottom macroblock. */
    AV_COPY128(top_border, src_y + 16 * linesize);
    if (pixel_shift)
        AV_COPY128(top_border + 16, src_y + 16 * linesize + 16);

    if (simple || !CONFIG_GRAY || !(h->flags & CODEC_FLAG_GRAY)) {
        if (chroma444) {
            if (pixel_shift) {
                AV_COPY128(top_border + 32, src_cb + 16 * linesize);
                AV_COPY128(top_border + 48, src_cb + 16 * linesize + 16);
                AV_COPY128(top_border + 64, src_cr + 16 * linesize);
                AV_COPY128(top_border + 80, src_cr + 16 * linesize + 16);
            } else {
                AV_COPY128(top_border + 16, src_cb + 16 * linesize);
                AV_COPY128(top_border + 32, src_cr + 16 * linesize);
            }
        } else if (chroma422) {
            if (pixel_shift) {
                AV_COPY128(top_border + 32, src_cb + 16 * uvlinesize);
                AV_COPY128(top_border + 48, src_cr + 16 * uvlinesize);
            } else {
                AV_COPY64(top_border + 16, src_cb + 16 * uvlinesize);
                AV_COPY64(top_border + 24, src_cr + 16 * uvlinesize);
            }
        } else {
            if (pixel_shift) {
                AV_COPY128(top_border + 32, src_cb + 8 * uvlinesize);
                AV_COPY128(top_border + 48, src_cr + 8 * uvlinesize);
            } else {
                AV_COPY64(top_border + 16, src_cb + 8 * uvlinesize);
                AV_COPY64(top_border + 24, src_cr + 8 * uvlinesize);
            }
        }
    }
}

static av_always_inline void xchg_mb_border(H264Context *h, uint8_t *src_y,
                                            uint8_t *src_cb, uint8_t *src_cr,
                                            int linesize, int uvlinesize,
                                            int xchg, int chroma444,
                                            int simple, int pixel_shift)
{
    int deblock_topleft;
    int deblock_top;
    int top_idx = 1;
    uint8_t *top_border_m1;
    uint8_t *top_border;

    if (!simple && FRAME_MBAFF) {
        if (h->mb_y & 1) {
            if (!MB_MBAFF)
                return;
        } else {
            top_idx = MB_MBAFF ? 0 : 1;
        }
    }

    if (h->deblocking_filter == 2) {
        deblock_topleft = h->slice_table[h->mb_xy - 1 - h->mb_stride] == h->slice_num;
        deblock_top     = h->top_type;
    } else {
        deblock_topleft = (h->mb_x > 0);
        deblock_top     = (h->mb_y > !!MB_FIELD);
    }

    src_y  -= linesize   + 1 + pixel_shift;
    src_cb -= uvlinesize + 1 + pixel_shift;
    src_cr -= uvlinesize + 1 + pixel_shift;

    top_border_m1 = h->top_borders[top_idx][h->mb_x - 1];
    top_border    = h->top_borders[top_idx][h->mb_x];

#define XCHG(a, b, xchg)                        \
    if (pixel_shift) {                          \
        if (xchg) {                             \
            AV_SWAP64(b + 0, a + 0);            \
            AV_SWAP64(b + 8, a + 8);            \
        } else {                                \
            AV_COPY128(b, a);                   \
        }                                       \
    } else if (xchg)                            \
        AV_SWAP64(b, a);                        \
    else                                        \
        AV_COPY64(b, a);

    if (deblock_top) {
        if (deblock_topleft) {
            XCHG(top_border_m1 + (8 << pixel_shift),
                 src_y - (7 << pixel_shift), 1);
        }
        XCHG(top_border + (0 << pixel_shift), src_y + (1 << pixel_shift), xchg);
        XCHG(top_border + (8 << pixel_shift), src_y + (9 << pixel_shift), 1);
        if (h->mb_x + 1 < h->mb_width) {
            XCHG(h->top_borders[top_idx][h->mb_x + 1],
                 src_y + (17 << pixel_shift), 1);
        }
    }
    if (simple || !CONFIG_GRAY || !(h->flags & CODEC_FLAG_GRAY)) {
        if (chroma444) {
            if (deblock_topleft) {
                XCHG(top_border_m1 + (24 << pixel_shift), src_cb - (7 << pixel_shift), 1);
                XCHG(top_border_m1 + (40 << pixel_shift), src_cr - (7 << pixel_shift), 1);
            }
            XCHG(top_border + (16 << pixel_shift), src_cb + (1 << pixel_shift), xchg);
            XCHG(top_border + (24 << pixel_shift), src_cb + (9 << pixel_shift), 1);
            XCHG(top_border + (32 << pixel_shift), src_cr + (1 << pixel_shift), xchg);
            XCHG(top_border + (40 << pixel_shift), src_cr + (9 << pixel_shift), 1);
            if (h->mb_x + 1 < h->mb_width) {
                XCHG(h->top_borders[top_idx][h->mb_x + 1] + (16 << pixel_shift), src_cb + (17 << pixel_shift), 1);
                XCHG(h->top_borders[top_idx][h->mb_x + 1] + (32 << pixel_shift), src_cr + (17 << pixel_shift), 1);
            }
        } else {
            if (deblock_top) {
                if (deblock_topleft) {
                    XCHG(top_border_m1 + (16 << pixel_shift), src_cb - (7 << pixel_shift), 1);
                    XCHG(top_border_m1 + (24 << pixel_shift), src_cr - (7 << pixel_shift), 1);
                }
                XCHG(top_border + (16 << pixel_shift), src_cb + 1 + pixel_shift, 1);
                XCHG(top_border + (24 << pixel_shift), src_cr + 1 + pixel_shift, 1);
            }
        }
    }
}

static av_always_inline int dctcoef_get(int16_t *mb, int high_bit_depth,
                                        int index)
{
    if (high_bit_depth) {
        return AV_RN32A(((int32_t *)mb) + index);
    } else
        return AV_RN16A(mb + index);
}

static av_always_inline void dctcoef_set(int16_t *mb, int high_bit_depth,
                                         int index, int value)
{
    if (high_bit_depth) {
        AV_WN32A(((int32_t *)mb) + index, value);
    } else
        AV_WN16A(mb + index, value);
}

static av_always_inline void hl_decode_mb_predict_luma(H264Context *h,
                                                       int mb_type, int is_h264,
                                                       int simple,
                                                       int transform_bypass,
                                                       int pixel_shift,
                                                       int *block_offset,
                                                       int linesize,
                                                       uint8_t *dest_y, int p)
{
    void (*idct_add)(uint8_t *dst, int16_t *block, int stride);
    void (*idct_dc_add)(uint8_t *dst, int16_t *block, int stride);
    int i;
    int qscale = p == 0 ? h->qscale : h->chroma_qp[p - 1];
    block_offset += 16 * p;
    if (IS_INTRA4x4(mb_type)) {
        if (IS_8x8DCT(mb_type)) {
            if (transform_bypass) {
                idct_dc_add  =
                idct_add     = h->h264dsp.h264_add_pixels8_clear;
            } else {
                idct_dc_add = h->h264dsp.h264_idct8_dc_add;
                idct_add    = h->h264dsp.h264_idct8_add;
            }
            for (i = 0; i < 16; i += 4) {
                uint8_t *const ptr = dest_y + block_offset[i];
                const int dir      = h->intra4x4_pred_mode_cache[scan8[i]];
                if (transform_bypass && h->sps.profile_idc == 244 && dir <= 1) {
                    h->hpc.pred8x8l_add[dir](ptr, h->mb + (i * 16 + p * 256 << pixel_shift), linesize);
                } else {
                    const int nnz = h->non_zero_count_cache[scan8[i + p * 16]];
                    h->hpc.pred8x8l[dir](ptr, (h->topleft_samples_available << i) & 0x8000,
                                         (h->topright_samples_available << i) & 0x4000, linesize);
                    if (nnz) {
                        if (nnz == 1 && dctcoef_get(h->mb, pixel_shift, i * 16 + p * 256))
                            idct_dc_add(ptr, h->mb + (i * 16 + p * 256 << pixel_shift), linesize);
                        else
                            idct_add(ptr, h->mb + (i * 16 + p * 256 << pixel_shift), linesize);
                    }
                }
            }
        } else {
            if (transform_bypass) {
                idct_dc_add  =
                idct_add     = h->h264dsp.h264_add_pixels4_clear;
            } else {
                idct_dc_add = h->h264dsp.h264_idct_dc_add;
                idct_add    = h->h264dsp.h264_idct_add;
            }
            for (i = 0; i < 16; i++) {
                uint8_t *const ptr = dest_y + block_offset[i];
                const int dir      = h->intra4x4_pred_mode_cache[scan8[i]];

                if (transform_bypass && h->sps.profile_idc == 244 && dir <= 1) {
                    h->hpc.pred4x4_add[dir](ptr, h->mb + (i * 16 + p * 256 << pixel_shift), linesize);
                } else {
                    uint8_t *topright;
                    int nnz, tr;
                    uint64_t tr_high;
                    if (dir == DIAG_DOWN_LEFT_PRED || dir == VERT_LEFT_PRED) {
                        const int topright_avail = (h->topright_samples_available << i) & 0x8000;
                        av_assert2(h->mb_y || linesize <= block_offset[i]);
                        if (!topright_avail) {
                            if (pixel_shift) {
                                tr_high  = ((uint16_t *)ptr)[3 - linesize / 2] * 0x0001000100010001ULL;
                                topright = (uint8_t *)&tr_high;
                            } else {
                                tr       = ptr[3 - linesize] * 0x01010101u;
                                topright = (uint8_t *)&tr;
                            }
                        } else
                            topright = ptr + (4 << pixel_shift) - linesize;
                    } else
                        topright = NULL;

                    h->hpc.pred4x4[dir](ptr, topright, linesize);
                    nnz = h->non_zero_count_cache[scan8[i + p * 16]];
                    if (nnz) {
                        if (is_h264) {
                            if (nnz == 1 && dctcoef_get(h->mb, pixel_shift, i * 16 + p * 256))
                                idct_dc_add(ptr, h->mb + (i * 16 + p * 256 << pixel_shift), linesize);
                            else
                                idct_add(ptr, h->mb + (i * 16 + p * 256 << pixel_shift), linesize);
                        } else if (CONFIG_SVQ3_DECODER)
                            ff_svq3_add_idct_c(ptr, h->mb + i * 16 + p * 256, linesize, qscale, 0);
                    }
                }
            }
        }
    } else {
        h->hpc.pred16x16[h->intra16x16_pred_mode](dest_y, linesize);
        if (is_h264) {
            if (h->non_zero_count_cache[scan8[LUMA_DC_BLOCK_INDEX + p]]) {
                if (!transform_bypass)
                    h->h264dsp.h264_luma_dc_dequant_idct(h->mb + (p * 256 << pixel_shift),
                                                         h->mb_luma_dc[p],
                                                         h->dequant4_coeff[p][qscale][0]);
                else {
                    static const uint8_t dc_mapping[16] = {
                         0 * 16,  1 * 16,  4 * 16,  5 * 16,
                         2 * 16,  3 * 16,  6 * 16,  7 * 16,
                         8 * 16,  9 * 16, 12 * 16, 13 * 16,
                        10 * 16, 11 * 16, 14 * 16, 15 * 16 };
                    for (i = 0; i < 16; i++)
                        dctcoef_set(h->mb + (p * 256 << pixel_shift),
                                    pixel_shift, dc_mapping[i],
                                    dctcoef_get(h->mb_luma_dc[p],
                                                pixel_shift, i));
                }
            }
        } else if (CONFIG_SVQ3_DECODER)
            ff_svq3_luma_dc_dequant_idct_c(h->mb + p * 256,
                                           h->mb_luma_dc[p], qscale);
    }
}

static av_always_inline void hl_decode_mb_idct_luma(H264Context *h, int mb_type,
                                                    int is_h264, int simple,
                                                    int transform_bypass,
                                                    int pixel_shift,
                                                    int *block_offset,
                                                    int linesize,
                                                    uint8_t *dest_y, int p)
{
    void (*idct_add)(uint8_t *dst, int16_t *block, int stride);
    int i;
    block_offset += 16 * p;
    if (!IS_INTRA4x4(mb_type)) {
        if (is_h264) {
            if (IS_INTRA16x16(mb_type)) {
                if (transform_bypass) {
                    if (h->sps.profile_idc == 244 &&
                        (h->intra16x16_pred_mode == VERT_PRED8x8 ||
                         h->intra16x16_pred_mode == HOR_PRED8x8)) {
                        h->hpc.pred16x16_add[h->intra16x16_pred_mode](dest_y, block_offset,
                                                                      h->mb + (p * 256 << pixel_shift),
                                                                      linesize);
                    } else {
                        for (i = 0; i < 16; i++)
                            if (h->non_zero_count_cache[scan8[i + p * 16]] ||
                                dctcoef_get(h->mb, pixel_shift, i * 16 + p * 256))
                                h->h264dsp.h264_add_pixels4_clear(dest_y + block_offset[i],
                                                                  h->mb + (i * 16 + p * 256 << pixel_shift),
                                                                  linesize);
                    }
                } else {
                    h->h264dsp.h264_idct_add16intra(dest_y, block_offset,
                                                    h->mb + (p * 256 << pixel_shift),
                                                    linesize,
                                                    h->non_zero_count_cache + p * 5 * 8);
                }
            } else if (h->cbp & 15) {
                if (transform_bypass) {
                    const int di = IS_8x8DCT(mb_type) ? 4 : 1;
                    idct_add = IS_8x8DCT(mb_type) ? h->h264dsp.h264_add_pixels8_clear
                                                  : h->h264dsp.h264_add_pixels4_clear;
                    for (i = 0; i < 16; i += di)
                        if (h->non_zero_count_cache[scan8[i + p * 16]])
                            idct_add(dest_y + block_offset[i],
                                     h->mb + (i * 16 + p * 256 << pixel_shift),
                                     linesize);
                } else {
                    if (IS_8x8DCT(mb_type))
                        h->h264dsp.h264_idct8_add4(dest_y, block_offset,
                                                   h->mb + (p * 256 << pixel_shift),
                                                   linesize,
                                                   h->non_zero_count_cache + p * 5 * 8);
                    else
                        h->h264dsp.h264_idct_add16(dest_y, block_offset,
                                                   h->mb + (p * 256 << pixel_shift),
                                                   linesize,
                                                   h->non_zero_count_cache + p * 5 * 8);
                }
            }
        } else if (CONFIG_SVQ3_DECODER) {
            for (i = 0; i < 16; i++)
                if (h->non_zero_count_cache[scan8[i + p * 16]] || h->mb[i * 16 + p * 256]) {
                    // FIXME benchmark weird rule, & below
                    uint8_t *const ptr = dest_y + block_offset[i];
                    ff_svq3_add_idct_c(ptr, h->mb + i * 16 + p * 256, linesize,
                                       h->qscale, IS_INTRA(mb_type) ? 1 : 0);
                }
        }
    }
}

#define BITS   8
#define SIMPLE 1
#include "h264_mb_template.c"

#undef  BITS
#define BITS   16
#include "h264_mb_template.c"

#undef  SIMPLE
#define SIMPLE 0
#include "h264_mb_template.c"

void ff_h264_hl_decode_mb(H264Context *h)
{
    const int mb_xy   = h->mb_xy;
    const int mb_type = h->cur_pic.f.mb_type[mb_xy];
    int is_complex    = CONFIG_SMALL || h->is_complex || IS_INTRA_PCM(mb_type) || h->qscale == 0;

    if (CHROMA444) {
        if (is_complex || h->pixel_shift)
            hl_decode_mb_444_complex(h);
        else
            hl_decode_mb_444_simple_8(h);
    } else if (is_complex) {
        hl_decode_mb_complex(h);
    } else if (h->pixel_shift) {
        hl_decode_mb_simple_16(h);
    } else
        hl_decode_mb_simple_8(h);
}

static int pred_weight_table(H264Context *h)
{
    int list, i;
    int luma_def, chroma_def;

    h->use_weight             = 0;
    h->use_weight_chroma      = 0;
    h->luma_log2_weight_denom = get_ue_golomb(&h->gb);
    if (h->sps.chroma_format_idc)
        h->chroma_log2_weight_denom = get_ue_golomb(&h->gb);
    luma_def   = 1 << h->luma_log2_weight_denom;
    chroma_def = 1 << h->chroma_log2_weight_denom;

    for (list = 0; list < 2; list++) {
        h->luma_weight_flag[list]   = 0;
        h->chroma_weight_flag[list] = 0;
        for (i = 0; i < h->ref_count[list]; i++) {
            int luma_weight_flag, chroma_weight_flag;

            luma_weight_flag = get_bits1(&h->gb);
            if (luma_weight_flag) {
                h->luma_weight[i][list][0] = get_se_golomb(&h->gb);
                h->luma_weight[i][list][1] = get_se_golomb(&h->gb);
                if (h->luma_weight[i][list][0] != luma_def ||
                    h->luma_weight[i][list][1] != 0) {
                    h->use_weight             = 1;
                    h->luma_weight_flag[list] = 1;
                }
            } else {
                h->luma_weight[i][list][0] = luma_def;
                h->luma_weight[i][list][1] = 0;
            }

            if (h->sps.chroma_format_idc) {
                chroma_weight_flag = get_bits1(&h->gb);
                if (chroma_weight_flag) {
                    int j;
                    for (j = 0; j < 2; j++) {
                        h->chroma_weight[i][list][j][0] = get_se_golomb(&h->gb);
                        h->chroma_weight[i][list][j][1] = get_se_golomb(&h->gb);
                        if (h->chroma_weight[i][list][j][0] != chroma_def ||
                            h->chroma_weight[i][list][j][1] != 0) {
                            h->use_weight_chroma = 1;
                            h->chroma_weight_flag[list] = 1;
                        }
                    }
                } else {
                    int j;
                    for (j = 0; j < 2; j++) {
                        h->chroma_weight[i][list][j][0] = chroma_def;
                        h->chroma_weight[i][list][j][1] = 0;
                    }
                }
            }
        }
        if (h->slice_type_nos != AV_PICTURE_TYPE_B)
            break;
    }
    h->use_weight = h->use_weight || h->use_weight_chroma;
    return 0;
}

/**
 * Initialize implicit_weight table.
 * @param field  0/1 initialize the weight for interlaced MBAFF
 *                -1 initializes the rest
 */
static void implicit_weight_table(H264Context *h, int field)
{
    int ref0, ref1, i, cur_poc, ref_start, ref_count0, ref_count1;

    for (i = 0; i < 2; i++) {
        h->luma_weight_flag[i]   = 0;
        h->chroma_weight_flag[i] = 0;
    }

    if (field < 0) {
        if (h->picture_structure == PICT_FRAME) {
            cur_poc = h->cur_pic_ptr->poc;
        } else {
            cur_poc = h->cur_pic_ptr->field_poc[h->picture_structure - 1];
        }
        if (h->ref_count[0] == 1 && h->ref_count[1] == 1 && !FRAME_MBAFF &&
            h->ref_list[0][0].poc + h->ref_list[1][0].poc == 2 * cur_poc) {
            h->use_weight = 0;
            h->use_weight_chroma = 0;
            return;
        }
        ref_start  = 0;
        ref_count0 = h->ref_count[0];
        ref_count1 = h->ref_count[1];
    } else {
        cur_poc    = h->cur_pic_ptr->field_poc[field];
        ref_start  = 16;
        ref_count0 = 16 + 2 * h->ref_count[0];
        ref_count1 = 16 + 2 * h->ref_count[1];
    }

    h->use_weight               = 2;
    h->use_weight_chroma        = 2;
    h->luma_log2_weight_denom   = 5;
    h->chroma_log2_weight_denom = 5;

    for (ref0 = ref_start; ref0 < ref_count0; ref0++) {
        int poc0 = h->ref_list[0][ref0].poc;
        for (ref1 = ref_start; ref1 < ref_count1; ref1++) {
            int w = 32;
            if (!h->ref_list[0][ref0].long_ref && !h->ref_list[1][ref1].long_ref) {
                int poc1 = h->ref_list[1][ref1].poc;
                int td   = av_clip(poc1 - poc0, -128, 127);
                if (td) {
                    int tb = av_clip(cur_poc - poc0, -128, 127);
                    int tx = (16384 + (FFABS(td) >> 1)) / td;
                    int dist_scale_factor = (tb * tx + 32) >> 8;
                    if (dist_scale_factor >= -64 && dist_scale_factor <= 128)
                        w = 64 - dist_scale_factor;
                }
            }
            if (field < 0) {
                h->implicit_weight[ref0][ref1][0] =
                h->implicit_weight[ref0][ref1][1] = w;
            } else {
                h->implicit_weight[ref0][ref1][field] = w;
            }
        }
    }
}

/**
 * instantaneous decoder refresh.
 */
static void idr(H264Context *h)
{
    int i;
    ff_h264_remove_all_refs(h);
    h->prev_frame_num        = 0;
    h->prev_frame_num_offset = 0;
    h->prev_poc_msb          = 1<<16;
    h->prev_poc_lsb          = 0;
    for (i = 0; i < MAX_DELAYED_PIC_COUNT; i++)
        h->last_pocs[i] = INT_MIN;
}

/* forget old pics after a seek */
static void flush_change(H264Context *h)
{
    int i, j;

    h->outputed_poc = h->next_outputed_poc = INT_MIN;
    h->prev_interlaced_frame = 1;
    idr(h);
    h->prev_frame_num = -1;
    if (h->cur_pic_ptr) {
        h->cur_pic_ptr->f.reference = 0;
        for (j=i=0; h->delayed_pic[i]; i++)
            if (h->delayed_pic[i] != h->cur_pic_ptr)
                h->delayed_pic[j++] = h->delayed_pic[i];
        h->delayed_pic[j] = NULL;
    }
    h->first_field = 0;
    memset(h->ref_list[0], 0, sizeof(h->ref_list[0]));
    memset(h->ref_list[1], 0, sizeof(h->ref_list[1]));
    memset(h->default_ref_list[0], 0, sizeof(h->default_ref_list[0]));
    memset(h->default_ref_list[1], 0, sizeof(h->default_ref_list[1]));
    ff_h264_reset_sei(h);
    h->recovery_frame= -1;
    h->sync= 0;
    h->list_count = 0;
    h->current_slice = 0;
}

/* forget old pics after a seek */
static void flush_dpb(AVCodecContext *avctx)
{
    H264Context *h = avctx->priv_data;
    int i;

    for (i = 0; i <= MAX_DELAYED_PIC_COUNT; i++) {
        if (h->delayed_pic[i])
            h->delayed_pic[i]->f.reference = 0;
        h->delayed_pic[i] = NULL;
    }

    flush_change(h);

    for (i = 0; i < h->picture_count; i++) {
        if (h->DPB[i].f.data[0])
            free_frame_buffer(h, &h->DPB[i]);
    }
    h->cur_pic_ptr = NULL;

    h->mb_x = h->mb_y = 0;

    h->parse_context.state             = -1;
    h->parse_context.frame_start_found = 0;
    h->parse_context.overread          = 0;
    h->parse_context.overread_index    = 0;
    h->parse_context.index             = 0;
    h->parse_context.last_index        = 0;
}

static int init_poc(H264Context *h)
{
    const int max_frame_num = 1 << h->sps.log2_max_frame_num;
    int field_poc[2];
    Picture *cur = h->cur_pic_ptr;

    h->frame_num_offset = h->prev_frame_num_offset;
    if (h->frame_num < h->prev_frame_num)
        h->frame_num_offset += max_frame_num;

    if (h->sps.poc_type == 0) {
        const int max_poc_lsb = 1 << h->sps.log2_max_poc_lsb;

        if (h->poc_lsb < h->prev_poc_lsb && h->prev_poc_lsb - h->poc_lsb >= max_poc_lsb / 2)
            h->poc_msb = h->prev_poc_msb + max_poc_lsb;
        else if (h->poc_lsb > h->prev_poc_lsb && h->prev_poc_lsb - h->poc_lsb < -max_poc_lsb / 2)
            h->poc_msb = h->prev_poc_msb - max_poc_lsb;
        else
            h->poc_msb = h->prev_poc_msb;
        field_poc[0] =
        field_poc[1] = h->poc_msb + h->poc_lsb;
        if (h->picture_structure == PICT_FRAME)
            field_poc[1] += h->delta_poc_bottom;
    } else if (h->sps.poc_type == 1) {
        int abs_frame_num, expected_delta_per_poc_cycle, expectedpoc;
        int i;

        if (h->sps.poc_cycle_length != 0)
            abs_frame_num = h->frame_num_offset + h->frame_num;
        else
            abs_frame_num = 0;

        if (h->nal_ref_idc == 0 && abs_frame_num > 0)
            abs_frame_num--;

        expected_delta_per_poc_cycle = 0;
        for (i = 0; i < h->sps.poc_cycle_length; i++)
            // FIXME integrate during sps parse
            expected_delta_per_poc_cycle += h->sps.offset_for_ref_frame[i];

        if (abs_frame_num > 0) {
            int poc_cycle_cnt          = (abs_frame_num - 1) / h->sps.poc_cycle_length;
            int frame_num_in_poc_cycle = (abs_frame_num - 1) % h->sps.poc_cycle_length;

            expectedpoc = poc_cycle_cnt * expected_delta_per_poc_cycle;
            for (i = 0; i <= frame_num_in_poc_cycle; i++)
                expectedpoc = expectedpoc + h->sps.offset_for_ref_frame[i];
        } else
            expectedpoc = 0;

        if (h->nal_ref_idc == 0)
            expectedpoc = expectedpoc + h->sps.offset_for_non_ref_pic;

        field_poc[0] = expectedpoc + h->delta_poc[0];
        field_poc[1] = field_poc[0] + h->sps.offset_for_top_to_bottom_field;

        if (h->picture_structure == PICT_FRAME)
            field_poc[1] += h->delta_poc[1];
    } else {
        int poc = 2 * (h->frame_num_offset + h->frame_num);

        if (!h->nal_ref_idc)
            poc--;

        field_poc[0] = poc;
        field_poc[1] = poc;
    }

    if (h->picture_structure != PICT_BOTTOM_FIELD)
        h->cur_pic_ptr->field_poc[0] = field_poc[0];
    if (h->picture_structure != PICT_TOP_FIELD)
        h->cur_pic_ptr->field_poc[1] = field_poc[1];
    cur->poc = FFMIN(cur->field_poc[0], cur->field_poc[1]);

    return 0;
}

/**
 * initialize scan tables
 */
static void init_scan_tables(H264Context *h)
{
    int i;
    for (i = 0; i < 16; i++) {
#define T(x) (x >> 2) | ((x << 2) & 0xF)
        h->zigzag_scan[i] = T(zigzag_scan[i]);
        h->field_scan[i]  = T(field_scan[i]);
#undef T
    }
    for (i = 0; i < 64; i++) {
#define T(x) (x >> 3) | ((x & 7) << 3)
        h->zigzag_scan8x8[i]       = T(ff_zigzag_direct[i]);
        h->zigzag_scan8x8_cavlc[i] = T(zigzag_scan8x8_cavlc[i]);
        h->field_scan8x8[i]        = T(field_scan8x8[i]);
        h->field_scan8x8_cavlc[i]  = T(field_scan8x8_cavlc[i]);
#undef T
    }
    if (h->sps.transform_bypass) { // FIXME same ugly
        memcpy(h->zigzag_scan_q0          , zigzag_scan             , sizeof(h->zigzag_scan_q0         ));
        memcpy(h->zigzag_scan8x8_q0       , ff_zigzag_direct        , sizeof(h->zigzag_scan8x8_q0      ));
        memcpy(h->zigzag_scan8x8_cavlc_q0 , zigzag_scan8x8_cavlc    , sizeof(h->zigzag_scan8x8_cavlc_q0));
        memcpy(h->field_scan_q0           , field_scan              , sizeof(h->field_scan_q0          ));
        memcpy(h->field_scan8x8_q0        , field_scan8x8           , sizeof(h->field_scan8x8_q0       ));
        memcpy(h->field_scan8x8_cavlc_q0  , field_scan8x8_cavlc     , sizeof(h->field_scan8x8_cavlc_q0 ));
    } else {
        memcpy(h->zigzag_scan_q0          , h->zigzag_scan          , sizeof(h->zigzag_scan_q0         ));
        memcpy(h->zigzag_scan8x8_q0       , h->zigzag_scan8x8       , sizeof(h->zigzag_scan8x8_q0      ));
        memcpy(h->zigzag_scan8x8_cavlc_q0 , h->zigzag_scan8x8_cavlc , sizeof(h->zigzag_scan8x8_cavlc_q0));
        memcpy(h->field_scan_q0           , h->field_scan           , sizeof(h->field_scan_q0          ));
        memcpy(h->field_scan8x8_q0        , h->field_scan8x8        , sizeof(h->field_scan8x8_q0       ));
        memcpy(h->field_scan8x8_cavlc_q0  , h->field_scan8x8_cavlc  , sizeof(h->field_scan8x8_cavlc_q0 ));
    }
}

static int field_end(H264Context *h, int in_setup)
{
    AVCodecContext *const avctx = h->avctx;
    int err = 0;
    h->mb_y = 0;

    if (!in_setup && !h->droppable)
        ff_thread_report_progress(&h->cur_pic_ptr->f, INT_MAX,
                                  h->picture_structure == PICT_BOTTOM_FIELD);

    if (CONFIG_H264_VDPAU_DECODER &&
        h->avctx->codec->capabilities & CODEC_CAP_HWACCEL_VDPAU)
        ff_vdpau_h264_set_reference_frames(h);

    if (in_setup || !(avctx->active_thread_type & FF_THREAD_FRAME)) {
        if (!h->droppable) {
            err = ff_h264_execute_ref_pic_marking(h, h->mmco, h->mmco_index);
            h->prev_poc_msb = h->poc_msb;
            h->prev_poc_lsb = h->poc_lsb;
        }
        h->prev_frame_num_offset = h->frame_num_offset;
        h->prev_frame_num        = h->frame_num;
        h->outputed_poc          = h->next_outputed_poc;
    }

    if (avctx->hwaccel) {
        if (avctx->hwaccel->end_frame(avctx) < 0)
            av_log(avctx, AV_LOG_ERROR,
                   "hardware accelerator failed to decode picture\n");
    }

    if (CONFIG_H264_VDPAU_DECODER &&
        h->avctx->codec->capabilities & CODEC_CAP_HWACCEL_VDPAU)
        ff_vdpau_h264_picture_complete(h);

    /*
     * FIXME: Error handling code does not seem to support interlaced
     * when slices span multiple rows
     * The ff_er_add_slice calls don't work right for bottom
     * fields; they cause massive erroneous error concealing
     * Error marking covers both fields (top and bottom).
     * This causes a mismatched s->error_count
     * and a bad error table. Further, the error count goes to
     * INT_MAX when called for bottom field, because mb_y is
     * past end by one (callers fault) and resync_mb_y != 0
     * causes problems for the first MB line, too.
     */
    if (CONFIG_ERROR_RESILIENCE &&
        !FIELD_PICTURE && h->current_slice && !h->sps.new) {
        h->er.cur_pic  = h->cur_pic_ptr;
        ff_er_frame_end(&h->er);
    }
    emms_c();

    h->current_slice = 0;

    return err;
}

/**
 * Replicate H264 "master" context to thread contexts.
 */
static int clone_slice(H264Context *dst, H264Context *src)
{
    memcpy(dst->block_offset, src->block_offset, sizeof(dst->block_offset));
    dst->cur_pic_ptr = src->cur_pic_ptr;
    dst->cur_pic     = src->cur_pic;
    dst->linesize    = src->linesize;
    dst->uvlinesize  = src->uvlinesize;
    dst->first_field = src->first_field;

    dst->prev_poc_msb          = src->prev_poc_msb;
    dst->prev_poc_lsb          = src->prev_poc_lsb;
    dst->prev_frame_num_offset = src->prev_frame_num_offset;
    dst->prev_frame_num        = src->prev_frame_num;
    dst->short_ref_count       = src->short_ref_count;

    memcpy(dst->short_ref,        src->short_ref,        sizeof(dst->short_ref));
    memcpy(dst->long_ref,         src->long_ref,         sizeof(dst->long_ref));
    memcpy(dst->default_ref_list, src->default_ref_list, sizeof(dst->default_ref_list));

    memcpy(dst->dequant4_coeff,   src->dequant4_coeff,   sizeof(src->dequant4_coeff));
    memcpy(dst->dequant8_coeff,   src->dequant8_coeff,   sizeof(src->dequant8_coeff));

    return 0;
}

/**
 * Compute profile from profile_idc and constraint_set?_flags.
 *
 * @param sps SPS
 *
 * @return profile as defined by FF_PROFILE_H264_*
 */
int ff_h264_get_profile(SPS *sps)
{
    int profile = sps->profile_idc;

    switch (sps->profile_idc) {
    case FF_PROFILE_H264_BASELINE:
        // constraint_set1_flag set to 1
        profile |= (sps->constraint_set_flags & 1 << 1) ? FF_PROFILE_H264_CONSTRAINED : 0;
        break;
    case FF_PROFILE_H264_HIGH_10:
    case FF_PROFILE_H264_HIGH_422:
    case FF_PROFILE_H264_HIGH_444_PREDICTIVE:
        // constraint_set3_flag set to 1
        profile |= (sps->constraint_set_flags & 1 << 3) ? FF_PROFILE_H264_INTRA : 0;
        break;
    }

    return profile;
}

static int h264_set_parameter_from_sps(H264Context *h)
{
    if (h->flags & CODEC_FLAG_LOW_DELAY ||
        (h->sps.bitstream_restriction_flag &&
         !h->sps.num_reorder_frames)) {
        if (h->avctx->has_b_frames > 1 || h->delayed_pic[0])
            av_log(h->avctx, AV_LOG_WARNING, "Delayed frames seen. "
                   "Reenabling low delay requires a codec flush.\n");
        else
            h->low_delay = 1;
    }

    if (h->avctx->has_b_frames < 2)
        h->avctx->has_b_frames = !h->low_delay;

    if (h->sps.bit_depth_luma != h->sps.bit_depth_chroma) {
        av_log_missing_feature(h->avctx,
            "Different bit depth between chroma and luma", 1);
        return AVERROR_PATCHWELCOME;
    }

    if (h->avctx->bits_per_raw_sample != h->sps.bit_depth_luma ||
        h->cur_chroma_format_idc      != h->sps.chroma_format_idc) {
        if (h->avctx->codec &&
            h->avctx->codec->capabilities & CODEC_CAP_HWACCEL_VDPAU &&
            (h->sps.bit_depth_luma != 8 || h->sps.chroma_format_idc > 1)) {
            av_log(h->avctx, AV_LOG_ERROR,
                   "VDPAU decoding does not support video colorspace.\n");
            return AVERROR_INVALIDDATA;
        }
        if (h->sps.bit_depth_luma >= 8 && h->sps.bit_depth_luma <= 14 &&
            h->sps.bit_depth_luma != 11 && h->sps.bit_depth_luma != 13 &&
                (h->sps.bit_depth_luma != 9 || !CHROMA422)) {
            h->avctx->bits_per_raw_sample = h->sps.bit_depth_luma;
            h->cur_chroma_format_idc      = h->sps.chroma_format_idc;
            h->pixel_shift                = h->sps.bit_depth_luma > 8;

            ff_h264dsp_init(&h->h264dsp, h->sps.bit_depth_luma,
                            h->sps.chroma_format_idc);
            ff_h264chroma_init(&h->h264chroma, h->sps.bit_depth_chroma);
            ff_h264qpel_init(&h->h264qpel, h->sps.bit_depth_luma);
            ff_h264_pred_init(&h->hpc, h->avctx->codec_id, h->sps.bit_depth_luma,
                              h->sps.chroma_format_idc);
            if (CONFIG_ERROR_RESILIENCE) {
                h->dsp.dct_bits = h->sps.bit_depth_luma > 8 ? 32 : 16;
                ff_dsputil_init(&h->dsp, h->avctx);
            }
            ff_videodsp_init(&h->vdsp, h->sps.bit_depth_luma);
        } else {
            av_log(h->avctx, AV_LOG_ERROR, "Unsupported bit depth: %d\n",
                   h->sps.bit_depth_luma);
            return AVERROR_INVALIDDATA;
        }
    }
    return 0;
}

static enum PixelFormat get_pixel_format(H264Context *h, int force_callback)
{
    switch (h->sps.bit_depth_luma) {
    case 9:
        if (CHROMA444) {
            if (h->avctx->colorspace == AVCOL_SPC_RGB) {
                return AV_PIX_FMT_GBRP9;
            } else
                return AV_PIX_FMT_YUV444P9;
        } else if (CHROMA422)
            return AV_PIX_FMT_YUV422P9;
        else
            return AV_PIX_FMT_YUV420P9;
        break;
    case 10:
        if (CHROMA444) {
            if (h->avctx->colorspace == AVCOL_SPC_RGB) {
                return AV_PIX_FMT_GBRP10;
            } else
                return AV_PIX_FMT_YUV444P10;
        } else if (CHROMA422)
            return AV_PIX_FMT_YUV422P10;
        else
            return AV_PIX_FMT_YUV420P10;
        break;
    case 12:
        if (CHROMA444) {
            if (h->avctx->colorspace == AVCOL_SPC_RGB) {
                return AV_PIX_FMT_GBRP12;
            } else
                return AV_PIX_FMT_YUV444P12;
        } else if (CHROMA422)
            return AV_PIX_FMT_YUV422P12;
        else
            return AV_PIX_FMT_YUV420P12;
        break;
    case 14:
        if (CHROMA444) {
            if (h->avctx->colorspace == AVCOL_SPC_RGB) {
                return AV_PIX_FMT_GBRP14;
            } else
                return AV_PIX_FMT_YUV444P14;
        } else if (CHROMA422)
            return AV_PIX_FMT_YUV422P14;
        else
            return AV_PIX_FMT_YUV420P14;
        break;
    case 8:
        if (CHROMA444) {
            if (h->avctx->colorspace == AVCOL_SPC_RGB) {
                av_log(h->avctx, AV_LOG_DEBUG, "Detected GBR colorspace.\n");
                return AV_PIX_FMT_GBR24P;
            } else if (h->avctx->colorspace == AVCOL_SPC_YCGCO) {
                av_log(h->avctx, AV_LOG_WARNING, "Detected unsupported YCgCo colorspace.\n");
            }
            return h->avctx->color_range == AVCOL_RANGE_JPEG ? AV_PIX_FMT_YUVJ444P
                                                                : AV_PIX_FMT_YUV444P;
        } else if (CHROMA422) {
            return h->avctx->color_range == AVCOL_RANGE_JPEG ? AV_PIX_FMT_YUVJ422P
                                                             : AV_PIX_FMT_YUV422P;
        } else {
            int i;
            const enum AVPixelFormat * fmt = h->avctx->codec->pix_fmts ?
                                        h->avctx->codec->pix_fmts :
                                        h->avctx->color_range == AVCOL_RANGE_JPEG ?
                                        hwaccel_pixfmt_list_h264_jpeg_420 :
<<<<<<< HEAD
                                        hwaccel_pixfmt_list_h264_420;

            for (i=0; fmt[i] != AV_PIX_FMT_NONE; i++)
                if (fmt[i] == h->avctx->pix_fmt && !force_callback)
                    return fmt[i];
            return h->avctx->get_format(h->avctx, fmt);
=======
                                        h264_hwaccel_pixfmt_list_420);
>>>>>>> 5da51284
        }
        break;
    default:
        av_log(h->avctx, AV_LOG_ERROR,
               "Unsupported bit depth: %d\n", h->sps.bit_depth_luma);
        return AVERROR_INVALIDDATA;
    }
}

static int h264_slice_header_init(H264Context *h, int reinit)
{
    int nb_slices = (HAVE_THREADS &&
                     h->avctx->active_thread_type & FF_THREAD_SLICE) ?
                    h->avctx->thread_count : 1;
    int i;

    if(    FFALIGN(h->avctx->width , 16                                 ) == h->width
        && FFALIGN(h->avctx->height, 16*(2 - h->sps.frame_mbs_only_flag)) == h->height
        && !h->sps.crop_right && !h->sps.crop_bottom
        && (h->avctx->width != h->width || h->avctx->height && h->height)
    ) {
        av_log(h->avctx, AV_LOG_DEBUG, "Using externally provided dimensions\n");
        h->avctx->coded_width  = h->width;
        h->avctx->coded_height = h->height;
    } else{
        avcodec_set_dimensions(h->avctx, h->width, h->height);
        h->avctx->width  -= (2>>CHROMA444)*FFMIN(h->sps.crop_right, (8<<CHROMA444)-1);
        h->avctx->height -= (1<<h->chroma_y_shift)*FFMIN(h->sps.crop_bottom, (16>>h->chroma_y_shift)-1) * (2 - h->sps.frame_mbs_only_flag);
    }

    h->avctx->sample_aspect_ratio = h->sps.sar;
    av_assert0(h->avctx->sample_aspect_ratio.den);
    av_pix_fmt_get_chroma_sub_sample(h->avctx->pix_fmt,
                                     &h->chroma_x_shift, &h->chroma_y_shift);

    if (h->sps.timing_info_present_flag) {
        int64_t den = h->sps.time_scale;
        if (h->x264_build < 44U)
            den *= 2;
        av_reduce(&h->avctx->time_base.num, &h->avctx->time_base.den,
                  h->sps.num_units_in_tick, den, 1 << 30);
    }

    h->avctx->hwaccel = ff_find_hwaccel(h->avctx->codec->id, h->avctx->pix_fmt);

    if (reinit)
        free_tables(h, 0);
    h->first_field = 0;
    h->prev_interlaced_frame = 1;

    init_scan_tables(h);
    if (ff_h264_alloc_tables(h) < 0) {
        av_log(h->avctx, AV_LOG_ERROR,
               "Could not allocate memory for h264\n");
        return AVERROR(ENOMEM);
    }

    if (nb_slices > MAX_THREADS || (nb_slices > h->mb_height && h->mb_height)) {
        int max_slices;
        if (h->mb_height)
            max_slices = FFMIN(MAX_THREADS, h->mb_height);
        else
            max_slices = MAX_THREADS;
        av_log(h->avctx, AV_LOG_WARNING, "too many threads/slices (%d),"
               " reducing to %d\n", nb_slices, max_slices);
        nb_slices = max_slices;
    }
    h->slice_context_count = nb_slices;

    if (!HAVE_THREADS || !(h->avctx->active_thread_type & FF_THREAD_SLICE)) {
        if (context_init(h) < 0) {
            av_log(h->avctx, AV_LOG_ERROR, "context_init() failed.\n");
            return -1;
        }
    } else {
        for (i = 1; i < h->slice_context_count; i++) {
            H264Context *c;
            c = h->thread_context[i] = av_mallocz(sizeof(H264Context));
            c->avctx       = h->avctx;
            if (CONFIG_ERROR_RESILIENCE) {
                c->dsp         = h->dsp;
            }
            c->vdsp        = h->vdsp;
            c->h264dsp     = h->h264dsp;
            c->h264qpel    = h->h264qpel;
            c->h264chroma  = h->h264chroma;
            c->sps         = h->sps;
            c->pps         = h->pps;
            c->pixel_shift = h->pixel_shift;
            c->cur_chroma_format_idc = h->cur_chroma_format_idc;
            c->width       = h->width;
            c->height      = h->height;
            c->linesize    = h->linesize;
            c->uvlinesize  = h->uvlinesize;
            c->chroma_x_shift = h->chroma_x_shift;
            c->chroma_y_shift = h->chroma_y_shift;
            c->qscale      = h->qscale;
            c->droppable   = h->droppable;
            c->data_partitioning = h->data_partitioning;
            c->low_delay   = h->low_delay;
            c->mb_width    = h->mb_width;
            c->mb_height   = h->mb_height;
            c->mb_stride   = h->mb_stride;
            c->mb_num      = h->mb_num;
            c->flags       = h->flags;
            c->workaround_bugs = h->workaround_bugs;
            c->pict_type   = h->pict_type;

            init_scan_tables(c);
            clone_tables(c, h, i);
            c->context_initialized = 1;
        }

        for (i = 0; i < h->slice_context_count; i++)
            if (context_init(h->thread_context[i]) < 0) {
                av_log(h->avctx, AV_LOG_ERROR, "context_init() failed.\n");
                return -1;
            }
    }

    h->context_initialized = 1;

    return 0;
}

/**
 * Decode a slice header.
 * This will also call ff_MPV_common_init() and frame_start() as needed.
 *
 * @param h h264context
 * @param h0 h264 master context (differs from 'h' when doing sliced based
 *           parallel decoding)
 *
 * @return 0 if okay, <0 if an error occurred, 1 if decoding must not be multithreaded
 */
static int decode_slice_header(H264Context *h, H264Context *h0)
{
    unsigned int first_mb_in_slice;
    unsigned int pps_id;
    int num_ref_idx_active_override_flag, ret;
    unsigned int slice_type, tmp, i, j;
    int default_ref_list_done = 0;
    int last_pic_structure, last_pic_droppable;
    int must_reinit;
    int needs_reinit = 0;

    h->me.qpel_put = h->h264qpel.put_h264_qpel_pixels_tab;
    h->me.qpel_avg = h->h264qpel.avg_h264_qpel_pixels_tab;

    first_mb_in_slice = get_ue_golomb_long(&h->gb);

    if (first_mb_in_slice == 0) { // FIXME better field boundary detection
        if (h0->current_slice && FIELD_PICTURE) {
            field_end(h, 1);
        }

        h0->current_slice = 0;
        if (!h0->first_field) {
            if (h->cur_pic_ptr && !h->droppable &&
                h->cur_pic_ptr->owner2 == h) {
                ff_thread_report_progress(&h->cur_pic_ptr->f, INT_MAX,
                                          h->picture_structure == PICT_BOTTOM_FIELD);
            }
            h->cur_pic_ptr = NULL;
        }
    }

    slice_type = get_ue_golomb_31(&h->gb);
    if (slice_type > 9) {
        av_log(h->avctx, AV_LOG_ERROR,
               "slice type too large (%d) at %d %d\n",
               slice_type, h->mb_x, h->mb_y);
        return -1;
    }
    if (slice_type > 4) {
        slice_type -= 5;
        h->slice_type_fixed = 1;
    } else
        h->slice_type_fixed = 0;

    slice_type = golomb_to_pict_type[slice_type];
    if (slice_type == AV_PICTURE_TYPE_I ||
        (h0->current_slice != 0 &&
         slice_type == h0->last_slice_type &&
         !memcmp(h0->last_ref_count, h0->ref_count, sizeof(h0->ref_count)))) {
        default_ref_list_done = 1;
    }
    h->slice_type     = slice_type;
    h->slice_type_nos = slice_type & 3;

    // to make a few old functions happy, it's wrong though
    h->pict_type = h->slice_type;

    pps_id = get_ue_golomb(&h->gb);
    if (pps_id >= MAX_PPS_COUNT) {
        av_log(h->avctx, AV_LOG_ERROR, "pps_id %d out of range\n", pps_id);
        return -1;
    }
    if (!h0->pps_buffers[pps_id]) {
        av_log(h->avctx, AV_LOG_ERROR,
               "non-existing PPS %u referenced\n",
               pps_id);
        return -1;
    }
    h->pps = *h0->pps_buffers[pps_id];

    if (!h0->sps_buffers[h->pps.sps_id]) {
        av_log(h->avctx, AV_LOG_ERROR,
               "non-existing SPS %u referenced\n",
               h->pps.sps_id);
        return -1;
    }

    if (h->pps.sps_id != h->current_sps_id ||
        h0->sps_buffers[h->pps.sps_id]->new) {
        h0->sps_buffers[h->pps.sps_id]->new = 0;

        h->current_sps_id = h->pps.sps_id;
        h->sps            = *h0->sps_buffers[h->pps.sps_id];

        if (h->mb_width  != h->sps.mb_width ||
            h->mb_height != h->sps.mb_height * (2 - h->sps.frame_mbs_only_flag) ||
            h->avctx->bits_per_raw_sample != h->sps.bit_depth_luma ||
            h->cur_chroma_format_idc != h->sps.chroma_format_idc
        )
            needs_reinit = 1;

        if (h->bit_depth_luma    != h->sps.bit_depth_luma ||
            h->chroma_format_idc != h->sps.chroma_format_idc) {
            h->bit_depth_luma    = h->sps.bit_depth_luma;
            h->chroma_format_idc = h->sps.chroma_format_idc;
            needs_reinit         = 1;
        }
        if ((ret = h264_set_parameter_from_sps(h)) < 0)
            return ret;
    }

    h->avctx->profile = ff_h264_get_profile(&h->sps);
    h->avctx->level   = h->sps.level_idc;
    h->avctx->refs    = h->sps.ref_frame_count;

    must_reinit = (h->context_initialized &&
                    (   16*h->sps.mb_width != h->avctx->coded_width
                     || 16*h->sps.mb_height * (2 - h->sps.frame_mbs_only_flag) != h->avctx->coded_height
                     || h->avctx->bits_per_raw_sample != h->sps.bit_depth_luma
                     || h->cur_chroma_format_idc != h->sps.chroma_format_idc
                     || av_cmp_q(h->sps.sar, h->avctx->sample_aspect_ratio)));
    if (h0->avctx->pix_fmt != get_pixel_format(h0, 0))
        must_reinit = 1;

    h->mb_width  = h->sps.mb_width;
    h->mb_height = h->sps.mb_height * (2 - h->sps.frame_mbs_only_flag);
    h->mb_num    = h->mb_width * h->mb_height;
    h->mb_stride = h->mb_width + 1;

    h->b_stride = h->mb_width * 4;

    h->chroma_y_shift = h->sps.chroma_format_idc <= 1; // 400 uses yuv420p

    h->width  = 16 * h->mb_width;
    h->height = 16 * h->mb_height;

    if (h->sps.video_signal_type_present_flag) {
        h->avctx->color_range = h->sps.full_range>0 ? AVCOL_RANGE_JPEG
                                                    : AVCOL_RANGE_MPEG;
        if (h->sps.colour_description_present_flag) {
            if (h->avctx->colorspace != h->sps.colorspace)
                needs_reinit = 1;
            h->avctx->color_primaries = h->sps.color_primaries;
            h->avctx->color_trc       = h->sps.color_trc;
            h->avctx->colorspace      = h->sps.colorspace;
        }
    }

    if (h->context_initialized &&
        (
         needs_reinit                   ||
         must_reinit)) {

        if (h != h0) {
            av_log(h->avctx, AV_LOG_ERROR, "changing width/height on "
                   "slice %d\n", h0->current_slice + 1);
            return AVERROR_INVALIDDATA;
        }

        flush_change(h);

        if ((ret = get_pixel_format(h, 1)) < 0)
            return ret;
        h->avctx->pix_fmt = ret;

        av_log(h->avctx, AV_LOG_INFO, "Reinit context to %dx%d, "
               "pix_fmt: %d\n", h->width, h->height, h->avctx->pix_fmt);

        if ((ret = h264_slice_header_init(h, 1)) < 0) {
            av_log(h->avctx, AV_LOG_ERROR,
                   "h264_slice_header_init() failed\n");
            return ret;
        }
    }
    if (!h->context_initialized) {
        if (h != h0) {
            av_log(h->avctx, AV_LOG_ERROR,
                   "Cannot (re-)initialize context during parallel decoding.\n");
            return -1;
        }

        if ((ret = get_pixel_format(h, 1)) < 0)
            return ret;
        h->avctx->pix_fmt = ret;

        if ((ret = h264_slice_header_init(h, 0)) < 0) {
            av_log(h->avctx, AV_LOG_ERROR,
                   "h264_slice_header_init() failed\n");
            return ret;
        }
    }

    if (h == h0 && h->dequant_coeff_pps != pps_id) {
        h->dequant_coeff_pps = pps_id;
        init_dequant_tables(h);
    }

    h->frame_num = get_bits(&h->gb, h->sps.log2_max_frame_num);

    h->mb_mbaff        = 0;
    h->mb_aff_frame    = 0;
    last_pic_structure = h0->picture_structure;
    last_pic_droppable = h0->droppable;
    h->droppable       = h->nal_ref_idc == 0;
    if (h->sps.frame_mbs_only_flag) {
        h->picture_structure = PICT_FRAME;
    } else {
        if (!h->sps.direct_8x8_inference_flag && slice_type == AV_PICTURE_TYPE_B) {
            av_log(h->avctx, AV_LOG_ERROR, "This stream was generated by a broken encoder, invalid 8x8 inference\n");
            return -1;
        }
        if (get_bits1(&h->gb)) { // field_pic_flag
            h->picture_structure = PICT_TOP_FIELD + get_bits1(&h->gb); // bottom_field_flag
        } else {
            h->picture_structure = PICT_FRAME;
            h->mb_aff_frame      = h->sps.mb_aff;
        }
    }
    h->mb_field_decoding_flag = h->picture_structure != PICT_FRAME;

    if (h0->current_slice != 0) {
        if (last_pic_structure != h->picture_structure ||
            last_pic_droppable != h->droppable) {
            av_log(h->avctx, AV_LOG_ERROR,
                   "Changing field mode (%d -> %d) between slices is not allowed\n",
                   last_pic_structure, h->picture_structure);
            h->picture_structure = last_pic_structure;
            h->droppable         = last_pic_droppable;
            return AVERROR_INVALIDDATA;
        } else if (!h0->cur_pic_ptr) {
            av_log(h->avctx, AV_LOG_ERROR,
                   "unset cur_pic_ptr on %d. slice\n",
                   h0->current_slice + 1);
            return AVERROR_INVALIDDATA;
        }
    } else {
        /* Shorten frame num gaps so we don't have to allocate reference
         * frames just to throw them away */
        if (h->frame_num != h->prev_frame_num && h->prev_frame_num >= 0) {
            int unwrap_prev_frame_num = h->prev_frame_num;
            int max_frame_num         = 1 << h->sps.log2_max_frame_num;

            if (unwrap_prev_frame_num > h->frame_num)
                unwrap_prev_frame_num -= max_frame_num;

            if ((h->frame_num - unwrap_prev_frame_num) > h->sps.ref_frame_count) {
                unwrap_prev_frame_num = (h->frame_num - h->sps.ref_frame_count) - 1;
                if (unwrap_prev_frame_num < 0)
                    unwrap_prev_frame_num += max_frame_num;

                h->prev_frame_num = unwrap_prev_frame_num;
            }
        }

        /* See if we have a decoded first field looking for a pair...
         * Here, we're using that to see if we should mark previously
         * decode frames as "finished".
         * We have to do that before the "dummy" in-between frame allocation,
         * since that can modify h->cur_pic_ptr. */
        if (h0->first_field) {
            assert(h0->cur_pic_ptr);
            assert(h0->cur_pic_ptr->f.data[0]);
            assert(h0->cur_pic_ptr->f.reference != DELAYED_PIC_REF);

            /* Mark old field/frame as completed */
            if (!last_pic_droppable && h0->cur_pic_ptr->owner2 == h0) {
                ff_thread_report_progress(&h0->cur_pic_ptr->f, INT_MAX,
                                          last_pic_structure == PICT_BOTTOM_FIELD);
            }

            /* figure out if we have a complementary field pair */
            if (!FIELD_PICTURE || h->picture_structure == last_pic_structure) {
                /* Previous field is unmatched. Don't display it, but let it
                 * remain for reference if marked as such. */
                if (!last_pic_droppable && last_pic_structure != PICT_FRAME) {
                    ff_thread_report_progress(&h0->cur_pic_ptr->f, INT_MAX,
                                              last_pic_structure == PICT_TOP_FIELD);
                }
            } else {
                if (h0->cur_pic_ptr->frame_num != h->frame_num) {
                    /* This and previous field were reference, but had
                     * different frame_nums. Consider this field first in
                     * pair. Throw away previous field except for reference
                     * purposes. */
                    if (!last_pic_droppable && last_pic_structure != PICT_FRAME) {
                        ff_thread_report_progress(&h0->cur_pic_ptr->f, INT_MAX,
                                                  last_pic_structure == PICT_TOP_FIELD);
                    }
                } else {
                    /* Second field in complementary pair */
                    if (!((last_pic_structure   == PICT_TOP_FIELD &&
                           h->picture_structure == PICT_BOTTOM_FIELD) ||
                          (last_pic_structure   == PICT_BOTTOM_FIELD &&
                           h->picture_structure == PICT_TOP_FIELD))) {
                        av_log(h->avctx, AV_LOG_ERROR,
                               "Invalid field mode combination %d/%d\n",
                               last_pic_structure, h->picture_structure);
                        h->picture_structure = last_pic_structure;
                        h->droppable         = last_pic_droppable;
                        return AVERROR_INVALIDDATA;
                    } else if (last_pic_droppable != h->droppable) {
                        av_log(h->avctx, AV_LOG_ERROR,
                               "Cannot combine reference and non-reference fields in the same frame\n");
                        av_log_ask_for_sample(h->avctx, NULL);
                        h->picture_structure = last_pic_structure;
                        h->droppable         = last_pic_droppable;
                        return AVERROR_PATCHWELCOME;
                    }

                    /* Take ownership of this buffer. Note that if another thread owned
                     * the first field of this buffer, we're not operating on that pointer,
                     * so the original thread is still responsible for reporting progress
                     * on that first field (or if that was us, we just did that above).
                     * By taking ownership, we assign responsibility to ourselves to
                     * report progress on the second field. */
                    h0->cur_pic_ptr->owner2 = h0;
                }
            }
        }

        while (h->frame_num != h->prev_frame_num && h->prev_frame_num >= 0 && !h0->first_field &&
               h->frame_num != (h->prev_frame_num + 1) % (1 << h->sps.log2_max_frame_num)) {
            Picture *prev = h->short_ref_count ? h->short_ref[0] : NULL;
            av_log(h->avctx, AV_LOG_DEBUG, "Frame num gap %d %d\n",
                   h->frame_num, h->prev_frame_num);
            if (!h->sps.gaps_in_frame_num_allowed_flag)
                for(i=0; i<FF_ARRAY_ELEMS(h->last_pocs); i++)
                    h->last_pocs[i] = INT_MIN;
            if (ff_h264_frame_start(h) < 0)
                return -1;
            h->prev_frame_num++;
            h->prev_frame_num %= 1 << h->sps.log2_max_frame_num;
            h->cur_pic_ptr->frame_num = h->prev_frame_num;
            ff_thread_report_progress(&h->cur_pic_ptr->f, INT_MAX, 0);
            ff_thread_report_progress(&h->cur_pic_ptr->f, INT_MAX, 1);
            if ((ret = ff_generate_sliding_window_mmcos(h, 1)) < 0 &&
                h->avctx->err_recognition & AV_EF_EXPLODE)
                return ret;
            if (ff_h264_execute_ref_pic_marking(h, h->mmco, h->mmco_index) < 0 &&
                (h->avctx->err_recognition & AV_EF_EXPLODE))
                return AVERROR_INVALIDDATA;
            /* Error concealment: if a ref is missing, copy the previous ref in its place.
             * FIXME: avoiding a memcpy would be nice, but ref handling makes many assumptions
             * about there being no actual duplicates.
             * FIXME: this doesn't copy padding for out-of-frame motion vectors.  Given we're
             * concealing a lost frame, this probably isn't noticeable by comparison, but it should
             * be fixed. */
            if (h->short_ref_count) {
                if (prev) {
                    av_image_copy(h->short_ref[0]->f.data, h->short_ref[0]->f.linesize,
                                  (const uint8_t **)prev->f.data, prev->f.linesize,
                                  h->avctx->pix_fmt, h->mb_width * 16, h->mb_height * 16);
                    h->short_ref[0]->poc = prev->poc + 2;
                }
                h->short_ref[0]->frame_num = h->prev_frame_num;
            }
        }

        /* See if we have a decoded first field looking for a pair...
         * We're using that to see whether to continue decoding in that
         * frame, or to allocate a new one. */
        if (h0->first_field) {
            assert(h0->cur_pic_ptr);
            assert(h0->cur_pic_ptr->f.data[0]);
            assert(h0->cur_pic_ptr->f.reference != DELAYED_PIC_REF);

            /* figure out if we have a complementary field pair */
            if (!FIELD_PICTURE || h->picture_structure == last_pic_structure) {
                /* Previous field is unmatched. Don't display it, but let it
                 * remain for reference if marked as such. */
                h0->cur_pic_ptr = NULL;
                h0->first_field = FIELD_PICTURE;
            } else {
                if (h0->cur_pic_ptr->frame_num != h->frame_num) {
                    ff_thread_report_progress((AVFrame*)h0->cur_pic_ptr, INT_MAX,
                                              h0->picture_structure==PICT_BOTTOM_FIELD);
                    /* This and the previous field had different frame_nums.
                     * Consider this field first in pair. Throw away previous
                     * one except for reference purposes. */
                    h0->first_field = 1;
                    h0->cur_pic_ptr = NULL;
                } else {
                    /* Second field in complementary pair */
                    h0->first_field = 0;
                }
            }
        } else {
            /* Frame or first field in a potentially complementary pair */
            h0->first_field = FIELD_PICTURE;
        }

        if (!FIELD_PICTURE || h0->first_field) {
            if (ff_h264_frame_start(h) < 0) {
                h0->first_field = 0;
                return -1;
            }
        } else {
            release_unused_pictures(h, 0);
        }
    }
    if (h != h0 && (ret = clone_slice(h, h0)) < 0)
        return ret;

    /* can't be in alloc_tables because linesize isn't known there.
     * FIXME: redo bipred weight to not require extra buffer? */
    for (i = 0; i < h->slice_context_count; i++)
        if (h->thread_context[i]) {
            ret = alloc_scratch_buffers(h->thread_context[i], h->linesize);
            if (ret < 0)
                return ret;
        }

    h->cur_pic_ptr->frame_num = h->frame_num; // FIXME frame_num cleanup

    av_assert1(h->mb_num == h->mb_width * h->mb_height);
    if (first_mb_in_slice << FIELD_OR_MBAFF_PICTURE >= h->mb_num ||
        first_mb_in_slice >= h->mb_num) {
        av_log(h->avctx, AV_LOG_ERROR, "first_mb_in_slice overflow\n");
        return -1;
    }
    h->resync_mb_x = h->mb_x =  first_mb_in_slice % h->mb_width;
    h->resync_mb_y = h->mb_y = (first_mb_in_slice / h->mb_width) << FIELD_OR_MBAFF_PICTURE;
    if (h->picture_structure == PICT_BOTTOM_FIELD)
        h->resync_mb_y = h->mb_y = h->mb_y + 1;
    av_assert1(h->mb_y < h->mb_height);

    if (h->picture_structure == PICT_FRAME) {
        h->curr_pic_num = h->frame_num;
        h->max_pic_num  = 1 << h->sps.log2_max_frame_num;
    } else {
        h->curr_pic_num = 2 * h->frame_num + 1;
        h->max_pic_num  = 1 << (h->sps.log2_max_frame_num + 1);
    }

    if (h->nal_unit_type == NAL_IDR_SLICE)
        get_ue_golomb(&h->gb); /* idr_pic_id */

    if (h->sps.poc_type == 0) {
        h->poc_lsb = get_bits(&h->gb, h->sps.log2_max_poc_lsb);

        if (h->pps.pic_order_present == 1 && h->picture_structure == PICT_FRAME)
            h->delta_poc_bottom = get_se_golomb(&h->gb);
    }

    if (h->sps.poc_type == 1 && !h->sps.delta_pic_order_always_zero_flag) {
        h->delta_poc[0] = get_se_golomb(&h->gb);

        if (h->pps.pic_order_present == 1 && h->picture_structure == PICT_FRAME)
            h->delta_poc[1] = get_se_golomb(&h->gb);
    }

    init_poc(h);

    if (h->pps.redundant_pic_cnt_present)
        h->redundant_pic_count = get_ue_golomb(&h->gb);

    // set defaults, might be overridden a few lines later
    h->ref_count[0] = h->pps.ref_count[0];
    h->ref_count[1] = h->pps.ref_count[1];

    if (h->slice_type_nos != AV_PICTURE_TYPE_I) {
        unsigned max[2];
        max[0] = max[1] = h->picture_structure == PICT_FRAME ? 15 : 31;

        if (h->slice_type_nos == AV_PICTURE_TYPE_B)
            h->direct_spatial_mv_pred = get_bits1(&h->gb);
        num_ref_idx_active_override_flag = get_bits1(&h->gb);

        if (num_ref_idx_active_override_flag) {
            h->ref_count[0] = get_ue_golomb(&h->gb) + 1;
            if (h->slice_type_nos == AV_PICTURE_TYPE_B) {
                h->ref_count[1] = get_ue_golomb(&h->gb) + 1;
            } else
                // full range is spec-ok in this case, even for frames
                h->ref_count[1] = 1;
        }

        if (h->ref_count[0]-1 > max[0] || h->ref_count[1]-1 > max[1]){
            av_log(h->avctx, AV_LOG_ERROR, "reference overflow %u > %u or %u > %u\n", h->ref_count[0]-1, max[0], h->ref_count[1]-1, max[1]);
            h->ref_count[0] = h->ref_count[1] = 0;
            return AVERROR_INVALIDDATA;
        }

        if (h->slice_type_nos == AV_PICTURE_TYPE_B)
            h->list_count = 2;
        else
            h->list_count = 1;
    } else {
        h->list_count = 0;
        h->ref_count[0] = h->ref_count[1] = 0;
    }

    if (!default_ref_list_done)
        ff_h264_fill_default_ref_list(h);

    if (h->slice_type_nos != AV_PICTURE_TYPE_I &&
        ff_h264_decode_ref_pic_list_reordering(h) < 0) {
        h->ref_count[1] = h->ref_count[0] = 0;
        return -1;
    }

    if ((h->pps.weighted_pred && h->slice_type_nos == AV_PICTURE_TYPE_P) ||
        (h->pps.weighted_bipred_idc == 1 &&
         h->slice_type_nos == AV_PICTURE_TYPE_B))
        pred_weight_table(h);
    else if (h->pps.weighted_bipred_idc == 2 &&
             h->slice_type_nos == AV_PICTURE_TYPE_B) {
        implicit_weight_table(h, -1);
    } else {
        h->use_weight = 0;
        for (i = 0; i < 2; i++) {
            h->luma_weight_flag[i]   = 0;
            h->chroma_weight_flag[i] = 0;
        }
    }

    // If frame-mt is enabled, only update mmco tables for the first slice
    // in a field. Subsequent slices can temporarily clobber h->mmco_index
    // or h->mmco, which will cause ref list mix-ups and decoding errors
    // further down the line. This may break decoding if the first slice is
    // corrupt, thus we only do this if frame-mt is enabled.
    if (h->nal_ref_idc &&
        ff_h264_decode_ref_pic_marking(h0, &h->gb,
                            !(h->avctx->active_thread_type & FF_THREAD_FRAME) ||
                            h0->current_slice == 0) < 0 &&
        (h->avctx->err_recognition & AV_EF_EXPLODE))
        return AVERROR_INVALIDDATA;

    if (FRAME_MBAFF) {
        ff_h264_fill_mbaff_ref_list(h);

        if (h->pps.weighted_bipred_idc == 2 && h->slice_type_nos == AV_PICTURE_TYPE_B) {
            implicit_weight_table(h, 0);
            implicit_weight_table(h, 1);
        }
    }

    if (h->slice_type_nos == AV_PICTURE_TYPE_B && !h->direct_spatial_mv_pred)
        ff_h264_direct_dist_scale_factor(h);
    ff_h264_direct_ref_list_init(h);

    if (h->slice_type_nos != AV_PICTURE_TYPE_I && h->pps.cabac) {
        tmp = get_ue_golomb_31(&h->gb);
        if (tmp > 2) {
            av_log(h->avctx, AV_LOG_ERROR, "cabac_init_idc overflow\n");
            return -1;
        }
        h->cabac_init_idc = tmp;
    }

    h->last_qscale_diff = 0;
    tmp = h->pps.init_qp + get_se_golomb(&h->gb);
    if (tmp > 51 + 6 * (h->sps.bit_depth_luma - 8)) {
        av_log(h->avctx, AV_LOG_ERROR, "QP %u out of range\n", tmp);
        return -1;
    }
    h->qscale       = tmp;
    h->chroma_qp[0] = get_chroma_qp(h, 0, h->qscale);
    h->chroma_qp[1] = get_chroma_qp(h, 1, h->qscale);
    // FIXME qscale / qp ... stuff
    if (h->slice_type == AV_PICTURE_TYPE_SP)
        get_bits1(&h->gb); /* sp_for_switch_flag */
    if (h->slice_type == AV_PICTURE_TYPE_SP ||
        h->slice_type == AV_PICTURE_TYPE_SI)
        get_se_golomb(&h->gb); /* slice_qs_delta */

    h->deblocking_filter     = 1;
    h->slice_alpha_c0_offset = 52;
    h->slice_beta_offset     = 52;
    if (h->pps.deblocking_filter_parameters_present) {
        tmp = get_ue_golomb_31(&h->gb);
        if (tmp > 2) {
            av_log(h->avctx, AV_LOG_ERROR,
                   "deblocking_filter_idc %u out of range\n", tmp);
            return -1;
        }
        h->deblocking_filter = tmp;
        if (h->deblocking_filter < 2)
            h->deblocking_filter ^= 1;  // 1<->0

        if (h->deblocking_filter) {
            h->slice_alpha_c0_offset += get_se_golomb(&h->gb) << 1;
            h->slice_beta_offset     += get_se_golomb(&h->gb) << 1;
            if (h->slice_alpha_c0_offset > 104U ||
                h->slice_beta_offset     > 104U) {
                av_log(h->avctx, AV_LOG_ERROR,
                       "deblocking filter parameters %d %d out of range\n",
                       h->slice_alpha_c0_offset, h->slice_beta_offset);
                return -1;
            }
        }
    }

    if (h->avctx->skip_loop_filter >= AVDISCARD_ALL ||
        (h->avctx->skip_loop_filter >= AVDISCARD_NONKEY &&
         h->slice_type_nos != AV_PICTURE_TYPE_I) ||
        (h->avctx->skip_loop_filter >= AVDISCARD_BIDIR  &&
         h->slice_type_nos == AV_PICTURE_TYPE_B) ||
        (h->avctx->skip_loop_filter >= AVDISCARD_NONREF &&
         h->nal_ref_idc == 0))
        h->deblocking_filter = 0;

    if (h->deblocking_filter == 1 && h0->max_contexts > 1) {
        if (h->avctx->flags2 & CODEC_FLAG2_FAST) {
            /* Cheat slightly for speed:
             * Do not bother to deblock across slices. */
            h->deblocking_filter = 2;
        } else {
            h0->max_contexts = 1;
            if (!h0->single_decode_warning) {
                av_log(h->avctx, AV_LOG_INFO,
                       "Cannot parallelize deblocking type 1, decoding such frames in sequential order\n");
                h0->single_decode_warning = 1;
            }
            if (h != h0) {
                av_log(h->avctx, AV_LOG_ERROR,
                       "Deblocking switched inside frame.\n");
                return 1;
            }
        }
    }
    h->qp_thresh = 15 + 52 -
                   FFMIN(h->slice_alpha_c0_offset, h->slice_beta_offset) -
                   FFMAX3(0,
                          h->pps.chroma_qp_index_offset[0],
                          h->pps.chroma_qp_index_offset[1]) +
                   6 * (h->sps.bit_depth_luma - 8);

    h0->last_slice_type = slice_type;
    memcpy(h0->last_ref_count, h0->ref_count, sizeof(h0->last_ref_count));
    h->slice_num = ++h0->current_slice;

    if (h->slice_num)
        h0->slice_row[(h->slice_num-1)&(MAX_SLICES-1)]= h->resync_mb_y;
    if (   h0->slice_row[h->slice_num&(MAX_SLICES-1)] + 3 >= h->resync_mb_y
        && h0->slice_row[h->slice_num&(MAX_SLICES-1)] <= h->resync_mb_y
        && h->slice_num >= MAX_SLICES) {
        //in case of ASO this check needs to be updated depending on how we decide to assign slice numbers in this case
        av_log(h->avctx, AV_LOG_WARNING, "Possibly too many slices (%d >= %d), increase MAX_SLICES and recompile if there are artifacts\n", h->slice_num, MAX_SLICES);
    }

    for (j = 0; j < 2; j++) {
        int id_list[16];
        int *ref2frm = h->ref2frm[h->slice_num & (MAX_SLICES - 1)][j];
        for (i = 0; i < 16; i++) {
            id_list[i] = 60;
            if (h->ref_list[j][i].f.data[0]) {
                int k;
                uint8_t *base = h->ref_list[j][i].f.base[0];
                for (k = 0; k < h->short_ref_count; k++)
                    if (h->short_ref[k]->f.base[0] == base) {
                        id_list[i] = k;
                        break;
                    }
                for (k = 0; k < h->long_ref_count; k++)
                    if (h->long_ref[k] && h->long_ref[k]->f.base[0] == base) {
                        id_list[i] = h->short_ref_count + k;
                        break;
                    }
            }
        }

        ref2frm[0]     =
            ref2frm[1] = -1;
        for (i = 0; i < 16; i++)
            ref2frm[i + 2] = 4 * id_list[i] +
                             (h->ref_list[j][i].f.reference & 3);
        ref2frm[18 + 0]     =
            ref2frm[18 + 1] = -1;
        for (i = 16; i < 48; i++)
            ref2frm[i + 4] = 4 * id_list[(i - 16) >> 1] +
                             (h->ref_list[j][i].f.reference & 3);
    }

    if (h->ref_count[0]) h->er.last_pic = &h->ref_list[0][0];
    if (h->ref_count[1]) h->er.next_pic = &h->ref_list[1][0];

    if (h->avctx->debug & FF_DEBUG_PICT_INFO) {
        av_log(h->avctx, AV_LOG_DEBUG,
               "slice:%d %s mb:%d %c%s%s pps:%u frame:%d poc:%d/%d ref:%d/%d qp:%d loop:%d:%d:%d weight:%d%s %s\n",
               h->slice_num,
               (h->picture_structure == PICT_FRAME ? "F" : h->picture_structure == PICT_TOP_FIELD ? "T" : "B"),
               first_mb_in_slice,
               av_get_picture_type_char(h->slice_type),
               h->slice_type_fixed ? " fix" : "",
               h->nal_unit_type == NAL_IDR_SLICE ? " IDR" : "",
               pps_id, h->frame_num,
               h->cur_pic_ptr->field_poc[0],
               h->cur_pic_ptr->field_poc[1],
               h->ref_count[0], h->ref_count[1],
               h->qscale,
               h->deblocking_filter,
               h->slice_alpha_c0_offset / 2 - 26, h->slice_beta_offset / 2 - 26,
               h->use_weight,
               h->use_weight == 1 && h->use_weight_chroma ? "c" : "",
               h->slice_type == AV_PICTURE_TYPE_B ? (h->direct_spatial_mv_pred ? "SPAT" : "TEMP") : "");
    }

    return 0;
}

int ff_h264_get_slice_type(const H264Context *h)
{
    switch (h->slice_type) {
    case AV_PICTURE_TYPE_P:
        return 0;
    case AV_PICTURE_TYPE_B:
        return 1;
    case AV_PICTURE_TYPE_I:
        return 2;
    case AV_PICTURE_TYPE_SP:
        return 3;
    case AV_PICTURE_TYPE_SI:
        return 4;
    default:
        return -1;
    }
}

static av_always_inline void fill_filter_caches_inter(H264Context *h,
                                                      int mb_type, int top_xy,
                                                      int left_xy[LEFT_MBS],
                                                      int top_type,
                                                      int left_type[LEFT_MBS],
                                                      int mb_xy, int list)
{
    int b_stride = h->b_stride;
    int16_t(*mv_dst)[2] = &h->mv_cache[list][scan8[0]];
    int8_t *ref_cache = &h->ref_cache[list][scan8[0]];
    if (IS_INTER(mb_type) || IS_DIRECT(mb_type)) {
        if (USES_LIST(top_type, list)) {
            const int b_xy  = h->mb2b_xy[top_xy] + 3 * b_stride;
            const int b8_xy = 4 * top_xy + 2;
            int (*ref2frm)[64] = (void*)(h->ref2frm[h->slice_table[top_xy] & (MAX_SLICES - 1)][0] + (MB_MBAFF ? 20 : 2));
            AV_COPY128(mv_dst - 1 * 8, h->cur_pic.f.motion_val[list][b_xy + 0]);
            ref_cache[0 - 1 * 8] =
            ref_cache[1 - 1 * 8] = ref2frm[list][h->cur_pic.f.ref_index[list][b8_xy + 0]];
            ref_cache[2 - 1 * 8] =
            ref_cache[3 - 1 * 8] = ref2frm[list][h->cur_pic.f.ref_index[list][b8_xy + 1]];
        } else {
            AV_ZERO128(mv_dst - 1 * 8);
            AV_WN32A(&ref_cache[0 - 1 * 8], ((LIST_NOT_USED) & 0xFF) * 0x01010101u);
        }

        if (!IS_INTERLACED(mb_type ^ left_type[LTOP])) {
            if (USES_LIST(left_type[LTOP], list)) {
                const int b_xy  = h->mb2b_xy[left_xy[LTOP]] + 3;
                const int b8_xy = 4 * left_xy[LTOP] + 1;
                int (*ref2frm)[64] =(void*)( h->ref2frm[h->slice_table[left_xy[LTOP]] & (MAX_SLICES - 1)][0] + (MB_MBAFF ? 20 : 2));
                AV_COPY32(mv_dst - 1 +  0, h->cur_pic.f.motion_val[list][b_xy + b_stride * 0]);
                AV_COPY32(mv_dst - 1 +  8, h->cur_pic.f.motion_val[list][b_xy + b_stride * 1]);
                AV_COPY32(mv_dst - 1 + 16, h->cur_pic.f.motion_val[list][b_xy + b_stride * 2]);
                AV_COPY32(mv_dst - 1 + 24, h->cur_pic.f.motion_val[list][b_xy + b_stride * 3]);
                ref_cache[-1 +  0] =
                ref_cache[-1 +  8] = ref2frm[list][h->cur_pic.f.ref_index[list][b8_xy + 2 * 0]];
                ref_cache[-1 + 16] =
                ref_cache[-1 + 24] = ref2frm[list][h->cur_pic.f.ref_index[list][b8_xy + 2 * 1]];
            } else {
                AV_ZERO32(mv_dst - 1 +  0);
                AV_ZERO32(mv_dst - 1 +  8);
                AV_ZERO32(mv_dst - 1 + 16);
                AV_ZERO32(mv_dst - 1 + 24);
                ref_cache[-1 +  0] =
                ref_cache[-1 +  8] =
                ref_cache[-1 + 16] =
                ref_cache[-1 + 24] = LIST_NOT_USED;
            }
        }
    }

    if (!USES_LIST(mb_type, list)) {
        fill_rectangle(mv_dst, 4, 4, 8, pack16to32(0, 0), 4);
        AV_WN32A(&ref_cache[0 * 8], ((LIST_NOT_USED) & 0xFF) * 0x01010101u);
        AV_WN32A(&ref_cache[1 * 8], ((LIST_NOT_USED) & 0xFF) * 0x01010101u);
        AV_WN32A(&ref_cache[2 * 8], ((LIST_NOT_USED) & 0xFF) * 0x01010101u);
        AV_WN32A(&ref_cache[3 * 8], ((LIST_NOT_USED) & 0xFF) * 0x01010101u);
        return;
    }

    {
        int8_t *ref = &h->cur_pic.f.ref_index[list][4 * mb_xy];
        int (*ref2frm)[64] = (void*)(h->ref2frm[h->slice_num & (MAX_SLICES - 1)][0] + (MB_MBAFF ? 20 : 2));
        uint32_t ref01 = (pack16to32(ref2frm[list][ref[0]], ref2frm[list][ref[1]]) & 0x00FF00FF) * 0x0101;
        uint32_t ref23 = (pack16to32(ref2frm[list][ref[2]], ref2frm[list][ref[3]]) & 0x00FF00FF) * 0x0101;
        AV_WN32A(&ref_cache[0 * 8], ref01);
        AV_WN32A(&ref_cache[1 * 8], ref01);
        AV_WN32A(&ref_cache[2 * 8], ref23);
        AV_WN32A(&ref_cache[3 * 8], ref23);
    }

    {
        int16_t(*mv_src)[2] = &h->cur_pic.f.motion_val[list][4 * h->mb_x + 4 * h->mb_y * b_stride];
        AV_COPY128(mv_dst + 8 * 0, mv_src + 0 * b_stride);
        AV_COPY128(mv_dst + 8 * 1, mv_src + 1 * b_stride);
        AV_COPY128(mv_dst + 8 * 2, mv_src + 2 * b_stride);
        AV_COPY128(mv_dst + 8 * 3, mv_src + 3 * b_stride);
    }
}

/**
 *
 * @return non zero if the loop filter can be skipped
 */
static int fill_filter_caches(H264Context *h, int mb_type)
{
    const int mb_xy = h->mb_xy;
    int top_xy, left_xy[LEFT_MBS];
    int top_type, left_type[LEFT_MBS];
    uint8_t *nnz;
    uint8_t *nnz_cache;

    top_xy = mb_xy - (h->mb_stride << MB_FIELD);

    /* Wow, what a mess, why didn't they simplify the interlacing & intra
     * stuff, I can't imagine that these complex rules are worth it. */

    left_xy[LBOT] = left_xy[LTOP] = mb_xy - 1;
    if (FRAME_MBAFF) {
        const int left_mb_field_flag = IS_INTERLACED(h->cur_pic.f.mb_type[mb_xy - 1]);
        const int curr_mb_field_flag = IS_INTERLACED(mb_type);
        if (h->mb_y & 1) {
            if (left_mb_field_flag != curr_mb_field_flag)
                left_xy[LTOP] -= h->mb_stride;
        } else {
            if (curr_mb_field_flag)
                top_xy += h->mb_stride &
                    (((h->cur_pic.f.mb_type[top_xy] >> 7) & 1) - 1);
            if (left_mb_field_flag != curr_mb_field_flag)
                left_xy[LBOT] += h->mb_stride;
        }
    }

    h->top_mb_xy        = top_xy;
    h->left_mb_xy[LTOP] = left_xy[LTOP];
    h->left_mb_xy[LBOT] = left_xy[LBOT];
    {
        /* For sufficiently low qp, filtering wouldn't do anything.
         * This is a conservative estimate: could also check beta_offset
         * and more accurate chroma_qp. */
        int qp_thresh = h->qp_thresh; // FIXME strictly we should store qp_thresh for each mb of a slice
        int qp        = h->cur_pic.f.qscale_table[mb_xy];
        if (qp <= qp_thresh &&
            (left_xy[LTOP] < 0 ||
             ((qp + h->cur_pic.f.qscale_table[left_xy[LTOP]] + 1) >> 1) <= qp_thresh) &&
            (top_xy < 0 ||
             ((qp + h->cur_pic.f.qscale_table[top_xy] + 1) >> 1) <= qp_thresh)) {
            if (!FRAME_MBAFF)
                return 1;
            if ((left_xy[LTOP] < 0 ||
                 ((qp + h->cur_pic.f.qscale_table[left_xy[LBOT]] + 1) >> 1) <= qp_thresh) &&
                (top_xy < h->mb_stride ||
                 ((qp + h->cur_pic.f.qscale_table[top_xy - h->mb_stride] + 1) >> 1) <= qp_thresh))
                return 1;
        }
    }

    top_type        = h->cur_pic.f.mb_type[top_xy];
    left_type[LTOP] = h->cur_pic.f.mb_type[left_xy[LTOP]];
    left_type[LBOT] = h->cur_pic.f.mb_type[left_xy[LBOT]];
    if (h->deblocking_filter == 2) {
        if (h->slice_table[top_xy] != h->slice_num)
            top_type = 0;
        if (h->slice_table[left_xy[LBOT]] != h->slice_num)
            left_type[LTOP] = left_type[LBOT] = 0;
    } else {
        if (h->slice_table[top_xy] == 0xFFFF)
            top_type = 0;
        if (h->slice_table[left_xy[LBOT]] == 0xFFFF)
            left_type[LTOP] = left_type[LBOT] = 0;
    }
    h->top_type        = top_type;
    h->left_type[LTOP] = left_type[LTOP];
    h->left_type[LBOT] = left_type[LBOT];

    if (IS_INTRA(mb_type))
        return 0;

    fill_filter_caches_inter(h, mb_type, top_xy, left_xy,
                             top_type, left_type, mb_xy, 0);
    if (h->list_count == 2)
        fill_filter_caches_inter(h, mb_type, top_xy, left_xy,
                                 top_type, left_type, mb_xy, 1);

    nnz       = h->non_zero_count[mb_xy];
    nnz_cache = h->non_zero_count_cache;
    AV_COPY32(&nnz_cache[4 + 8 * 1], &nnz[0]);
    AV_COPY32(&nnz_cache[4 + 8 * 2], &nnz[4]);
    AV_COPY32(&nnz_cache[4 + 8 * 3], &nnz[8]);
    AV_COPY32(&nnz_cache[4 + 8 * 4], &nnz[12]);
    h->cbp = h->cbp_table[mb_xy];

    if (top_type) {
        nnz = h->non_zero_count[top_xy];
        AV_COPY32(&nnz_cache[4 + 8 * 0], &nnz[3 * 4]);
    }

    if (left_type[LTOP]) {
        nnz = h->non_zero_count[left_xy[LTOP]];
        nnz_cache[3 + 8 * 1] = nnz[3 + 0 * 4];
        nnz_cache[3 + 8 * 2] = nnz[3 + 1 * 4];
        nnz_cache[3 + 8 * 3] = nnz[3 + 2 * 4];
        nnz_cache[3 + 8 * 4] = nnz[3 + 3 * 4];
    }

    /* CAVLC 8x8dct requires NNZ values for residual decoding that differ
     * from what the loop filter needs */
    if (!CABAC && h->pps.transform_8x8_mode) {
        if (IS_8x8DCT(top_type)) {
            nnz_cache[4 + 8 * 0]     =
                nnz_cache[5 + 8 * 0] = (h->cbp_table[top_xy] & 0x4000) >> 12;
            nnz_cache[6 + 8 * 0]     =
                nnz_cache[7 + 8 * 0] = (h->cbp_table[top_xy] & 0x8000) >> 12;
        }
        if (IS_8x8DCT(left_type[LTOP])) {
            nnz_cache[3 + 8 * 1]     =
                nnz_cache[3 + 8 * 2] = (h->cbp_table[left_xy[LTOP]] & 0x2000) >> 12; // FIXME check MBAFF
        }
        if (IS_8x8DCT(left_type[LBOT])) {
            nnz_cache[3 + 8 * 3]     =
                nnz_cache[3 + 8 * 4] = (h->cbp_table[left_xy[LBOT]] & 0x8000) >> 12; // FIXME check MBAFF
        }

        if (IS_8x8DCT(mb_type)) {
            nnz_cache[scan8[0]] =
            nnz_cache[scan8[1]] =
            nnz_cache[scan8[2]] =
            nnz_cache[scan8[3]] = (h->cbp & 0x1000) >> 12;

            nnz_cache[scan8[0 + 4]] =
            nnz_cache[scan8[1 + 4]] =
            nnz_cache[scan8[2 + 4]] =
            nnz_cache[scan8[3 + 4]] = (h->cbp & 0x2000) >> 12;

            nnz_cache[scan8[0 + 8]] =
            nnz_cache[scan8[1 + 8]] =
            nnz_cache[scan8[2 + 8]] =
            nnz_cache[scan8[3 + 8]] = (h->cbp & 0x4000) >> 12;

            nnz_cache[scan8[0 + 12]] =
            nnz_cache[scan8[1 + 12]] =
            nnz_cache[scan8[2 + 12]] =
            nnz_cache[scan8[3 + 12]] = (h->cbp & 0x8000) >> 12;
        }
    }

    return 0;
}

static void loop_filter(H264Context *h, int start_x, int end_x)
{
    uint8_t *dest_y, *dest_cb, *dest_cr;
    int linesize, uvlinesize, mb_x, mb_y;
    const int end_mb_y       = h->mb_y + FRAME_MBAFF;
    const int old_slice_type = h->slice_type;
    const int pixel_shift    = h->pixel_shift;
    const int block_h        = 16 >> h->chroma_y_shift;

    if (h->deblocking_filter) {
        for (mb_x = start_x; mb_x < end_x; mb_x++)
            for (mb_y = end_mb_y - FRAME_MBAFF; mb_y <= end_mb_y; mb_y++) {
                int mb_xy, mb_type;
                mb_xy         = h->mb_xy = mb_x + mb_y * h->mb_stride;
                h->slice_num  = h->slice_table[mb_xy];
                mb_type       = h->cur_pic.f.mb_type[mb_xy];
                h->list_count = h->list_counts[mb_xy];

                if (FRAME_MBAFF)
                    h->mb_mbaff               =
                    h->mb_field_decoding_flag = !!IS_INTERLACED(mb_type);

                h->mb_x = mb_x;
                h->mb_y = mb_y;
                dest_y  = h->cur_pic.f.data[0] +
                          ((mb_x << pixel_shift) + mb_y * h->linesize) * 16;
                dest_cb = h->cur_pic.f.data[1] +
                          (mb_x << pixel_shift) * (8 << CHROMA444) +
                          mb_y * h->uvlinesize * block_h;
                dest_cr = h->cur_pic.f.data[2] +
                          (mb_x << pixel_shift) * (8 << CHROMA444) +
                          mb_y * h->uvlinesize * block_h;
                // FIXME simplify above

                if (MB_FIELD) {
                    linesize   = h->mb_linesize   = h->linesize   * 2;
                    uvlinesize = h->mb_uvlinesize = h->uvlinesize * 2;
                    if (mb_y & 1) { // FIXME move out of this function?
                        dest_y  -= h->linesize   * 15;
                        dest_cb -= h->uvlinesize * (block_h - 1);
                        dest_cr -= h->uvlinesize * (block_h - 1);
                    }
                } else {
                    linesize   = h->mb_linesize   = h->linesize;
                    uvlinesize = h->mb_uvlinesize = h->uvlinesize;
                }
                backup_mb_border(h, dest_y, dest_cb, dest_cr, linesize,
                                 uvlinesize, 0);
                if (fill_filter_caches(h, mb_type))
                    continue;
                h->chroma_qp[0] = get_chroma_qp(h, 0, h->cur_pic.f.qscale_table[mb_xy]);
                h->chroma_qp[1] = get_chroma_qp(h, 1, h->cur_pic.f.qscale_table[mb_xy]);

                if (FRAME_MBAFF) {
                    ff_h264_filter_mb(h, mb_x, mb_y, dest_y, dest_cb, dest_cr,
                                      linesize, uvlinesize);
                } else {
                    ff_h264_filter_mb_fast(h, mb_x, mb_y, dest_y, dest_cb,
                                           dest_cr, linesize, uvlinesize);
                }
            }
    }
    h->slice_type   = old_slice_type;
    h->mb_x         = end_x;
    h->mb_y         = end_mb_y - FRAME_MBAFF;
    h->chroma_qp[0] = get_chroma_qp(h, 0, h->qscale);
    h->chroma_qp[1] = get_chroma_qp(h, 1, h->qscale);
}

static void predict_field_decoding_flag(H264Context *h)
{
    const int mb_xy = h->mb_x + h->mb_y * h->mb_stride;
    int mb_type     = (h->slice_table[mb_xy - 1] == h->slice_num) ?
                      h->cur_pic.f.mb_type[mb_xy - 1] :
                      (h->slice_table[mb_xy - h->mb_stride] == h->slice_num) ?
                      h->cur_pic.f.mb_type[mb_xy - h->mb_stride] : 0;
    h->mb_mbaff     = h->mb_field_decoding_flag = IS_INTERLACED(mb_type) ? 1 : 0;
}

/**
 * Draw edges and report progress for the last MB row.
 */
static void decode_finish_row(H264Context *h)
{
    int top            = 16 * (h->mb_y      >> FIELD_PICTURE);
    int pic_height     = 16 *  h->mb_height >> FIELD_PICTURE;
    int height         =  16      << FRAME_MBAFF;
    int deblock_border = (16 + 4) << FRAME_MBAFF;

    if (h->deblocking_filter) {
        if ((top + height) >= pic_height)
            height += deblock_border;
        top -= deblock_border;
    }

    if (top >= pic_height || (top + height) < 0)
        return;

    height = FFMIN(height, pic_height - top);
    if (top < 0) {
        height = top + height;
        top    = 0;
    }

    ff_h264_draw_horiz_band(h, top, height);

    if (h->droppable)
        return;

    ff_thread_report_progress(&h->cur_pic_ptr->f, top + height - 1,
                              h->picture_structure == PICT_BOTTOM_FIELD);
}

static void er_add_slice(H264Context *h, int startx, int starty,
                         int endx, int endy, int status)
{
    if (CONFIG_ERROR_RESILIENCE) {
        ERContext *er = &h->er;

        er->ref_count = h->ref_count[0];
        ff_er_add_slice(er, startx, starty, endx, endy, status);
    }
}

static int decode_slice(struct AVCodecContext *avctx, void *arg)
{
    H264Context *h = *(void **)arg;
    int lf_x_start = h->mb_x;

    h->mb_skip_run = -1;

    av_assert0(h->block_offset[15] == (4 * ((scan8[15] - scan8[0]) & 7) << h->pixel_shift) + 4 * h->linesize * ((scan8[15] - scan8[0]) >> 3));

    h->is_complex = FRAME_MBAFF || h->picture_structure != PICT_FRAME ||
                    avctx->codec_id != AV_CODEC_ID_H264 ||
                    (CONFIG_GRAY && (h->flags & CODEC_FLAG_GRAY));

    if (h->pps.cabac) {
        /* realign */
        align_get_bits(&h->gb);

        /* init cabac */
        ff_init_cabac_decoder(&h->cabac,
                              h->gb.buffer + get_bits_count(&h->gb) / 8,
                              (get_bits_left(&h->gb) + 7) / 8);

        ff_h264_init_cabac_states(h);

        for (;;) {
            // START_TIMER
            int ret = ff_h264_decode_mb_cabac(h);
            int eos;
            // STOP_TIMER("decode_mb_cabac")

            if (ret >= 0)
                ff_h264_hl_decode_mb(h);

            // FIXME optimal? or let mb_decode decode 16x32 ?
            if (ret >= 0 && FRAME_MBAFF) {
                h->mb_y++;

                ret = ff_h264_decode_mb_cabac(h);

                if (ret >= 0)
                    ff_h264_hl_decode_mb(h);
                h->mb_y--;
            }
            eos = get_cabac_terminate(&h->cabac);

            if ((h->workaround_bugs & FF_BUG_TRUNCATED) &&
                h->cabac.bytestream > h->cabac.bytestream_end + 2) {
                er_add_slice(h, h->resync_mb_x, h->resync_mb_y, h->mb_x - 1,
                                h->mb_y, ER_MB_END);
                if (h->mb_x >= lf_x_start)
                    loop_filter(h, lf_x_start, h->mb_x + 1);
                return 0;
            }
            if (h->cabac.bytestream > h->cabac.bytestream_end + 2 )
                av_log(h->avctx, AV_LOG_DEBUG, "bytestream overread %td\n", h->cabac.bytestream_end - h->cabac.bytestream);
            if (ret < 0 || h->cabac.bytestream > h->cabac.bytestream_end + 4) {
                av_log(h->avctx, AV_LOG_ERROR,
                       "error while decoding MB %d %d, bytestream (%td)\n",
                       h->mb_x, h->mb_y,
                       h->cabac.bytestream_end - h->cabac.bytestream);
                er_add_slice(h, h->resync_mb_x, h->resync_mb_y, h->mb_x,
                                h->mb_y, ER_MB_ERROR);
                return -1;
            }

            if (++h->mb_x >= h->mb_width) {
                loop_filter(h, lf_x_start, h->mb_x);
                h->mb_x = lf_x_start = 0;
                decode_finish_row(h);
                ++h->mb_y;
                if (FIELD_OR_MBAFF_PICTURE) {
                    ++h->mb_y;
                    if (FRAME_MBAFF && h->mb_y < h->mb_height)
                        predict_field_decoding_flag(h);
                }
            }

            if (eos || h->mb_y >= h->mb_height) {
                tprintf(h->avctx, "slice end %d %d\n",
                        get_bits_count(&h->gb), h->gb.size_in_bits);
                er_add_slice(h, h->resync_mb_x, h->resync_mb_y, h->mb_x - 1,
                                h->mb_y, ER_MB_END);
                if (h->mb_x > lf_x_start)
                    loop_filter(h, lf_x_start, h->mb_x);
                return 0;
            }
        }
    } else {
        for (;;) {
            int ret = ff_h264_decode_mb_cavlc(h);

            if (ret >= 0)
                ff_h264_hl_decode_mb(h);

            // FIXME optimal? or let mb_decode decode 16x32 ?
            if (ret >= 0 && FRAME_MBAFF) {
                h->mb_y++;
                ret = ff_h264_decode_mb_cavlc(h);

                if (ret >= 0)
                    ff_h264_hl_decode_mb(h);
                h->mb_y--;
            }

            if (ret < 0) {
                av_log(h->avctx, AV_LOG_ERROR,
                       "error while decoding MB %d %d\n", h->mb_x, h->mb_y);
                er_add_slice(h, h->resync_mb_x, h->resync_mb_y, h->mb_x,
                                h->mb_y, ER_MB_ERROR);
                return -1;
            }

            if (++h->mb_x >= h->mb_width) {
                loop_filter(h, lf_x_start, h->mb_x);
                h->mb_x = lf_x_start = 0;
                decode_finish_row(h);
                ++h->mb_y;
                if (FIELD_OR_MBAFF_PICTURE) {
                    ++h->mb_y;
                    if (FRAME_MBAFF && h->mb_y < h->mb_height)
                        predict_field_decoding_flag(h);
                }
                if (h->mb_y >= h->mb_height) {
                    tprintf(h->avctx, "slice end %d %d\n",
                            get_bits_count(&h->gb), h->gb.size_in_bits);

                    if (   get_bits_left(&h->gb) == 0
                        || get_bits_left(&h->gb) > 0 && !(h->avctx->err_recognition & AV_EF_AGGRESSIVE)) {
                        er_add_slice(h, h->resync_mb_x, h->resync_mb_y,
                                        h->mb_x - 1, h->mb_y,
                                        ER_MB_END);

                        return 0;
                    } else {
                        er_add_slice(h, h->resync_mb_x, h->resync_mb_y,
                                        h->mb_x, h->mb_y,
                                        ER_MB_END);

                        return -1;
                    }
                }
            }

            if (get_bits_left(&h->gb) <= 0 && h->mb_skip_run <= 0) {
                tprintf(h->avctx, "slice end %d %d\n",
                        get_bits_count(&h->gb), h->gb.size_in_bits);
                if (get_bits_left(&h->gb) == 0) {
                    er_add_slice(h, h->resync_mb_x, h->resync_mb_y,
                                    h->mb_x - 1, h->mb_y,
                                    ER_MB_END);
                    if (h->mb_x > lf_x_start)
                        loop_filter(h, lf_x_start, h->mb_x);

                    return 0;
                } else {
                    er_add_slice(h, h->resync_mb_x, h->resync_mb_y, h->mb_x,
                                    h->mb_y, ER_MB_ERROR);

                    return -1;
                }
            }
        }
    }
}

/**
 * Call decode_slice() for each context.
 *
 * @param h h264 master context
 * @param context_count number of contexts to execute
 */
static int execute_decode_slices(H264Context *h, int context_count)
{
    AVCodecContext *const avctx = h->avctx;
    H264Context *hx;
    int i;

    if (h->avctx->hwaccel ||
        h->avctx->codec->capabilities & CODEC_CAP_HWACCEL_VDPAU)
        return 0;
    if (context_count == 1) {
        return decode_slice(avctx, &h);
    } else {
        av_assert0(context_count > 0);
        for (i = 1; i < context_count; i++) {
            hx                    = h->thread_context[i];
            if (CONFIG_ERROR_RESILIENCE) {
                hx->er.error_count = 0;
            }
            hx->x264_build        = h->x264_build;
        }

        avctx->execute(avctx, decode_slice, h->thread_context,
                       NULL, context_count, sizeof(void *));

        /* pull back stuff from slices to master context */
        hx                   = h->thread_context[context_count - 1];
        h->mb_x              = hx->mb_x;
        h->mb_y              = hx->mb_y;
        h->droppable         = hx->droppable;
        h->picture_structure = hx->picture_structure;
        if (CONFIG_ERROR_RESILIENCE) {
            for (i = 1; i < context_count; i++)
                h->er.error_count += h->thread_context[i]->er.error_count;
        }
    }

    return 0;
}

static int decode_nal_units(H264Context *h, const uint8_t *buf, int buf_size,
                            int parse_extradata)
{
    AVCodecContext *const avctx = h->avctx;
    H264Context *hx; ///< thread context
    int buf_index;
    int context_count;
    int next_avc;
    int pass = !(avctx->active_thread_type & FF_THREAD_FRAME);
    int nals_needed = 0; ///< number of NALs that need decoding before the next frame thread starts
    int nal_index;
    int idr_cleared=0;
    int first_slice = 0;

    h->nal_unit_type= 0;

    if(!h->slice_context_count)
         h->slice_context_count= 1;
    h->max_contexts = h->slice_context_count;
    if (!(avctx->flags2 & CODEC_FLAG2_CHUNKS)) {
        h->current_slice = 0;
        if (!h->first_field)
            h->cur_pic_ptr = NULL;
        ff_h264_reset_sei(h);
    }

    if (h->nal_length_size == 4) {
        if (buf_size > 8 && AV_RB32(buf) == 1 && AV_RB32(buf+5) > (unsigned)buf_size) {
            h->is_avc = 0;
        }else if(buf_size > 3 && AV_RB32(buf) > 1 && AV_RB32(buf) <= (unsigned)buf_size)
            h->is_avc = 1;
    }

    for (; pass <= 1; pass++) {
        buf_index     = 0;
        context_count = 0;
        next_avc      = h->is_avc ? 0 : buf_size;
        nal_index     = 0;
        for (;;) {
            int consumed;
            int dst_length;
            int bit_length;
            const uint8_t *ptr;
            int i, nalsize = 0;
            int err;

            if (buf_index >= next_avc) {
                if (buf_index >= buf_size - h->nal_length_size)
                    break;
                nalsize = 0;
                for (i = 0; i < h->nal_length_size; i++)
                    nalsize = (nalsize << 8) | buf[buf_index++];
                if (nalsize <= 0 || nalsize > buf_size - buf_index) {
                    av_log(h->avctx, AV_LOG_ERROR,
                           "AVC: nal size %d\n", nalsize);
                    break;
                }
                next_avc = buf_index + nalsize;
            } else {
                // start code prefix search
                for (; buf_index + 3 < next_avc; buf_index++)
                    // This should always succeed in the first iteration.
                    if (buf[buf_index]     == 0 &&
                        buf[buf_index + 1] == 0 &&
                        buf[buf_index + 2] == 1)
                        break;

                if (buf_index + 3 >= buf_size) {
                    buf_index = buf_size;
                    break;
                }

                buf_index += 3;
                if (buf_index >= next_avc)
                    continue;
            }

            hx = h->thread_context[context_count];

            ptr = ff_h264_decode_nal(hx, buf + buf_index, &dst_length,
                                     &consumed, next_avc - buf_index);
            if (ptr == NULL || dst_length < 0) {
                buf_index = -1;
                goto end;
            }
            i = buf_index + consumed;
            if ((h->workaround_bugs & FF_BUG_AUTODETECT) && i + 3 < next_avc &&
                buf[i]     == 0x00 && buf[i + 1] == 0x00 &&
                buf[i + 2] == 0x01 && buf[i + 3] == 0xE0)
                h->workaround_bugs |= FF_BUG_TRUNCATED;

            if (!(h->workaround_bugs & FF_BUG_TRUNCATED))
                while(dst_length > 0 && ptr[dst_length - 1] == 0)
                    dst_length--;
            bit_length = !dst_length ? 0
                                     : (8 * dst_length -
                                        decode_rbsp_trailing(h, ptr + dst_length - 1));

            if (h->avctx->debug & FF_DEBUG_STARTCODE)
                av_log(h->avctx, AV_LOG_DEBUG, "NAL %d/%d at %d/%d length %d pass %d\n", hx->nal_unit_type, hx->nal_ref_idc, buf_index, buf_size, dst_length, pass);

            if (h->is_avc && (nalsize != consumed) && nalsize)
                av_log(h->avctx, AV_LOG_DEBUG,
                       "AVC: Consumed only %d bytes instead of %d\n",
                       consumed, nalsize);

            buf_index += consumed;
            nal_index++;

            if (pass == 0) {
                /* packets can sometimes contain multiple PPS/SPS,
                 * e.g. two PAFF field pictures in one packet, or a demuxer
                 * which splits NALs strangely if so, when frame threading we
                 * can't start the next thread until we've read all of them */
                switch (hx->nal_unit_type) {
                case NAL_SPS:
                case NAL_PPS:
                    nals_needed = nal_index;
                    break;
                case NAL_DPA:
                case NAL_IDR_SLICE:
                case NAL_SLICE:
                    init_get_bits(&hx->gb, ptr, bit_length);
                    if (!get_ue_golomb(&hx->gb) || !first_slice)
                        nals_needed = nal_index;
                    if (!first_slice)
                        first_slice = hx->nal_unit_type;
                }
                continue;
            }

            if (!first_slice)
                switch (hx->nal_unit_type) {
                case NAL_DPA:
                case NAL_IDR_SLICE:
                case NAL_SLICE:
                    first_slice = hx->nal_unit_type;
                }

            // FIXME do not discard SEI id
            if (avctx->skip_frame >= AVDISCARD_NONREF && h->nal_ref_idc == 0)
                continue;

again:
            /* Ignore per frame NAL unit type during extradata
             * parsing. Decoding slices is not possible in codec init
             * with frame-mt */
            if (parse_extradata) {
                switch (hx->nal_unit_type) {
                case NAL_IDR_SLICE:
                case NAL_SLICE:
                case NAL_DPA:
                case NAL_DPB:
                case NAL_DPC:
                case NAL_AUXILIARY_SLICE:
                    av_log(h->avctx, AV_LOG_WARNING, "Ignoring NAL %d in global header/extradata\n", hx->nal_unit_type);
                    hx->nal_unit_type = NAL_FF_IGNORE;
                }
            }

            err = 0;

            switch (hx->nal_unit_type) {
            case NAL_IDR_SLICE:
                if (first_slice != NAL_IDR_SLICE) {
                    av_log(h->avctx, AV_LOG_ERROR,
                           "Invalid mix of idr and non-idr slices\n");
                    buf_index = -1;
                    goto end;
                }
                if(!idr_cleared)
                    idr(h); // FIXME ensure we don't lose some frames if there is reordering
                idr_cleared = 1;
            case NAL_SLICE:
                init_get_bits(&hx->gb, ptr, bit_length);
                hx->intra_gb_ptr        =
                    hx->inter_gb_ptr    = &hx->gb;
                hx->data_partitioning = 0;

                if ((err = decode_slice_header(hx, h)))
                    break;

                if (h->sei_recovery_frame_cnt >= 0 && (h->frame_num != h->sei_recovery_frame_cnt || hx->slice_type_nos != AV_PICTURE_TYPE_I))
                    h->valid_recovery_point = 1;

                if (   h->sei_recovery_frame_cnt >= 0
                    && (   h->recovery_frame<0
                        || ((h->recovery_frame - h->frame_num) & ((1 << h->sps.log2_max_frame_num)-1)) > h->sei_recovery_frame_cnt)) {
                    h->recovery_frame = (h->frame_num + h->sei_recovery_frame_cnt) %
                                        (1 << h->sps.log2_max_frame_num);

                    if (!h->valid_recovery_point)
                        h->recovery_frame = h->frame_num;
                }

                h->cur_pic_ptr->f.key_frame |=
                        (hx->nal_unit_type == NAL_IDR_SLICE);

                if (h->recovery_frame == h->frame_num) {
                    h->cur_pic_ptr->sync |= 1;
                    h->recovery_frame = -1;
                }

                h->sync |= !!h->cur_pic_ptr->f.key_frame;
                h->sync |= 3*!!(avctx->flags2 & CODEC_FLAG2_SHOW_ALL);
                h->cur_pic_ptr->sync |= h->sync;

                if (h->current_slice == 1) {
                    if (!(avctx->flags2 & CODEC_FLAG2_CHUNKS))
                        decode_postinit(h, nal_index >= nals_needed);

                    if (h->avctx->hwaccel &&
                        h->avctx->hwaccel->start_frame(h->avctx, NULL, 0) < 0)
                        return -1;
                    if (CONFIG_H264_VDPAU_DECODER &&
                        h->avctx->codec->capabilities & CODEC_CAP_HWACCEL_VDPAU)
                        ff_vdpau_h264_picture_start(h);
                }

                if (hx->redundant_pic_count == 0 &&
                    (avctx->skip_frame < AVDISCARD_NONREF ||
                     hx->nal_ref_idc) &&
                    (avctx->skip_frame < AVDISCARD_BIDIR  ||
                     hx->slice_type_nos != AV_PICTURE_TYPE_B) &&
                    (avctx->skip_frame < AVDISCARD_NONKEY ||
                     hx->slice_type_nos == AV_PICTURE_TYPE_I) &&
                    avctx->skip_frame < AVDISCARD_ALL) {
                    if (avctx->hwaccel) {
                        if (avctx->hwaccel->decode_slice(avctx,
                                                         &buf[buf_index - consumed],
                                                         consumed) < 0)
                            return -1;
                    } else if (CONFIG_H264_VDPAU_DECODER &&
                               h->avctx->codec->capabilities & CODEC_CAP_HWACCEL_VDPAU) {
                        static const uint8_t start_code[] = {
                            0x00, 0x00, 0x01 };
                        ff_vdpau_add_data_chunk(h->cur_pic_ptr->f.data[0], start_code,
                                                sizeof(start_code));
                        ff_vdpau_add_data_chunk(h->cur_pic_ptr->f.data[0], &buf[buf_index - consumed],
                                                consumed);
                    } else
                        context_count++;
                }
                break;
            case NAL_DPA:
                init_get_bits(&hx->gb, ptr, bit_length);
                hx->intra_gb_ptr =
                hx->inter_gb_ptr = NULL;

                if ((err = decode_slice_header(hx, h)) < 0)
                    break;

                hx->data_partitioning = 1;
                break;
            case NAL_DPB:
                init_get_bits(&hx->intra_gb, ptr, bit_length);
                hx->intra_gb_ptr = &hx->intra_gb;
                break;
            case NAL_DPC:
                init_get_bits(&hx->inter_gb, ptr, bit_length);
                hx->inter_gb_ptr = &hx->inter_gb;

                av_log(h->avctx, AV_LOG_ERROR, "Partitioned H.264 support is incomplete\n");
                break;

                if (hx->redundant_pic_count == 0 &&
                    hx->intra_gb_ptr &&
                    hx->data_partitioning &&
                    h->cur_pic_ptr && h->context_initialized &&
                    (avctx->skip_frame < AVDISCARD_NONREF || hx->nal_ref_idc) &&
                    (avctx->skip_frame < AVDISCARD_BIDIR  ||
                     hx->slice_type_nos != AV_PICTURE_TYPE_B) &&
                    (avctx->skip_frame < AVDISCARD_NONKEY ||
                     hx->slice_type_nos == AV_PICTURE_TYPE_I) &&
                    avctx->skip_frame < AVDISCARD_ALL)
                    context_count++;
                break;
            case NAL_SEI:
                init_get_bits(&h->gb, ptr, bit_length);
                ff_h264_decode_sei(h);
                break;
            case NAL_SPS:
                init_get_bits(&h->gb, ptr, bit_length);
                if (ff_h264_decode_seq_parameter_set(h) < 0 && (h->is_avc ? (nalsize != consumed) && nalsize : 1)) {
                    av_log(h->avctx, AV_LOG_DEBUG,
                           "SPS decoding failure, trying again with the complete NAL\n");
                    if (h->is_avc)
                        av_assert0(next_avc - buf_index + consumed == nalsize);
                    if ((next_avc - buf_index + consumed - 1) >= INT_MAX/8)
                        break;
                    init_get_bits(&h->gb, &buf[buf_index + 1 - consumed],
                                  8*(next_avc - buf_index + consumed - 1));
                    ff_h264_decode_seq_parameter_set(h);
                }

                break;
            case NAL_PPS:
                init_get_bits(&h->gb, ptr, bit_length);
                ff_h264_decode_picture_parameter_set(h, bit_length);
                break;
            case NAL_AUD:
            case NAL_END_SEQUENCE:
            case NAL_END_STREAM:
            case NAL_FILLER_DATA:
            case NAL_SPS_EXT:
            case NAL_AUXILIARY_SLICE:
                break;
            case NAL_FF_IGNORE:
                break;
            default:
                av_log(avctx, AV_LOG_DEBUG, "Unknown NAL code: %d (%d bits)\n",
                       hx->nal_unit_type, bit_length);
            }

            if (context_count == h->max_contexts) {
                execute_decode_slices(h, context_count);
                context_count = 0;
            }

            if (err < 0)
                av_log(h->avctx, AV_LOG_ERROR, "decode_slice_header error\n");
            else if (err == 1) {
                /* Slice could not be decoded in parallel mode, copy down
                 * NAL unit stuff to context 0 and restart. Note that
                 * rbsp_buffer is not transferred, but since we no longer
                 * run in parallel mode this should not be an issue. */
                h->nal_unit_type = hx->nal_unit_type;
                h->nal_ref_idc   = hx->nal_ref_idc;
                hx               = h;
                goto again;
            }
        }
    }
    if (context_count)
        execute_decode_slices(h, context_count);

end:
    /* clean up */
    if (h->cur_pic_ptr && h->cur_pic_ptr->owner2 == h &&
        !h->droppable) {
        ff_thread_report_progress(&h->cur_pic_ptr->f, INT_MAX,
                                  h->picture_structure == PICT_BOTTOM_FIELD);
    }

    return buf_index;
}

/**
 * Return the number of bytes consumed for building the current frame.
 */
static int get_consumed_bytes(int pos, int buf_size)
{
    if (pos == 0)
        pos = 1;          // avoid infinite loops (i doubt that is needed but ...)
    if (pos + 10 > buf_size)
        pos = buf_size;                   // oops ;)

    return pos;
}

static int decode_frame(AVCodecContext *avctx, void *data,
                        int *got_frame, AVPacket *avpkt)
{
    const uint8_t *buf = avpkt->data;
    int buf_size       = avpkt->size;
    H264Context *h     = avctx->priv_data;
    AVFrame *pict      = data;
    int buf_index      = 0;
    Picture *out;
    int i, out_idx;

    h->flags  = avctx->flags;

    /* end of stream, output what is still in the buffers */
    if (buf_size == 0) {
 out:

        h->cur_pic_ptr = NULL;
        h->first_field = 0;

        // FIXME factorize this with the output code below
        out     = h->delayed_pic[0];
        out_idx = 0;
        for (i = 1;
             h->delayed_pic[i] &&
             !h->delayed_pic[i]->f.key_frame &&
             !h->delayed_pic[i]->mmco_reset;
             i++)
            if (h->delayed_pic[i]->poc < out->poc) {
                out     = h->delayed_pic[i];
                out_idx = i;
            }

        for (i = out_idx; h->delayed_pic[i]; i++)
            h->delayed_pic[i] = h->delayed_pic[i + 1];

        if (out) {
            out->f.reference &= ~DELAYED_PIC_REF;
            *got_frame = 1;
            *pict      = out->f;
        }

        return buf_index;
    }
    if(h->is_avc && buf_size >= 9 && buf[0]==1 && buf[2]==0 && (buf[4]&0xFC)==0xFC && (buf[5]&0x1F) && buf[8]==0x67){
        int cnt= buf[5]&0x1f;
        const uint8_t *p= buf+6;
        while(cnt--){
            int nalsize= AV_RB16(p) + 2;
            if(nalsize > buf_size - (p-buf) || p[2]!=0x67)
                goto not_extra;
            p += nalsize;
        }
        cnt = *(p++);
        if(!cnt)
            goto not_extra;
        while(cnt--){
            int nalsize= AV_RB16(p) + 2;
            if(nalsize > buf_size - (p-buf) || p[2]!=0x68)
                goto not_extra;
            p += nalsize;
        }

        return ff_h264_decode_extradata(h, buf, buf_size);
    }
not_extra:

    buf_index = decode_nal_units(h, buf, buf_size, 0);
    if (buf_index < 0)
        return -1;

    if (!h->cur_pic_ptr && h->nal_unit_type == NAL_END_SEQUENCE) {
        av_assert0(buf_index <= buf_size);
        goto out;
    }

    if (!(avctx->flags2 & CODEC_FLAG2_CHUNKS) && !h->cur_pic_ptr) {
        if (avctx->skip_frame >= AVDISCARD_NONREF ||
            buf_size >= 4 && !memcmp("Q264", buf, 4))
            return buf_size;
        av_log(avctx, AV_LOG_ERROR, "no frame!\n");
        return -1;
    }

    if (!(avctx->flags2 & CODEC_FLAG2_CHUNKS) ||
        (h->mb_y >= h->mb_height && h->mb_height)) {
        if (avctx->flags2 & CODEC_FLAG2_CHUNKS)
            decode_postinit(h, 1);

        field_end(h, 0);

        /* Wait for second field. */
        *got_frame = 0;
        if (h->next_output_pic && (h->next_output_pic->sync || h->sync>1)) {
            *got_frame = 1;
            *pict      = h->next_output_pic->f;
        }
    }

    assert(pict->data[0] || !*got_frame);

    if (CONFIG_MPEGVIDEO) {
        ff_print_debug_info2(h->avctx, pict, h->er.mbskip_table, h->visualization_buffer, &h->low_delay,
                             h->mb_width, h->mb_height, h->mb_stride, 1);
    }

    return get_consumed_bytes(buf_index, buf_size);
}

av_cold void ff_h264_free_context(H264Context *h)
{
    int i;

    free_tables(h, 1); // FIXME cleanup init stuff perhaps

    for (i = 0; i < MAX_SPS_COUNT; i++)
        av_freep(h->sps_buffers + i);

    for (i = 0; i < MAX_PPS_COUNT; i++)
        av_freep(h->pps_buffers + i);
}

static av_cold int h264_decode_end(AVCodecContext *avctx)
{
    H264Context *h    = avctx->priv_data;
    int i;

    ff_h264_remove_all_refs(h);
    ff_h264_free_context(h);

    if (h->DPB && !h->avctx->internal->is_copy) {
        for (i = 0; i < h->picture_count; i++) {
            free_picture(h, &h->DPB[i]);
        }
    }
    av_freep(&h->DPB);

    return 0;
}

static const AVProfile profiles[] = {
    { FF_PROFILE_H264_BASELINE,             "Baseline"              },
    { FF_PROFILE_H264_CONSTRAINED_BASELINE, "Constrained Baseline"  },
    { FF_PROFILE_H264_MAIN,                 "Main"                  },
    { FF_PROFILE_H264_EXTENDED,             "Extended"              },
    { FF_PROFILE_H264_HIGH,                 "High"                  },
    { FF_PROFILE_H264_HIGH_10,              "High 10"               },
    { FF_PROFILE_H264_HIGH_10_INTRA,        "High 10 Intra"         },
    { FF_PROFILE_H264_HIGH_422,             "High 4:2:2"            },
    { FF_PROFILE_H264_HIGH_422_INTRA,       "High 4:2:2 Intra"      },
    { FF_PROFILE_H264_HIGH_444,             "High 4:4:4"            },
    { FF_PROFILE_H264_HIGH_444_PREDICTIVE,  "High 4:4:4 Predictive" },
    { FF_PROFILE_H264_HIGH_444_INTRA,       "High 4:4:4 Intra"      },
    { FF_PROFILE_H264_CAVLC_444,            "CAVLC 4:4:4"           },
    { FF_PROFILE_UNKNOWN },
};

static const AVOption h264_options[] = {
    {"is_avc", "is avc", offsetof(H264Context, is_avc), FF_OPT_TYPE_INT, {.i64 = 0}, 0, 1, 0},
    {"nal_length_size", "nal_length_size", offsetof(H264Context, nal_length_size), FF_OPT_TYPE_INT, {.i64 = 0}, 0, 4, 0},
    {NULL}
};

static const AVClass h264_class = {
    .class_name = "H264 Decoder",
    .item_name  = av_default_item_name,
    .option     = h264_options,
    .version    = LIBAVUTIL_VERSION_INT,
};

static const AVClass h264_vdpau_class = {
    .class_name = "H264 VDPAU Decoder",
    .item_name  = av_default_item_name,
    .option     = h264_options,
    .version    = LIBAVUTIL_VERSION_INT,
};

AVCodec ff_h264_decoder = {
    .name                  = "h264",
    .type                  = AVMEDIA_TYPE_VIDEO,
    .id                    = AV_CODEC_ID_H264,
    .priv_data_size        = sizeof(H264Context),
    .init                  = ff_h264_decode_init,
    .close                 = h264_decode_end,
    .decode                = decode_frame,
    .capabilities          = /*CODEC_CAP_DRAW_HORIZ_BAND |*/ CODEC_CAP_DR1 |
                             CODEC_CAP_DELAY | CODEC_CAP_SLICE_THREADS |
                             CODEC_CAP_FRAME_THREADS,
    .flush                 = flush_dpb,
    .long_name             = NULL_IF_CONFIG_SMALL("H.264 / AVC / MPEG-4 AVC / MPEG-4 part 10"),
    .init_thread_copy      = ONLY_IF_THREADS_ENABLED(decode_init_thread_copy),
    .update_thread_context = ONLY_IF_THREADS_ENABLED(decode_update_thread_context),
    .profiles              = NULL_IF_CONFIG_SMALL(profiles),
    .priv_class            = &h264_class,
};

#if CONFIG_H264_VDPAU_DECODER
AVCodec ff_h264_vdpau_decoder = {
    .name           = "h264_vdpau",
    .type           = AVMEDIA_TYPE_VIDEO,
    .id             = AV_CODEC_ID_H264,
    .priv_data_size = sizeof(H264Context),
    .init           = ff_h264_decode_init,
    .close          = h264_decode_end,
    .decode         = decode_frame,
    .capabilities   = CODEC_CAP_DR1 | CODEC_CAP_DELAY | CODEC_CAP_HWACCEL_VDPAU,
    .flush          = flush_dpb,
    .long_name      = NULL_IF_CONFIG_SMALL("H.264 / AVC / MPEG-4 AVC / MPEG-4 part 10 (VDPAU acceleration)"),
    .pix_fmts       = (const enum AVPixelFormat[]) { AV_PIX_FMT_VDPAU_H264,
                                                   AV_PIX_FMT_NONE},
    .profiles       = NULL_IF_CONFIG_SMALL(profiles),
    .priv_class     = &h264_vdpau_class,
};
#endif<|MERGE_RESOLUTION|>--- conflicted
+++ resolved
@@ -68,23 +68,6 @@
    14,14,14,14,
 };
 
-static const enum AVPixelFormat hwaccel_pixfmt_list_h264_420[] = {
-#if CONFIG_H264_DXVA2_HWACCEL
-    AV_PIX_FMT_DXVA2_VLD,
-#endif
-#if CONFIG_H264_VAAPI_HWACCEL
-    AV_PIX_FMT_VAAPI_VLD,
-#endif
-#if CONFIG_H264_VDA_HWACCEL
-    AV_PIX_FMT_VDA_VLD,
-#endif
-#if CONFIG_H264_VDPAU_HWACCEL
-    AV_PIX_FMT_VDPAU,
-#endif
-    AV_PIX_FMT_YUV420P,
-    AV_PIX_FMT_NONE
-};
-
 static const enum AVPixelFormat h264_hwaccel_pixfmt_list_420[] = {
 #if CONFIG_H264_DXVA2_HWACCEL
     AV_PIX_FMT_DXVA2_VLD,
@@ -102,7 +85,7 @@
     AV_PIX_FMT_NONE
 };
 
-static const enum AVPixelFormat hwaccel_pixfmt_list_h264_jpeg_420[] = {
+static const enum AVPixelFormat h264_hwaccel_pixfmt_list_jpeg_420[] = {
 #if CONFIG_H264_DXVA2_HWACCEL
     AV_PIX_FMT_DXVA2_VLD,
 #endif
@@ -2989,17 +2972,13 @@
             const enum AVPixelFormat * fmt = h->avctx->codec->pix_fmts ?
                                         h->avctx->codec->pix_fmts :
                                         h->avctx->color_range == AVCOL_RANGE_JPEG ?
-                                        hwaccel_pixfmt_list_h264_jpeg_420 :
-<<<<<<< HEAD
-                                        hwaccel_pixfmt_list_h264_420;
+                                        h264_hwaccel_pixfmt_list_jpeg_420 :
+                                        h264_hwaccel_pixfmt_list_420;
 
             for (i=0; fmt[i] != AV_PIX_FMT_NONE; i++)
                 if (fmt[i] == h->avctx->pix_fmt && !force_callback)
                     return fmt[i];
             return h->avctx->get_format(h->avctx, fmt);
-=======
-                                        h264_hwaccel_pixfmt_list_420);
->>>>>>> 5da51284
         }
         break;
     default:
