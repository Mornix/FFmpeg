/*
 * H.26L/H.264/AVC/JVT/14496-10/... decoder
 * Copyright (c) 2003 Michael Niedermayer <michaelni@gmx.at>
 *
 * This file is part of FFmpeg.
 *
 * FFmpeg is free software; you can redistribute it and/or
 * modify it under the terms of the GNU Lesser General Public
 * License as published by the Free Software Foundation; either
 * version 2.1 of the License, or (at your option) any later version.
 *
 * FFmpeg is distributed in the hope that it will be useful,
 * but WITHOUT ANY WARRANTY; without even the implied warranty of
 * MERCHANTABILITY or FITNESS FOR A PARTICULAR PURPOSE.  See the GNU
 * Lesser General Public License for more details.
 *
 * You should have received a copy of the GNU Lesser General Public
 * License along with FFmpeg; if not, write to the Free Software
 * Foundation, Inc., 51 Franklin Street, Fifth Floor, Boston, MA 02110-1301 USA
 */

/**
 * @file
 * H.264 / AVC / MPEG4 part10 codec.
 * @author Michael Niedermayer <michaelni@gmx.at>
 */

#define UNCHECKED_BITSTREAM_READER 1

#include "libavutil/avassert.h"
#include "libavutil/display.h"
#include "libavutil/imgutils.h"
#include "libavutil/opt.h"
#include "libavutil/stereo3d.h"
#include "libavutil/timer.h"
#include "internal.h"
#include "bytestream.h"
#include "cabac.h"
#include "cabac_functions.h"
#include "error_resilience.h"
#include "avcodec.h"
#include "h264.h"
#include "h2645_parse.h"
#include "h264data.h"
#include "h264chroma.h"
#include "h264_mvpred.h"
#include "golomb.h"
#include "mathops.h"
#include "me_cmp.h"
#include "mpegutils.h"
#include "profiles.h"
#include "rectangle.h"
#include "thread.h"
#include "vdpau_compat.h"

static int h264_decode_end(AVCodecContext *avctx);

const uint16_t ff_h264_mb_sizes[4] = { 256, 384, 512, 768 };

int avpriv_h264_has_num_reorder_frames(AVCodecContext *avctx)
{
    H264Context *h = avctx->priv_data;
    return h && h->ps.sps ? h->ps.sps->num_reorder_frames : 0;
}

static void h264_er_decode_mb(void *opaque, int ref, int mv_dir, int mv_type,
                              int (*mv)[2][4][2],
                              int mb_x, int mb_y, int mb_intra, int mb_skipped)
{
    H264Context *h = opaque;
    H264SliceContext *sl = &h->slice_ctx[0];

    sl->mb_x = mb_x;
    sl->mb_y = mb_y;
    sl->mb_xy = mb_x + mb_y * h->mb_stride;
    memset(sl->non_zero_count_cache, 0, sizeof(sl->non_zero_count_cache));
    av_assert1(ref >= 0);
    /* FIXME: It is possible albeit uncommon that slice references
     * differ between slices. We take the easy approach and ignore
     * it for now. If this turns out to have any relevance in
     * practice then correct remapping should be added. */
    if (ref >= sl->ref_count[0])
        ref = 0;
    if (!sl->ref_list[0][ref].data[0]) {
        av_log(h->avctx, AV_LOG_DEBUG, "Reference not available for error concealing\n");
        ref = 0;
    }
    if ((sl->ref_list[0][ref].reference&3) != 3) {
        av_log(h->avctx, AV_LOG_DEBUG, "Reference invalid\n");
        return;
    }
    fill_rectangle(&h->cur_pic.ref_index[0][4 * sl->mb_xy],
                   2, 2, 2, ref, 1);
    fill_rectangle(&sl->ref_cache[0][scan8[0]], 4, 4, 8, ref, 1);
    fill_rectangle(sl->mv_cache[0][scan8[0]], 4, 4, 8,
                   pack16to32((*mv)[0][0][0], (*mv)[0][0][1]), 4);
    sl->mb_mbaff =
    sl->mb_field_decoding_flag = 0;
    ff_h264_hl_decode_mb(h, &h->slice_ctx[0]);
}

void ff_h264_draw_horiz_band(const H264Context *h, H264SliceContext *sl,
                             int y, int height)
{
    AVCodecContext *avctx = h->avctx;
    const AVFrame   *src  = h->cur_pic.f;
    const AVPixFmtDescriptor *desc = av_pix_fmt_desc_get(avctx->pix_fmt);
    int vshift = desc->log2_chroma_h;
    const int field_pic = h->picture_structure != PICT_FRAME;
    if (field_pic) {
        height <<= 1;
        y      <<= 1;
    }

    height = FFMIN(height, avctx->height - y);

    if (field_pic && h->first_field && !(avctx->slice_flags & SLICE_FLAG_ALLOW_FIELD))
        return;

    if (avctx->draw_horiz_band) {
        int offset[AV_NUM_DATA_POINTERS];
        int i;

        offset[0] = y * src->linesize[0];
        offset[1] =
        offset[2] = (y >> vshift) * src->linesize[1];
        for (i = 3; i < AV_NUM_DATA_POINTERS; i++)
            offset[i] = 0;

        emms_c();

        avctx->draw_horiz_band(avctx, src, offset,
                               y, h->picture_structure, height);
    }
}

void ff_h264_free_tables(H264Context *h)
{
    int i;

    av_freep(&h->intra4x4_pred_mode);
    av_freep(&h->chroma_pred_mode_table);
    av_freep(&h->cbp_table);
    av_freep(&h->mvd_table[0]);
    av_freep(&h->mvd_table[1]);
    av_freep(&h->direct_table);
    av_freep(&h->non_zero_count);
    av_freep(&h->slice_table_base);
    h->slice_table = NULL;
    av_freep(&h->list_counts);

    av_freep(&h->mb2b_xy);
    av_freep(&h->mb2br_xy);

    av_buffer_pool_uninit(&h->qscale_table_pool);
    av_buffer_pool_uninit(&h->mb_type_pool);
    av_buffer_pool_uninit(&h->motion_val_pool);
    av_buffer_pool_uninit(&h->ref_index_pool);

    for (i = 0; i < h->nb_slice_ctx; i++) {
        H264SliceContext *sl = &h->slice_ctx[i];

        av_freep(&sl->dc_val_base);
        av_freep(&sl->er.mb_index2xy);
        av_freep(&sl->er.error_status_table);
        av_freep(&sl->er.er_temp_buffer);

        av_freep(&sl->bipred_scratchpad);
        av_freep(&sl->edge_emu_buffer);
        av_freep(&sl->top_borders[0]);
        av_freep(&sl->top_borders[1]);

        sl->bipred_scratchpad_allocated = 0;
        sl->edge_emu_buffer_allocated   = 0;
        sl->top_borders_allocated[0]    = 0;
        sl->top_borders_allocated[1]    = 0;
    }
}

int ff_h264_alloc_tables(H264Context *h)
{
    const int big_mb_num = h->mb_stride * (h->mb_height + 1);
    const int row_mb_num = 2*h->mb_stride*FFMAX(h->avctx->thread_count, 1);
    int x, y;

    FF_ALLOCZ_ARRAY_OR_GOTO(h->avctx, h->intra4x4_pred_mode,
                      row_mb_num, 8 * sizeof(uint8_t), fail)
    h->slice_ctx[0].intra4x4_pred_mode = h->intra4x4_pred_mode;

    FF_ALLOCZ_OR_GOTO(h->avctx, h->non_zero_count,
                      big_mb_num * 48 * sizeof(uint8_t), fail)
    FF_ALLOCZ_OR_GOTO(h->avctx, h->slice_table_base,
                      (big_mb_num + h->mb_stride) * sizeof(*h->slice_table_base), fail)
    FF_ALLOCZ_OR_GOTO(h->avctx, h->cbp_table,
                      big_mb_num * sizeof(uint16_t), fail)
    FF_ALLOCZ_OR_GOTO(h->avctx, h->chroma_pred_mode_table,
                      big_mb_num * sizeof(uint8_t), fail)
    FF_ALLOCZ_ARRAY_OR_GOTO(h->avctx, h->mvd_table[0],
                      row_mb_num, 16 * sizeof(uint8_t), fail);
    FF_ALLOCZ_ARRAY_OR_GOTO(h->avctx, h->mvd_table[1],
                      row_mb_num, 16 * sizeof(uint8_t), fail);
    h->slice_ctx[0].mvd_table[0] = h->mvd_table[0];
    h->slice_ctx[0].mvd_table[1] = h->mvd_table[1];

    FF_ALLOCZ_OR_GOTO(h->avctx, h->direct_table,
                      4 * big_mb_num * sizeof(uint8_t), fail);
    FF_ALLOCZ_OR_GOTO(h->avctx, h->list_counts,
                      big_mb_num * sizeof(uint8_t), fail)

    memset(h->slice_table_base, -1,
           (big_mb_num + h->mb_stride) * sizeof(*h->slice_table_base));
    h->slice_table = h->slice_table_base + h->mb_stride * 2 + 1;

    FF_ALLOCZ_OR_GOTO(h->avctx, h->mb2b_xy,
                      big_mb_num * sizeof(uint32_t), fail);
    FF_ALLOCZ_OR_GOTO(h->avctx, h->mb2br_xy,
                      big_mb_num * sizeof(uint32_t), fail);
    for (y = 0; y < h->mb_height; y++)
        for (x = 0; x < h->mb_width; x++) {
            const int mb_xy = x + y * h->mb_stride;
            const int b_xy  = 4 * x + 4 * y * h->b_stride;

            h->mb2b_xy[mb_xy]  = b_xy;
            h->mb2br_xy[mb_xy] = 8 * (FMO ? mb_xy : (mb_xy % (2 * h->mb_stride)));
        }

    return 0;

fail:
    ff_h264_free_tables(h);
    return AVERROR(ENOMEM);
}

/**
 * Init context
 * Allocate buffers which are not shared amongst multiple threads.
 */
int ff_h264_slice_context_init(H264Context *h, H264SliceContext *sl)
{
    ERContext *er = &sl->er;
    int mb_array_size = h->mb_height * h->mb_stride;
    int y_size  = (2 * h->mb_width + 1) * (2 * h->mb_height + 1);
    int c_size  = h->mb_stride * (h->mb_height + 1);
    int yc_size = y_size + 2   * c_size;
    int x, y, i;

    sl->ref_cache[0][scan8[5]  + 1] =
    sl->ref_cache[0][scan8[7]  + 1] =
    sl->ref_cache[0][scan8[13] + 1] =
    sl->ref_cache[1][scan8[5]  + 1] =
    sl->ref_cache[1][scan8[7]  + 1] =
    sl->ref_cache[1][scan8[13] + 1] = PART_NOT_AVAILABLE;

    if (sl != h->slice_ctx) {
        memset(er, 0, sizeof(*er));
    } else
    if (CONFIG_ERROR_RESILIENCE) {

        /* init ER */
        er->avctx          = h->avctx;
        er->decode_mb      = h264_er_decode_mb;
        er->opaque         = h;
        er->quarter_sample = 1;

        er->mb_num      = h->mb_num;
        er->mb_width    = h->mb_width;
        er->mb_height   = h->mb_height;
        er->mb_stride   = h->mb_stride;
        er->b8_stride   = h->mb_width * 2 + 1;

        // error resilience code looks cleaner with this
        FF_ALLOCZ_OR_GOTO(h->avctx, er->mb_index2xy,
                          (h->mb_num + 1) * sizeof(int), fail);

        for (y = 0; y < h->mb_height; y++)
            for (x = 0; x < h->mb_width; x++)
                er->mb_index2xy[x + y * h->mb_width] = x + y * h->mb_stride;

        er->mb_index2xy[h->mb_height * h->mb_width] = (h->mb_height - 1) *
                                                      h->mb_stride + h->mb_width;

        FF_ALLOCZ_OR_GOTO(h->avctx, er->error_status_table,
                          mb_array_size * sizeof(uint8_t), fail);

        FF_ALLOC_OR_GOTO(h->avctx, er->er_temp_buffer,
                         h->mb_height * h->mb_stride, fail);

        FF_ALLOCZ_OR_GOTO(h->avctx, sl->dc_val_base,
                          yc_size * sizeof(int16_t), fail);
        er->dc_val[0] = sl->dc_val_base + h->mb_width * 2 + 2;
        er->dc_val[1] = sl->dc_val_base + y_size + h->mb_stride + 1;
        er->dc_val[2] = er->dc_val[1] + c_size;
        for (i = 0; i < yc_size; i++)
            sl->dc_val_base[i] = 1024;
    }

    return 0;

fail:
    return AVERROR(ENOMEM); // ff_h264_free_tables will clean up for us
}

static int h264_init_context(AVCodecContext *avctx, H264Context *h)
{
    int i;

    h->avctx                 = avctx;
    h->backup_width          = -1;
    h->backup_height         = -1;
    h->backup_pix_fmt        = AV_PIX_FMT_NONE;
    h->current_sps_id        = -1;
    h->cur_chroma_format_idc = -1;

    h->picture_structure     = PICT_FRAME;
    h->slice_context_count   = 1;
    h->workaround_bugs       = avctx->workaround_bugs;
    h->flags                 = avctx->flags;
    h->poc.prev_poc_msb      = 1 << 16;
    h->recovery_frame        = -1;
    h->frame_recovered       = 0;
    h->poc.prev_frame_num    = -1;
    h->sei.frame_packing.frame_packing_arrangement_cancel_flag = -1;
    h->sei.unregistered.x264_build = -1;

    h->next_outputed_poc = INT_MIN;
    for (i = 0; i < MAX_DELAYED_PIC_COUNT; i++)
        h->last_pocs[i] = INT_MIN;

    ff_h264_sei_uninit(&h->sei);

    avctx->chroma_sample_location = AVCHROMA_LOC_LEFT;

    h->nb_slice_ctx = (avctx->active_thread_type & FF_THREAD_SLICE) ?  H264_MAX_THREADS : 1;
    h->slice_ctx = av_mallocz_array(h->nb_slice_ctx, sizeof(*h->slice_ctx));
    if (!h->slice_ctx) {
        h->nb_slice_ctx = 0;
        return AVERROR(ENOMEM);
    }

    for (i = 0; i < H264_MAX_PICTURE_COUNT; i++) {
        h->DPB[i].f = av_frame_alloc();
        if (!h->DPB[i].f)
            return AVERROR(ENOMEM);
    }

    h->cur_pic.f = av_frame_alloc();
    if (!h->cur_pic.f)
        return AVERROR(ENOMEM);

    h->last_pic_for_ec.f = av_frame_alloc();
    if (!h->last_pic_for_ec.f)
        return AVERROR(ENOMEM);

    for (i = 0; i < h->nb_slice_ctx; i++)
        h->slice_ctx[i].h264 = h;

    return 0;
}

static AVOnce h264_vlc_init = AV_ONCE_INIT;

av_cold int ff_h264_decode_init(AVCodecContext *avctx)
{
    H264Context *h = avctx->priv_data;
    int ret;

    ret = h264_init_context(avctx, h);
    if (ret < 0)
        return ret;

    /* set defaults */
    if (!avctx->has_b_frames)
        h->low_delay = 1;

    ret = ff_thread_once(&h264_vlc_init, ff_h264_decode_init_vlc);
    if (ret != 0) {
        av_log(avctx, AV_LOG_ERROR, "pthread_once has failed.");
        return AVERROR_UNKNOWN;
    }

    if (avctx->codec_id == AV_CODEC_ID_H264) {
        if (avctx->ticks_per_frame == 1) {
            if(h->avctx->time_base.den < INT_MAX/2) {
                h->avctx->time_base.den *= 2;
            } else
                h->avctx->time_base.num /= 2;
        }
        avctx->ticks_per_frame = 2;
    }

    if (avctx->extradata_size > 0 && avctx->extradata) {
        ret = ff_h264_decode_extradata(avctx->extradata, avctx->extradata_size,
                                       &h->ps, &h->is_avc, &h->nal_length_size,
                                       avctx->err_recognition, avctx);
        if (ret < 0) {
            h264_decode_end(avctx);
            return ret;
        }
    }

    if (h->ps.sps && h->ps.sps->bitstream_restriction_flag &&
        h->avctx->has_b_frames < h->ps.sps->num_reorder_frames) {
        h->avctx->has_b_frames = h->ps.sps->num_reorder_frames;
        h->low_delay           = 0;
    }

    avctx->internal->allocate_progress = 1;

    ff_h264_flush_change(h);

    if (h->enable_er < 0 && (avctx->active_thread_type & FF_THREAD_SLICE))
        h->enable_er = 0;

    if (h->enable_er && (avctx->active_thread_type & FF_THREAD_SLICE)) {
        av_log(avctx, AV_LOG_WARNING,
               "Error resilience with slice threads is enabled. It is unsafe and unsupported and may crash. "
               "Use it at your own risk\n");
    }

    return 0;
}

#if HAVE_THREADS
static int decode_init_thread_copy(AVCodecContext *avctx)
{
    H264Context *h = avctx->priv_data;
    int ret;

    if (!avctx->internal->is_copy)
        return 0;

    memset(h, 0, sizeof(*h));

    ret = h264_init_context(avctx, h);
    if (ret < 0)
        return ret;

    h->context_initialized = 0;

    return 0;
}
#endif

/**
 * Run setup operations that must be run after slice header decoding.
 * This includes finding the next displayed frame.
 *
 * @param h h264 master context
 * @param setup_finished enough NALs have been read that we can call
 * ff_thread_finish_setup()
 */
static void decode_postinit(H264Context *h, int setup_finished)
{
    const SPS *sps = h->ps.sps;
    H264Picture *out = h->cur_pic_ptr;
    H264Picture *cur = h->cur_pic_ptr;
    int i, pics, out_of_order, out_idx;

    h->cur_pic_ptr->f->pict_type = h->pict_type;

    if (h->next_output_pic)
        return;

    if (cur->field_poc[0] == INT_MAX || cur->field_poc[1] == INT_MAX) {
        /* FIXME: if we have two PAFF fields in one packet, we can't start
         * the next thread here. If we have one field per packet, we can.
         * The check in decode_nal_units() is not good enough to find this
         * yet, so we assume the worst for now. */
        // if (setup_finished)
        //    ff_thread_finish_setup(h->avctx);
        if (cur->field_poc[0] == INT_MAX && cur->field_poc[1] == INT_MAX)
            return;
        if (h->avctx->hwaccel || h->missing_fields <=1)
            return;
    }

    cur->f->interlaced_frame = 0;
    cur->f->repeat_pict      = 0;

    /* Signal interlacing information externally. */
    /* Prioritize picture timing SEI information over used
     * decoding process if it exists. */

    if (sps->pic_struct_present_flag) {
        H264SEIPictureTiming *pt = &h->sei.picture_timing;
        switch (pt->pic_struct) {
        case SEI_PIC_STRUCT_FRAME:
            break;
        case SEI_PIC_STRUCT_TOP_FIELD:
        case SEI_PIC_STRUCT_BOTTOM_FIELD:
            cur->f->interlaced_frame = 1;
            break;
        case SEI_PIC_STRUCT_TOP_BOTTOM:
        case SEI_PIC_STRUCT_BOTTOM_TOP:
            if (FIELD_OR_MBAFF_PICTURE(h))
                cur->f->interlaced_frame = 1;
            else
                // try to flag soft telecine progressive
                cur->f->interlaced_frame = h->prev_interlaced_frame;
            break;
        case SEI_PIC_STRUCT_TOP_BOTTOM_TOP:
        case SEI_PIC_STRUCT_BOTTOM_TOP_BOTTOM:
            /* Signal the possibility of telecined film externally
             * (pic_struct 5,6). From these hints, let the applications
             * decide if they apply deinterlacing. */
            cur->f->repeat_pict = 1;
            break;
        case SEI_PIC_STRUCT_FRAME_DOUBLING:
            cur->f->repeat_pict = 2;
            break;
        case SEI_PIC_STRUCT_FRAME_TRIPLING:
            cur->f->repeat_pict = 4;
            break;
        }

        if ((pt->ct_type & 3) &&
            pt->pic_struct <= SEI_PIC_STRUCT_BOTTOM_TOP)
            cur->f->interlaced_frame = (pt->ct_type & (1 << 1)) != 0;
    } else {
        /* Derive interlacing flag from used decoding process. */
        cur->f->interlaced_frame = FIELD_OR_MBAFF_PICTURE(h);
    }
    h->prev_interlaced_frame = cur->f->interlaced_frame;

    if (cur->field_poc[0] != cur->field_poc[1]) {
        /* Derive top_field_first from field pocs. */
        cur->f->top_field_first = cur->field_poc[0] < cur->field_poc[1];
    } else {
        if (sps->pic_struct_present_flag) {
            /* Use picture timing SEI information. Even if it is a
             * information of a past frame, better than nothing. */
            if (h->sei.picture_timing.pic_struct == SEI_PIC_STRUCT_TOP_BOTTOM ||
                h->sei.picture_timing.pic_struct == SEI_PIC_STRUCT_TOP_BOTTOM_TOP)
                cur->f->top_field_first = 1;
            else
                cur->f->top_field_first = 0;
        } else if (cur->f->interlaced_frame) {
            /* Default to top field first when pic_struct_present_flag
             * is not set but interlaced frame detected */
            cur->f->top_field_first = 1;
        } else {
            /* Most likely progressive */
            cur->f->top_field_first = 0;
        }
    }

    if (h->sei.frame_packing.present &&
        h->sei.frame_packing.frame_packing_arrangement_type <= 6 &&
        h->sei.frame_packing.content_interpretation_type > 0 &&
        h->sei.frame_packing.content_interpretation_type < 3) {
        H264SEIFramePacking *fp = &h->sei.frame_packing;
        AVStereo3D *stereo = av_stereo3d_create_side_data(cur->f);
        if (stereo) {
        switch (fp->frame_packing_arrangement_type) {
        case 0:
            stereo->type = AV_STEREO3D_CHECKERBOARD;
            break;
        case 1:
            stereo->type = AV_STEREO3D_COLUMNS;
            break;
        case 2:
            stereo->type = AV_STEREO3D_LINES;
            break;
        case 3:
            if (fp->quincunx_sampling_flag)
                stereo->type = AV_STEREO3D_SIDEBYSIDE_QUINCUNX;
            else
                stereo->type = AV_STEREO3D_SIDEBYSIDE;
            break;
        case 4:
            stereo->type = AV_STEREO3D_TOPBOTTOM;
            break;
        case 5:
            stereo->type = AV_STEREO3D_FRAMESEQUENCE;
            break;
        case 6:
            stereo->type = AV_STEREO3D_2D;
            break;
        }

        if (fp->content_interpretation_type == 2)
            stereo->flags = AV_STEREO3D_FLAG_INVERT;
        }
    }

    if (h->sei.display_orientation.present &&
        (h->sei.display_orientation.anticlockwise_rotation ||
         h->sei.display_orientation.hflip ||
         h->sei.display_orientation.vflip)) {
        H264SEIDisplayOrientation *o = &h->sei.display_orientation;
        double angle = o->anticlockwise_rotation * 360 / (double) (1 << 16);
        AVFrameSideData *rotation = av_frame_new_side_data(cur->f,
                                                           AV_FRAME_DATA_DISPLAYMATRIX,
                                                           sizeof(int32_t) * 9);
        if (rotation) {
            av_display_rotation_set((int32_t *)rotation->data, angle);
            av_display_matrix_flip((int32_t *)rotation->data,
                                   o->hflip, o->vflip);
        }
    }

    if (h->sei.afd.present) {
        AVFrameSideData *sd = av_frame_new_side_data(cur->f, AV_FRAME_DATA_AFD,
                                                     sizeof(uint8_t));

        if (sd) {
            *sd->data = h->sei.afd.active_format_description;
            h->sei.afd.present = 0;
        }
    }

    if (h->sei.a53_caption.a53_caption) {
        H264SEIA53Caption *a53 = &h->sei.a53_caption;
        AVFrameSideData *sd = av_frame_new_side_data(cur->f,
                                                     AV_FRAME_DATA_A53_CC,
                                                     a53->a53_caption_size);
        if (sd)
            memcpy(sd->data, a53->a53_caption, a53->a53_caption_size);
        av_freep(&a53->a53_caption);
        a53->a53_caption_size = 0;
        h->avctx->properties |= FF_CODEC_PROPERTY_CLOSED_CAPTIONS;
    }

    cur->mmco_reset = h->mmco_reset;
    h->mmco_reset = 0;

    // FIXME do something with unavailable reference frames

    /* Sort B-frames into display order */
    if (sps->bitstream_restriction_flag ||
        h->avctx->strict_std_compliance >= FF_COMPLIANCE_STRICT) {
        h->avctx->has_b_frames = FFMAX(h->avctx->has_b_frames, sps->num_reorder_frames);
    }
    h->low_delay = !h->avctx->has_b_frames;

    for (i = 0; 1; i++) {
        if(i == MAX_DELAYED_PIC_COUNT || cur->poc < h->last_pocs[i]){
            if(i)
                h->last_pocs[i-1] = cur->poc;
            break;
        } else if(i) {
            h->last_pocs[i-1]= h->last_pocs[i];
        }
    }
    out_of_order = MAX_DELAYED_PIC_COUNT - i;
    if(   cur->f->pict_type == AV_PICTURE_TYPE_B
       || (h->last_pocs[MAX_DELAYED_PIC_COUNT-2] > INT_MIN && h->last_pocs[MAX_DELAYED_PIC_COUNT-1] - h->last_pocs[MAX_DELAYED_PIC_COUNT-2] > 2))
        out_of_order = FFMAX(out_of_order, 1);
    if (out_of_order == MAX_DELAYED_PIC_COUNT) {
        av_log(h->avctx, AV_LOG_VERBOSE, "Invalid POC %d<%d\n", cur->poc, h->last_pocs[0]);
        for (i = 1; i < MAX_DELAYED_PIC_COUNT; i++)
            h->last_pocs[i] = INT_MIN;
        h->last_pocs[0] = cur->poc;
        cur->mmco_reset = 1;
    } else if(h->avctx->has_b_frames < out_of_order && !sps->bitstream_restriction_flag){
        av_log(h->avctx, AV_LOG_INFO, "Increasing reorder buffer to %d\n", out_of_order);
        h->avctx->has_b_frames = out_of_order;
        h->low_delay = 0;
    }

    pics = 0;
    while (h->delayed_pic[pics])
        pics++;

    av_assert0(pics <= MAX_DELAYED_PIC_COUNT);

    h->delayed_pic[pics++] = cur;
    if (cur->reference == 0)
        cur->reference = DELAYED_PIC_REF;

    out     = h->delayed_pic[0];
    out_idx = 0;
    for (i = 1; h->delayed_pic[i] &&
                !h->delayed_pic[i]->f->key_frame &&
                !h->delayed_pic[i]->mmco_reset;
         i++)
        if (h->delayed_pic[i]->poc < out->poc) {
            out     = h->delayed_pic[i];
            out_idx = i;
        }
    if (h->avctx->has_b_frames == 0 &&
        (h->delayed_pic[0]->f->key_frame || h->delayed_pic[0]->mmco_reset))
        h->next_outputed_poc = INT_MIN;
    out_of_order = out->poc < h->next_outputed_poc;

    if (out_of_order || pics > h->avctx->has_b_frames) {
        out->reference &= ~DELAYED_PIC_REF;
        // for frame threading, the owner must be the second field's thread or
        // else the first thread can release the picture and reuse it unsafely
        for (i = out_idx; h->delayed_pic[i]; i++)
            h->delayed_pic[i] = h->delayed_pic[i + 1];
    }
    if (!out_of_order && pics > h->avctx->has_b_frames) {
        h->next_output_pic = out;
        if (out_idx == 0 && h->delayed_pic[0] && (h->delayed_pic[0]->f->key_frame || h->delayed_pic[0]->mmco_reset)) {
            h->next_outputed_poc = INT_MIN;
        } else
            h->next_outputed_poc = out->poc;
    } else {
        av_log(h->avctx, AV_LOG_DEBUG, "no picture %s\n", out_of_order ? "ooo" : "");
    }

    if (h->next_output_pic) {
        if (h->next_output_pic->recovered) {
            // We have reached an recovery point and all frames after it in
            // display order are "recovered".
            h->frame_recovered |= FRAME_RECOVERED_SEI;
        }
        h->next_output_pic->recovered |= !!(h->frame_recovered & FRAME_RECOVERED_SEI);
    }

    if (setup_finished && !h->avctx->hwaccel) {
        ff_thread_finish_setup(h->avctx);

        if (h->avctx->active_thread_type & FF_THREAD_FRAME)
            h->setup_finished = 1;
    }
}

/**
 * instantaneous decoder refresh.
 */
static void idr(H264Context *h)
{
    int i;
    ff_h264_remove_all_refs(h);
    h->poc.prev_frame_num        =
    h->poc.prev_frame_num_offset = 0;
    h->poc.prev_poc_msb          = 1<<16;
    h->poc.prev_poc_lsb          = 0;
    for (i = 0; i < MAX_DELAYED_PIC_COUNT; i++)
        h->last_pocs[i] = INT_MIN;
}

/* forget old pics after a seek */
void ff_h264_flush_change(H264Context *h)
{
    int i, j;

    h->next_outputed_poc = INT_MIN;
    h->prev_interlaced_frame = 1;
    idr(h);

    h->poc.prev_frame_num = -1;
    if (h->cur_pic_ptr) {
        h->cur_pic_ptr->reference = 0;
        for (j=i=0; h->delayed_pic[i]; i++)
            if (h->delayed_pic[i] != h->cur_pic_ptr)
                h->delayed_pic[j++] = h->delayed_pic[i];
        h->delayed_pic[j] = NULL;
    }
    ff_h264_unref_picture(h, &h->last_pic_for_ec);

    h->first_field = 0;
    ff_h264_sei_uninit(&h->sei);
    h->recovery_frame = -1;
    h->frame_recovered = 0;
    h->current_slice = 0;
    h->mmco_reset = 1;
    for (i = 0; i < h->nb_slice_ctx; i++)
        h->slice_ctx[i].list_count = 0;
}

/* forget old pics after a seek */
static void flush_dpb(AVCodecContext *avctx)
{
    H264Context *h = avctx->priv_data;
    int i;

    memset(h->delayed_pic, 0, sizeof(h->delayed_pic));

    ff_h264_flush_change(h);

    for (i = 0; i < H264_MAX_PICTURE_COUNT; i++)
        ff_h264_unref_picture(h, &h->DPB[i]);
    h->cur_pic_ptr = NULL;
    ff_h264_unref_picture(h, &h->cur_pic);

    h->mb_y = 0;

    ff_h264_free_tables(h);
    h->context_initialized = 0;
}

<<<<<<< HEAD
/**
 * Compute profile from profile_idc and constraint_set?_flags.
 *
 * @param sps SPS
 *
 * @return profile as defined by FF_PROFILE_H264_*
 */
int ff_h264_get_profile(const SPS *sps)
{
    int profile = sps->profile_idc;

    switch (sps->profile_idc) {
    case FF_PROFILE_H264_BASELINE:
        // constraint_set1_flag set to 1
        profile |= (sps->constraint_set_flags & 1 << 1) ? FF_PROFILE_H264_CONSTRAINED : 0;
        break;
    case FF_PROFILE_H264_HIGH_10:
    case FF_PROFILE_H264_HIGH_422:
    case FF_PROFILE_H264_HIGH_444_PREDICTIVE:
        // constraint_set3_flag set to 1
        profile |= (sps->constraint_set_flags & 1 << 3) ? FF_PROFILE_H264_INTRA : 0;
        break;
    }

    return profile;
}


#if FF_API_CAP_VDPAU
static const uint8_t start_code[] = { 0x00, 0x00, 0x01 };
#endif

=======
>>>>>>> 72da8d9b
static int get_last_needed_nal(H264Context *h)
{
    int nals_needed = 0;
    int first_slice = 0;
    int i;
    int ret;

    for (i = 0; i < h->pkt.nb_nals; i++) {
        H2645NAL *nal = &h->pkt.nals[i];
        GetBitContext gb;

        /* packets can sometimes contain multiple PPS/SPS,
         * e.g. two PAFF field pictures in one packet, or a demuxer
         * which splits NALs strangely if so, when frame threading we
         * can't start the next thread until we've read all of them */
        switch (nal->type) {
        case NAL_SPS:
        case NAL_PPS:
            nals_needed = i;
            break;
        case NAL_DPA:
        case NAL_IDR_SLICE:
        case NAL_SLICE:
            ret = init_get_bits8(&gb, nal->data + 1, (nal->size - 1));
            if (ret < 0)
                return ret;
            if (!get_ue_golomb_long(&gb) ||  // first_mb_in_slice
                !first_slice ||
                first_slice != nal->type)
                nals_needed = i;
            if (!first_slice)
                first_slice = nal->type;
        }
    }

    return nals_needed;
}

static void debug_green_metadata(const H264SEIGreenMetaData *gm, void *logctx)
{
    av_log(logctx, AV_LOG_DEBUG, "Green Metadata Info SEI message\n");
    av_log(logctx, AV_LOG_DEBUG, "  green_metadata_type: %d\n", gm->green_metadata_type);

    if (gm->green_metadata_type == 0) {
        av_log(logctx, AV_LOG_DEBUG, "  green_metadata_period_type: %d\n", gm->period_type);

        if (gm->period_type == 2)
            av_log(logctx, AV_LOG_DEBUG, "  green_metadata_num_seconds: %d\n", gm->num_seconds);
        else if (gm->period_type == 3)
            av_log(logctx, AV_LOG_DEBUG, "  green_metadata_num_pictures: %d\n", gm->num_pictures);

        av_log(logctx, AV_LOG_DEBUG, "  SEI GREEN Complexity Metrics: %f %f %f %f\n",
               (float)gm->percent_non_zero_macroblocks/255,
               (float)gm->percent_intra_coded_macroblocks/255,
               (float)gm->percent_six_tap_filtering/255,
               (float)gm->percent_alpha_point_deblocking_instance/255);

    } else if (gm->green_metadata_type == 1) {
        av_log(logctx, AV_LOG_DEBUG, "  xsd_metric_type: %d\n", gm->xsd_metric_type);

        if (gm->xsd_metric_type == 0)
            av_log(logctx, AV_LOG_DEBUG, "  xsd_metric_value: %f\n",
                   (float)gm->xsd_metric_value/100);
    }
}

static int decode_nal_units(H264Context *h, const uint8_t *buf, int buf_size)
{
    AVCodecContext *const avctx = h->avctx;
    unsigned context_count = 0;
    int nals_needed = 0; ///< number of NALs that need decoding before the next frame thread starts
    int idr_cleared=0;
    int i, ret = 0;

    h->nal_unit_type= 0;

    if(!h->slice_context_count)
         h->slice_context_count= 1;
    h->max_contexts = h->slice_context_count;
    if (!(avctx->flags2 & AV_CODEC_FLAG2_CHUNKS)) {
        h->current_slice = 0;
        if (!h->first_field)
            h->cur_pic_ptr = NULL;
        ff_h264_sei_uninit(&h->sei);
    }

    if (h->nal_length_size == 4) {
        if (buf_size > 8 && AV_RB32(buf) == 1 && AV_RB32(buf+5) > (unsigned)buf_size) {
            h->is_avc = 0;
        }else if(buf_size > 3 && AV_RB32(buf) > 1 && AV_RB32(buf) <= (unsigned)buf_size)
            h->is_avc = 1;
    }

    ret = ff_h2645_packet_split(&h->pkt, buf, buf_size, avctx, h->is_avc,
                                h->nal_length_size, avctx->codec_id);
    if (ret < 0) {
        av_log(avctx, AV_LOG_ERROR,
               "Error splitting the input into NAL units.\n");
        return ret;
    }

    if (avctx->active_thread_type & FF_THREAD_FRAME)
        nals_needed = get_last_needed_nal(h);
    if (nals_needed < 0)
        return nals_needed;

    for (i = 0; i < h->pkt.nb_nals; i++) {
        H2645NAL *nal = &h->pkt.nals[i];
        H264SliceContext *sl = &h->slice_ctx[context_count];
        int err;

        if (avctx->skip_frame >= AVDISCARD_NONREF &&
            nal->ref_idc == 0 && nal->type != NAL_SEI)
            continue;

again:
        // FIXME these should stop being context-global variables
        h->nal_ref_idc   = nal->ref_idc;
        h->nal_unit_type = nal->type;

        err = 0;
        switch (nal->type) {
        case NAL_IDR_SLICE:
            if ((nal->data[1] & 0xFC) == 0x98) {
                av_log(h->avctx, AV_LOG_ERROR, "Invalid inter IDR frame\n");
                h->next_outputed_poc = INT_MIN;
                ret = -1;
                goto end;
            }
            if (nal->type != NAL_IDR_SLICE) {
                av_log(h->avctx, AV_LOG_ERROR,
                       "Invalid mix of idr and non-idr slices\n");
                ret = -1;
                goto end;
            }
            if(!idr_cleared) {
                if (h->current_slice && (avctx->active_thread_type & FF_THREAD_SLICE)) {
                    av_log(h, AV_LOG_ERROR, "invalid mixed IDR / non IDR frames cannot be decoded in slice multithreading mode\n");
                    ret = AVERROR_INVALIDDATA;
                    goto end;
                }
                idr(h); // FIXME ensure we don't lose some frames if there is reordering
            }
            idr_cleared = 1;
            h->has_recovery_point = 1;
        case NAL_SLICE:
            sl->gb = nal->gb;
            if (   nals_needed >= i
                || (!(avctx->active_thread_type & FF_THREAD_FRAME) && !context_count))
                h->au_pps_id = -1;

            if ((err = ff_h264_decode_slice_header(h, sl)))
                break;

            if (h->sei.recovery_point.recovery_frame_cnt >= 0) {
                const int sei_recovery_frame_cnt = h->sei.recovery_point.recovery_frame_cnt;

                if (h->poc.frame_num != sei_recovery_frame_cnt || sl->slice_type_nos != AV_PICTURE_TYPE_I)
                    h->valid_recovery_point = 1;

                if (   h->recovery_frame < 0
                    || av_mod_uintp2(h->recovery_frame - h->poc.frame_num, h->ps.sps->log2_max_frame_num) > sei_recovery_frame_cnt) {
                    h->recovery_frame = av_mod_uintp2(h->poc.frame_num + sei_recovery_frame_cnt, h->ps.sps->log2_max_frame_num);

                    if (!h->valid_recovery_point)
                        h->recovery_frame = h->poc.frame_num;
                }
            }

            h->cur_pic_ptr->f->key_frame |= (nal->type == NAL_IDR_SLICE);

            if (nal->type == NAL_IDR_SLICE ||
                (h->recovery_frame == h->poc.frame_num && nal->ref_idc)) {
                h->recovery_frame         = -1;
                h->cur_pic_ptr->recovered = 1;
            }
            // If we have an IDR, all frames after it in decoded order are
            // "recovered".
            if (nal->type == NAL_IDR_SLICE)
                h->frame_recovered |= FRAME_RECOVERED_IDR;
#if 1
            h->cur_pic_ptr->recovered |= h->frame_recovered;
#else
            h->cur_pic_ptr->recovered |= !!(h->frame_recovered & FRAME_RECOVERED_IDR);
#endif

            if (h->current_slice == 1) {
                if (!(avctx->flags2 & AV_CODEC_FLAG2_CHUNKS))
                    decode_postinit(h, i >= nals_needed);

                if (h->avctx->hwaccel &&
                    (ret = h->avctx->hwaccel->start_frame(h->avctx, buf, buf_size)) < 0)
                    goto end;
#if FF_API_CAP_VDPAU
                if (CONFIG_H264_VDPAU_DECODER &&
                    h->avctx->codec->capabilities & AV_CODEC_CAP_HWACCEL_VDPAU)
                    ff_vdpau_h264_picture_start(h);
#endif
            }

            if (sl->redundant_pic_count == 0) {
                if (avctx->hwaccel) {
                    ret = avctx->hwaccel->decode_slice(avctx,
                                                       nal->raw_data,
                                                       nal->raw_size);
                    if (ret < 0)
                        goto end;
#if FF_API_CAP_VDPAU
                } else if (CONFIG_H264_VDPAU_DECODER &&
                           h->avctx->codec->capabilities & AV_CODEC_CAP_HWACCEL_VDPAU) {
                    ff_vdpau_add_data_chunk(h->cur_pic_ptr->f->data[0],
                                            start_code,
                                            sizeof(start_code));
                    ff_vdpau_add_data_chunk(h->cur_pic_ptr->f->data[0],
                                            nal->raw_data,
                                            nal->raw_size);
#endif
                } else
                    context_count++;
            }
            break;
        case NAL_DPA:
        case NAL_DPB:
        case NAL_DPC:
            avpriv_request_sample(avctx, "data partitioning");
            break;
        case NAL_SEI:
            ret = ff_h264_sei_decode(&h->sei, &nal->gb, &h->ps, avctx);
            h->has_recovery_point = h->has_recovery_point || h->sei.recovery_point.recovery_frame_cnt != -1;
            if (avctx->debug & FF_DEBUG_GREEN_MD)
                debug_green_metadata(&h->sei.green_metadata, h->avctx);
#if FF_API_AFD
FF_DISABLE_DEPRECATION_WARNINGS
            h->avctx->dtg_active_format = h->sei.afd.active_format_description;
FF_ENABLE_DEPRECATION_WARNINGS
#endif /* FF_API_AFD */
            if (ret < 0 && (h->avctx->err_recognition & AV_EF_EXPLODE))
                goto end;
            break;
        case NAL_SPS: {
            GetBitContext tmp_gb = nal->gb;
            if (ff_h264_decode_seq_parameter_set(&tmp_gb, avctx, &h->ps, 0) >= 0)
                break;
            av_log(h->avctx, AV_LOG_DEBUG,
                   "SPS decoding failure, trying again with the complete NAL\n");
            init_get_bits8(&tmp_gb, nal->raw_data + 1, nal->raw_size - 1);
            if (ff_h264_decode_seq_parameter_set(&tmp_gb, avctx, &h->ps, 0) >= 0)
                break;
            ff_h264_decode_seq_parameter_set(&nal->gb, avctx, &h->ps, 1);
            break;
        }
        case NAL_PPS:
            ret = ff_h264_decode_picture_parameter_set(&nal->gb, avctx, &h->ps,
                                                       nal->size_bits);
            if (ret < 0 && (h->avctx->err_recognition & AV_EF_EXPLODE))
                goto end;
            break;
        case NAL_AUD:
        case NAL_END_SEQUENCE:
        case NAL_END_STREAM:
        case NAL_FILLER_DATA:
        case NAL_SPS_EXT:
        case NAL_AUXILIARY_SLICE:
            break;
        case NAL_FF_IGNORE:
            break;
        default:
            av_log(avctx, AV_LOG_DEBUG, "Unknown NAL code: %d (%d bits)\n",
                   nal->type, nal->size_bits);
        }

        if (context_count == h->max_contexts) {
            ret = ff_h264_execute_decode_slices(h, context_count);
            if (ret < 0 && (h->avctx->err_recognition & AV_EF_EXPLODE))
                goto end;
            context_count = 0;
        }

        if (err < 0 || err == SLICE_SKIPED) {
            if (err < 0)
                av_log(h->avctx, AV_LOG_ERROR, "decode_slice_header error\n");
            sl->ref_count[0] = sl->ref_count[1] = sl->list_count = 0;
        } else if (err == SLICE_SINGLETHREAD) {
            if (context_count > 0) {
                ret = ff_h264_execute_decode_slices(h, context_count);
                if (ret < 0 && (h->avctx->err_recognition & AV_EF_EXPLODE))
                    goto end;
                context_count = 0;
            }
            /* Slice could not be decoded in parallel mode, restart. Note
             * that rbsp_buffer is not transferred, but since we no longer
             * run in parallel mode this should not be an issue. */
            sl               = &h->slice_ctx[0];
            goto again;
        }
    }
    if (context_count) {
        ret = ff_h264_execute_decode_slices(h, context_count);
        if (ret < 0 && (h->avctx->err_recognition & AV_EF_EXPLODE))
            goto end;
    }

    ret = 0;
end:

#if CONFIG_ERROR_RESILIENCE
    /*
     * FIXME: Error handling code does not seem to support interlaced
     * when slices span multiple rows
     * The ff_er_add_slice calls don't work right for bottom
     * fields; they cause massive erroneous error concealing
     * Error marking covers both fields (top and bottom).
     * This causes a mismatched s->error_count
     * and a bad error table. Further, the error count goes to
     * INT_MAX when called for bottom field, because mb_y is
     * past end by one (callers fault) and resync_mb_y != 0
     * causes problems for the first MB line, too.
     */
    if (!FIELD_PICTURE(h) && h->current_slice &&
        h->ps.sps == (const SPS*)h->ps.sps_list[h->ps.pps->sps_id]->data &&
        h->enable_er) {

        H264SliceContext *sl = h->slice_ctx;
        int use_last_pic = h->last_pic_for_ec.f->buf[0] && !sl->ref_count[0];

        ff_h264_set_erpic(&sl->er.cur_pic, h->cur_pic_ptr);

        if (use_last_pic) {
            ff_h264_set_erpic(&sl->er.last_pic, &h->last_pic_for_ec);
            sl->ref_list[0][0].parent = &h->last_pic_for_ec;
            memcpy(sl->ref_list[0][0].data, h->last_pic_for_ec.f->data, sizeof(sl->ref_list[0][0].data));
            memcpy(sl->ref_list[0][0].linesize, h->last_pic_for_ec.f->linesize, sizeof(sl->ref_list[0][0].linesize));
            sl->ref_list[0][0].reference = h->last_pic_for_ec.reference;
        } else if (sl->ref_count[0]) {
            ff_h264_set_erpic(&sl->er.last_pic, sl->ref_list[0][0].parent);
        } else
            ff_h264_set_erpic(&sl->er.last_pic, NULL);

        if (sl->ref_count[1])
            ff_h264_set_erpic(&sl->er.next_pic, sl->ref_list[1][0].parent);

        sl->er.ref_count = sl->ref_count[0];

        ff_er_frame_end(&sl->er);
        if (use_last_pic)
            memset(&sl->ref_list[0][0], 0, sizeof(sl->ref_list[0][0]));
    }
#endif /* CONFIG_ERROR_RESILIENCE */
    /* clean up */
    if (h->cur_pic_ptr && !h->droppable) {
        ff_thread_report_progress(&h->cur_pic_ptr->tf, INT_MAX,
                                  h->picture_structure == PICT_BOTTOM_FIELD);
    }

    return (ret < 0) ? ret : buf_size;
}

/**
 * Return the number of bytes consumed for building the current frame.
 */
static int get_consumed_bytes(int pos, int buf_size)
{
    if (pos == 0)
        pos = 1;        // avoid infinite loops (I doubt that is needed but...)
    if (pos + 10 > buf_size)
        pos = buf_size; // oops ;)

    return pos;
}

static int output_frame(H264Context *h, AVFrame *dst, H264Picture *srcp)
{
    AVFrame *src = srcp->f;
    const AVPixFmtDescriptor *desc = av_pix_fmt_desc_get(src->format);
    int i;
    int ret = av_frame_ref(dst, src);
    if (ret < 0)
        return ret;

    av_dict_set(&dst->metadata, "stereo_mode", ff_h264_sei_stereo_mode(&h->sei.frame_packing), 0);

    h->backup_width   = h->avctx->width;
    h->backup_height  = h->avctx->height;
    h->backup_pix_fmt = h->avctx->pix_fmt;

    h->avctx->width   = dst->width;
    h->avctx->height  = dst->height;
    h->avctx->pix_fmt = dst->format;

    if (srcp->sei_recovery_frame_cnt == 0)
        dst->key_frame = 1;
    if (!srcp->crop)
        return 0;

    for (i = 0; i < desc->nb_components; i++) {
        int hshift = (i > 0) ? desc->log2_chroma_w : 0;
        int vshift = (i > 0) ? desc->log2_chroma_h : 0;
        int off    = ((srcp->crop_left >> hshift) << h->pixel_shift) +
                      (srcp->crop_top  >> vshift) * dst->linesize[i];
        dst->data[i] += off;
    }
    return 0;
}

static int is_extra(const uint8_t *buf, int buf_size)
{
    int cnt= buf[5]&0x1f;
    const uint8_t *p= buf+6;
    while(cnt--){
        int nalsize= AV_RB16(p) + 2;
        if(nalsize > buf_size - (p-buf) || (p[2] & 0x9F) != 7)
            return 0;
        p += nalsize;
    }
    cnt = *(p++);
    if(!cnt)
        return 0;
    while(cnt--){
        int nalsize= AV_RB16(p) + 2;
        if(nalsize > buf_size - (p-buf) || (p[2] & 0x9F) != 8)
            return 0;
        p += nalsize;
    }
    return 1;
}

static int h264_decode_frame(AVCodecContext *avctx, void *data,
                             int *got_frame, AVPacket *avpkt)
{
    const uint8_t *buf = avpkt->data;
    int buf_size       = avpkt->size;
    H264Context *h     = avctx->priv_data;
    AVFrame *pict      = data;
    int buf_index      = 0;
    H264Picture *out;
    int i, out_idx;
    int ret;

    h->flags = avctx->flags;
    h->setup_finished = 0;

    if (h->backup_width != -1) {
        avctx->width    = h->backup_width;
        h->backup_width = -1;
    }
    if (h->backup_height != -1) {
        avctx->height    = h->backup_height;
        h->backup_height = -1;
    }
    if (h->backup_pix_fmt != AV_PIX_FMT_NONE) {
        avctx->pix_fmt    = h->backup_pix_fmt;
        h->backup_pix_fmt = AV_PIX_FMT_NONE;
    }

    ff_h264_unref_picture(h, &h->last_pic_for_ec);

    /* end of stream, output what is still in the buffers */
    if (buf_size == 0) {
 out:

        h->cur_pic_ptr = NULL;
        h->first_field = 0;

        // FIXME factorize this with the output code below
        out     = h->delayed_pic[0];
        out_idx = 0;
        for (i = 1;
             h->delayed_pic[i] &&
             !h->delayed_pic[i]->f->key_frame &&
             !h->delayed_pic[i]->mmco_reset;
             i++)
            if (h->delayed_pic[i]->poc < out->poc) {
                out     = h->delayed_pic[i];
                out_idx = i;
            }

        for (i = out_idx; h->delayed_pic[i]; i++)
            h->delayed_pic[i] = h->delayed_pic[i + 1];

        if (out) {
            out->reference &= ~DELAYED_PIC_REF;
            ret = output_frame(h, pict, out);
            if (ret < 0)
                return ret;
            *got_frame = 1;
        }

        return buf_index;
    }
    if (h->is_avc && av_packet_get_side_data(avpkt, AV_PKT_DATA_NEW_EXTRADATA, NULL)) {
        int side_size;
        uint8_t *side = av_packet_get_side_data(avpkt, AV_PKT_DATA_NEW_EXTRADATA, &side_size);
        if (is_extra(side, side_size))
            ff_h264_decode_extradata(side, side_size,
                                     &h->ps, &h->is_avc, &h->nal_length_size,
                                     avctx->err_recognition, avctx);
    }
    if(h->is_avc && buf_size >= 9 && buf[0]==1 && buf[2]==0 && (buf[4]&0xFC)==0xFC && (buf[5]&0x1F) && buf[8]==0x67){
        if (is_extra(buf, buf_size))
            return ff_h264_decode_extradata(buf, buf_size,
                                            &h->ps, &h->is_avc, &h->nal_length_size,
                                            avctx->err_recognition, avctx);
    }

    buf_index = decode_nal_units(h, buf, buf_size);
    if (buf_index < 0)
        return AVERROR_INVALIDDATA;

    if (!h->cur_pic_ptr && h->nal_unit_type == NAL_END_SEQUENCE) {
        av_assert0(buf_index <= buf_size);
        goto out;
    }

    if (!(avctx->flags2 & AV_CODEC_FLAG2_CHUNKS) && !h->cur_pic_ptr) {
        if (avctx->skip_frame >= AVDISCARD_NONREF ||
            buf_size >= 4 && !memcmp("Q264", buf, 4))
            return buf_size;
        av_log(avctx, AV_LOG_ERROR, "no frame!\n");
        return AVERROR_INVALIDDATA;
    }

    if (!(avctx->flags2 & AV_CODEC_FLAG2_CHUNKS) ||
        (h->mb_y >= h->mb_height && h->mb_height)) {
        if (avctx->flags2 & AV_CODEC_FLAG2_CHUNKS)
            decode_postinit(h, 1);

        if ((ret = ff_h264_field_end(h, &h->slice_ctx[0], 0)) < 0)
            return ret;

        /* Wait for second field. */
        *got_frame = 0;
        if (h->next_output_pic && ((avctx->flags & AV_CODEC_FLAG_OUTPUT_CORRUPT) ||
                                   (avctx->flags2 & AV_CODEC_FLAG2_SHOW_ALL) ||
                                   h->next_output_pic->recovered)) {
            if (!h->next_output_pic->recovered)
                h->next_output_pic->f->flags |= AV_FRAME_FLAG_CORRUPT;

            if (!h->avctx->hwaccel &&
                 (h->next_output_pic->field_poc[0] == INT_MAX ||
                  h->next_output_pic->field_poc[1] == INT_MAX)
            ) {
                int p;
                AVFrame *f = h->next_output_pic->f;
                int field = h->next_output_pic->field_poc[0] == INT_MAX;
                uint8_t *dst_data[4];
                int linesizes[4];
                const uint8_t *src_data[4];

                av_log(h->avctx, AV_LOG_DEBUG, "Duplicating field %d to fill missing\n", field);

                for (p = 0; p<4; p++) {
                    dst_data[p] = f->data[p] + (field^1)*f->linesize[p];
                    src_data[p] = f->data[p] +  field   *f->linesize[p];
                    linesizes[p] = 2*f->linesize[p];
                }

                av_image_copy(dst_data, linesizes, src_data, linesizes,
                              f->format, f->width, f->height>>1);
            }

            ret = output_frame(h, pict, h->next_output_pic);
            if (ret < 0)
                return ret;
            *got_frame = 1;
            if (CONFIG_MPEGVIDEO) {
                ff_print_debug_info2(h->avctx, pict, NULL,
                                    h->next_output_pic->mb_type,
                                    h->next_output_pic->qscale_table,
                                    h->next_output_pic->motion_val,
                                    &h->low_delay,
                                    h->mb_width, h->mb_height, h->mb_stride, 1);
            }
        }
    }

    av_assert0(pict->buf[0] || !*got_frame);

    ff_h264_unref_picture(h, &h->last_pic_for_ec);

    return get_consumed_bytes(buf_index, buf_size);
}

av_cold void ff_h264_free_context(H264Context *h)
{
    int i;

    ff_h264_free_tables(h);

    for (i = 0; i < H264_MAX_PICTURE_COUNT; i++) {
        ff_h264_unref_picture(h, &h->DPB[i]);
        av_frame_free(&h->DPB[i].f);
    }
    memset(h->delayed_pic, 0, sizeof(h->delayed_pic));

    h->cur_pic_ptr = NULL;

    for (i = 0; i < h->nb_slice_ctx; i++)
        av_freep(&h->slice_ctx[i].rbsp_buffer);
    av_freep(&h->slice_ctx);
    h->nb_slice_ctx = 0;

    ff_h264_sei_uninit(&h->sei);

    for (i = 0; i < MAX_SPS_COUNT; i++)
        av_buffer_unref(&h->ps.sps_list[i]);

    for (i = 0; i < MAX_PPS_COUNT; i++)
        av_buffer_unref(&h->ps.pps_list[i]);

    av_buffer_unref(&h->ps.sps_ref);
    av_buffer_unref(&h->ps.pps_ref);

    ff_h2645_packet_uninit(&h->pkt);
}

static av_cold int h264_decode_end(AVCodecContext *avctx)
{
    H264Context *h = avctx->priv_data;

    ff_h264_remove_all_refs(h);
    ff_h264_free_context(h);

    ff_h264_unref_picture(h, &h->cur_pic);
    av_frame_free(&h->cur_pic.f);
    ff_h264_unref_picture(h, &h->last_pic_for_ec);
    av_frame_free(&h->last_pic_for_ec.f);

    return 0;
}

#define OFFSET(x) offsetof(H264Context, x)
#define VD AV_OPT_FLAG_VIDEO_PARAM | AV_OPT_FLAG_DECODING_PARAM
static const AVOption h264_options[] = {
    {"is_avc", "is avc", offsetof(H264Context, is_avc), AV_OPT_TYPE_BOOL, {.i64 = 0}, 0, 1, 0},
    {"nal_length_size", "nal_length_size", offsetof(H264Context, nal_length_size), AV_OPT_TYPE_INT, {.i64 = 0}, 0, 4, 0},
    { "enable_er", "Enable error resilience on damaged frames (unsafe)", OFFSET(enable_er), AV_OPT_TYPE_BOOL, { .i64 = -1 }, -1, 1, VD },
    { NULL },
};

static const AVClass h264_class = {
    .class_name = "H264 Decoder",
    .item_name  = av_default_item_name,
    .option     = h264_options,
    .version    = LIBAVUTIL_VERSION_INT,
};

AVCodec ff_h264_decoder = {
    .name                  = "h264",
    .long_name             = NULL_IF_CONFIG_SMALL("H.264 / AVC / MPEG-4 AVC / MPEG-4 part 10"),
    .type                  = AVMEDIA_TYPE_VIDEO,
    .id                    = AV_CODEC_ID_H264,
    .priv_data_size        = sizeof(H264Context),
    .init                  = ff_h264_decode_init,
    .close                 = h264_decode_end,
    .decode                = h264_decode_frame,
    .capabilities          = /*AV_CODEC_CAP_DRAW_HORIZ_BAND |*/ AV_CODEC_CAP_DR1 |
                             AV_CODEC_CAP_DELAY | AV_CODEC_CAP_SLICE_THREADS |
                             AV_CODEC_CAP_FRAME_THREADS,
    .caps_internal         = FF_CODEC_CAP_INIT_THREADSAFE,
    .flush                 = flush_dpb,
    .init_thread_copy      = ONLY_IF_THREADS_ENABLED(decode_init_thread_copy),
    .update_thread_context = ONLY_IF_THREADS_ENABLED(ff_h264_update_thread_context),
    .profiles              = NULL_IF_CONFIG_SMALL(ff_h264_profiles),
    .priv_class            = &h264_class,
};

#if CONFIG_H264_VDPAU_DECODER && FF_API_VDPAU
static const AVClass h264_vdpau_class = {
    .class_name = "H264 VDPAU Decoder",
    .item_name  = av_default_item_name,
    .option     = h264_options,
    .version    = LIBAVUTIL_VERSION_INT,
};

AVCodec ff_h264_vdpau_decoder = {
    .name           = "h264_vdpau",
    .long_name      = NULL_IF_CONFIG_SMALL("H.264 / AVC / MPEG-4 AVC / MPEG-4 part 10 (VDPAU acceleration)"),
    .type           = AVMEDIA_TYPE_VIDEO,
    .id             = AV_CODEC_ID_H264,
    .priv_data_size = sizeof(H264Context),
    .init           = ff_h264_decode_init,
    .close          = h264_decode_end,
    .decode         = h264_decode_frame,
    .capabilities   = AV_CODEC_CAP_DR1 | AV_CODEC_CAP_DELAY | AV_CODEC_CAP_HWACCEL_VDPAU,
    .flush          = flush_dpb,
    .pix_fmts       = (const enum AVPixelFormat[]) { AV_PIX_FMT_VDPAU_H264,
                                                     AV_PIX_FMT_NONE},
    .profiles       = NULL_IF_CONFIG_SMALL(ff_h264_profiles),
    .priv_class     = &h264_vdpau_class,
};
#endif<|MERGE_RESOLUTION|>--- conflicted
+++ resolved
@@ -782,41 +782,10 @@
     h->context_initialized = 0;
 }
 
-<<<<<<< HEAD
-/**
- * Compute profile from profile_idc and constraint_set?_flags.
- *
- * @param sps SPS
- *
- * @return profile as defined by FF_PROFILE_H264_*
- */
-int ff_h264_get_profile(const SPS *sps)
-{
-    int profile = sps->profile_idc;
-
-    switch (sps->profile_idc) {
-    case FF_PROFILE_H264_BASELINE:
-        // constraint_set1_flag set to 1
-        profile |= (sps->constraint_set_flags & 1 << 1) ? FF_PROFILE_H264_CONSTRAINED : 0;
-        break;
-    case FF_PROFILE_H264_HIGH_10:
-    case FF_PROFILE_H264_HIGH_422:
-    case FF_PROFILE_H264_HIGH_444_PREDICTIVE:
-        // constraint_set3_flag set to 1
-        profile |= (sps->constraint_set_flags & 1 << 3) ? FF_PROFILE_H264_INTRA : 0;
-        break;
-    }
-
-    return profile;
-}
-
-
 #if FF_API_CAP_VDPAU
 static const uint8_t start_code[] = { 0x00, 0x00, 0x01 };
 #endif
 
-=======
->>>>>>> 72da8d9b
 static int get_last_needed_nal(H264Context *h)
 {
     int nals_needed = 0;
