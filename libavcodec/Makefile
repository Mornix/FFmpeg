--- conflicted
+++ resolved
@@ -279,13 +279,9 @@
 OBJS-$(CONFIG_MLP_DECODER)             += mlpdec.o mlpdsp.o
 OBJS-$(CONFIG_MMVIDEO_DECODER)         += mmvideo.o
 OBJS-$(CONFIG_MOTIONPIXELS_DECODER)    += motionpixels.o
-<<<<<<< HEAD
 OBJS-$(CONFIG_MOVTEXT_DECODER)         += movtextdec.o ass.o
 OBJS-$(CONFIG_MOVTEXT_ENCODER)         += movtextenc.o ass_split.o
-OBJS-$(CONFIG_MP1_DECODER)             += mpegaudiodec.o
-=======
 OBJS-$(CONFIG_MP1_DECODER)             += mpegaudiodec_fixed.o
->>>>>>> 0eeeb964
 OBJS-$(CONFIG_MP1FLOAT_DECODER)        += mpegaudiodec_float.o
 OBJS-$(CONFIG_MP2_DECODER)             += mpegaudiodec_fixed.o
 OBJS-$(CONFIG_MP2_ENCODER)             += mpegaudioenc.o mpegaudio.o \
