--- conflicted
+++ resolved
@@ -79,20 +79,14 @@
                               AVPacket *avpkt)
 {
     const uint8_t *buf = avpkt->data;
-<<<<<<< HEAD
-    int buf_size = avpkt->size;
-    AascContext *s = avctx->priv_data;
+    int buf_size       = avpkt->size;
+    AascContext *s     = avctx->priv_data;
     int compr, i, stride, psize;
 
     if (buf_size < 4) {
         av_log(avctx, AV_LOG_ERROR, "frame too short\n");
         return AVERROR_INVALIDDATA;
     }
-=======
-    int buf_size       = avpkt->size;
-    AascContext *s     = avctx->priv_data;
-    int compr, i, stride;
->>>>>>> b6d7d4ef
 
     s->frame.reference = 3;
     s->frame.buffer_hints = FF_BUFFER_HINTS_VALID | FF_BUFFER_HINTS_PRESERVE | FF_BUFFER_HINTS_REUSABLE;
@@ -104,7 +98,6 @@
     compr     = AV_RL32(buf);
     buf      += 4;
     buf_size -= 4;
-<<<<<<< HEAD
     psize = avctx->bits_per_coded_sample / 8;
     switch (avctx->codec_tag) {
     case MKTAG('A', 'A', 'S', '4'):
@@ -112,22 +105,15 @@
         ff_msrle_decode(avctx, (AVPicture*)&s->frame, 8, &s->gb);
         break;
     case MKTAG('A', 'A', 'S', 'C'):
-    switch(compr){
+    switch (compr) {
     case 0:
         stride = (avctx->width * psize + psize) & ~psize;
-        for(i = avctx->height - 1; i >= 0; i--){
-            if(avctx->width * psize > buf_size){
+        for (i = avctx->height - 1; i >= 0; i--) {
+            if (avctx->width * psize > buf_size) {
                 av_log(avctx, AV_LOG_ERROR, "Next line is beyond buffer bounds\n");
                 break;
             }
             memcpy(s->frame.data[0] + i*s->frame.linesize[0], buf, avctx->width * psize);
-=======
-    switch (compr) {
-    case 0:
-        stride = (avctx->width * 3 + 3) & ~3;
-        for (i = avctx->height - 1; i >= 0; i--) {
-            memcpy(s->frame.data[0] + i * s->frame.linesize[0], buf, avctx->width * 3);
->>>>>>> b6d7d4ef
             buf += stride;
             buf_size -= stride;
         }
