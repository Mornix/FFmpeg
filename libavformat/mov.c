--- conflicted
+++ resolved
@@ -822,15 +822,15 @@
     }
     st = c->fc->streams[c->fc->nb_streams-1];
 
-    st->codec->sample_rate = get_bits_long(&gb, 32);
+    st->codecpar->sample_rate = get_bits_long(&gb, 32);
     skip_bits_long(&gb, 32); /* max bitrate */
-    st->codec->bit_rate = get_bits_long(&gb, 32);
-    st->codec->bits_per_coded_sample = get_bits(&gb, 8);
+    st->codecpar->bit_rate = get_bits_long(&gb, 32);
+    st->codecpar->bits_per_coded_sample = get_bits(&gb, 8);
     frame_duration_code = get_bits(&gb, 2);
     skip_bits(&gb, 30); /* various fields */
     channel_layout_code = get_bits(&gb, 16);
 
-    st->codec->frame_size =
+    st->codecpar->frame_size =
             (frame_duration_code == 0) ? 512 :
             (frame_duration_code == 1) ? 1024 :
             (frame_duration_code == 2) ? 2048 :
@@ -839,7 +839,7 @@
     if (channel_layout_code > 0xff) {
         av_log(c->fc, AV_LOG_WARNING, "Unsupported DTS audio channel layout");
     }
-    st->codec->channel_layout =
+    st->codecpar->channel_layout =
             ((channel_layout_code & 0x1) ? AV_CH_FRONT_CENTER : 0) |
             ((channel_layout_code & 0x2) ? AV_CH_FRONT_LEFT : 0) |
             ((channel_layout_code & 0x2) ? AV_CH_FRONT_RIGHT : 0) |
@@ -847,7 +847,7 @@
             ((channel_layout_code & 0x4) ? AV_CH_SIDE_RIGHT : 0) |
             ((channel_layout_code & 0x8) ? AV_CH_LOW_FREQUENCY : 0);
 
-    st->codec->channels = av_get_channel_layout_nb_channels(st->codec->channel_layout);
+    st->codecpar->channels = av_get_channel_layout_nb_channels(st->codecpar->channel_layout);
 
     return 0;
 }
@@ -880,14 +880,10 @@
         return 0;
     st = c->fc->streams[c->fc->nb_streams-1];
 
-<<<<<<< HEAD
-    if ((ret = ff_get_wav_header(c->fc, pb, st->codec, atom.size, 0)) < 0)
+    if ((ret = ff_get_wav_header(c->fc, pb, st->codecpar, atom.size, 0)) < 0)
         av_log(c->fc, AV_LOG_WARNING, "get_wav_header failed\n");
 
     return ret;
-=======
-    return ff_get_wav_header(c->fc, pb, st->codecpar, atom.size);
->>>>>>> 9200514a
 }
 
 static int mov_read_pasp(MOVContext *c, AVIOContext *pb, MOVAtom atom)
@@ -1217,38 +1213,6 @@
     return 0;
 }
 
-<<<<<<< HEAD
-=======
-static int mov_read_smi(MOVContext *c, AVIOContext *pb, MOVAtom atom)
-{
-    AVStream *st;
-    int ret;
-
-    if (c->fc->nb_streams < 1)
-        return 0;
-    st = c->fc->streams[c->fc->nb_streams-1];
-
-    if ((uint64_t)atom.size > (1<<30))
-        return AVERROR_INVALIDDATA;
-
-    // currently SVQ3 decoder expect full STSD header - so let's fake it
-    // this should be fixed and just SMI header should be passed
-    av_free(st->codecpar->extradata);
-    st->codecpar->extradata = av_mallocz(atom.size + 0x5a + AV_INPUT_BUFFER_PADDING_SIZE);
-    if (!st->codecpar->extradata)
-        return AVERROR(ENOMEM);
-    st->codecpar->extradata_size = 0x5a + atom.size;
-    memcpy(st->codecpar->extradata, "SVQ3", 4); // fake
-
-    ret = ffio_read_size(pb, st->codecpar->extradata + 0x5a, atom.size);
-    if (ret < 0)
-        return ret;
-
-    av_log(c->fc, AV_LOG_TRACE, "Reading SMI %"PRId64"  %s\n", atom.size, st->codecpar->extradata + 0x5a);
-    return 0;
-}
-
->>>>>>> 9200514a
 static int mov_read_enda(MOVContext *c, AVIOContext *pb, MOVAtom atom)
 {
     AVStream *st;
@@ -1388,23 +1352,23 @@
     return 0;
 }
 
-static int mov_realloc_extradata(AVCodecContext *codec, MOVAtom atom)
+static int mov_realloc_extradata(AVCodecParameters *par, MOVAtom atom)
 {
     int err = 0;
-    uint64_t size = (uint64_t)codec->extradata_size + atom.size + 8 + AV_INPUT_BUFFER_PADDING_SIZE;
+    uint64_t size = (uint64_t)par->extradata_size + atom.size + 8 + AV_INPUT_BUFFER_PADDING_SIZE;
     if (size > INT_MAX || (uint64_t)atom.size > INT_MAX)
         return AVERROR_INVALIDDATA;
-    if ((err = av_reallocp(&codec->extradata, size)) < 0) {
-        codec->extradata_size = 0;
+    if ((err = av_reallocp(&par->extradata, size)) < 0) {
+        par->extradata_size = 0;
         return err;
     }
-    codec->extradata_size = size - AV_INPUT_BUFFER_PADDING_SIZE;
+    par->extradata_size = size - AV_INPUT_BUFFER_PADDING_SIZE;
     return 0;
 }
 
 /* Read a whole atom into the extradata return the size of the atom read, possibly truncated if != atom.size */
 static int64_t mov_read_atom_into_extradata(MOVContext *c, AVIOContext *pb, MOVAtom atom,
-                                        AVCodecContext *codec, uint8_t *buf)
+                                        AVCodecParameters *par, uint8_t *buf)
 {
     int64_t result = atom.size;
     int err;
@@ -1413,11 +1377,11 @@
     AV_WL32(buf + 4, atom.type);
     err = ffio_read_size(pb, buf + 8, atom.size);
     if (err < 0) {
-        codec->extradata_size -= atom.size;
+        par->extradata_size -= atom.size;
         return err;
     } else if (err < atom.size) {
         av_log(c->fc, AV_LOG_WARNING, "truncated extradata\n");
-        codec->extradata_size -= atom.size - err;
+        par->extradata_size -= atom.size - err;
         result = err;
     }
     memset(buf + 8 + err, 0, AV_INPUT_BUFFER_PADDING_SIZE);
@@ -1434,32 +1398,17 @@
 
     if (c->fc->nb_streams < 1) // will happen with jp2 files
         return 0;
-<<<<<<< HEAD
     st = c->fc->streams[c->fc->nb_streams-1];
 
-    if (st->codec->codec_id != codec_id)
+    if (st->codecpar->codec_id != codec_id)
         return 0; /* unexpected codec_id - don't mess with extradata */
 
-    original_size = st->codec->extradata_size;
-    err = mov_realloc_extradata(st->codec, atom);
+    original_size = st->codecpar->extradata_size;
+    err = mov_realloc_extradata(st->codecpar, atom);
     if (err)
         return err;
-=======
-    st= c->fc->streams[c->fc->nb_streams-1];
-    size= (uint64_t)st->codecpar->extradata_size + atom.size + 8 + AV_INPUT_BUFFER_PADDING_SIZE;
-    if (size > INT_MAX || (uint64_t)atom.size > INT_MAX)
-        return AVERROR_INVALIDDATA;
-    if ((err = av_reallocp(&st->codecpar->extradata, size)) < 0) {
-        st->codecpar->extradata_size = 0;
-        return err;
-    }
-    buf = st->codecpar->extradata + st->codecpar->extradata_size;
-    st->codecpar->extradata_size= size - AV_INPUT_BUFFER_PADDING_SIZE;
-    AV_WB32(       buf    , atom.size + 8);
-    AV_WL32(       buf + 4, atom.type);
->>>>>>> 9200514a
-
-    err =  mov_read_atom_into_extradata(c, pb, atom, st->codec,  st->codec->extradata + original_size);
+
+    err =  mov_read_atom_into_extradata(c, pb, atom, st->codecpar,  st->codecpar->extradata + original_size);
     if (err < 0)
         return err;
     return 0; // Note: this is the original behavior to ignore truncation.
@@ -1499,10 +1448,10 @@
     int ret = mov_read_extradata(c, pb, atom, AV_CODEC_ID_TARGA_Y216);
 
     if (!ret && c->fc->nb_streams >= 1) {
-        AVCodecContext *avctx = c->fc->streams[c->fc->nb_streams-1]->codec;
-        if (avctx->extradata_size >= 40) {
-            avctx->height = AV_RB16(&avctx->extradata[36]);
-            avctx->width  = AV_RB16(&avctx->extradata[38]);
+        AVCodecParameters *par = c->fc->streams[c->fc->nb_streams-1]->codecpar;
+        if (par->extradata_size >= 40) {
+            par->height = AV_RB16(&par->extradata[36]);
+            par->width  = AV_RB16(&par->extradata[38]);
         }
     }
     return ret;
@@ -1511,16 +1460,16 @@
 static int mov_read_ares(MOVContext *c, AVIOContext *pb, MOVAtom atom)
 {
     if (c->fc->nb_streams >= 1) {
-        AVCodecContext *codec = c->fc->streams[c->fc->nb_streams-1]->codec;
-        if (codec->codec_tag == MKTAG('A', 'V', 'i', 'n') &&
-            codec->codec_id == AV_CODEC_ID_H264 &&
+        AVCodecParameters *par = c->fc->streams[c->fc->nb_streams-1]->codecpar;
+        if (par->codec_tag == MKTAG('A', 'V', 'i', 'n') &&
+            par->codec_id == AV_CODEC_ID_H264 &&
             atom.size > 11) {
             avio_skip(pb, 10);
             /* For AVID AVCI50, force width of 1440 to be able to select the correct SPS and PPS */
             if (avio_rb16(pb) == 0xd4d)
-                codec->width = 1440;
+                par->width = 1440;
             return 0;
-        } else if (codec->codec_tag == MKTAG('A', 'V', 'd', '1') &&
+        } else if (par->codec_tag == MKTAG('A', 'V', 'd', '1') &&
                    atom.size >= 24) {
             int num, den;
             avio_skip(pb, 12);
@@ -1551,28 +1500,28 @@
     int length = 0;
     uint64_t original_size;
     if (c->fc->nb_streams >= 1) {
-        AVCodecContext *codec = c->fc->streams[c->fc->nb_streams-1]->codec;
-        if (codec->codec_id == AV_CODEC_ID_H264)
+        AVCodecParameters *par = c->fc->streams[c->fc->nb_streams-1]->codecpar;
+        if (par->codec_id == AV_CODEC_ID_H264)
             return 0;
         if (atom.size == 16) {
-            original_size = codec->extradata_size;
-            ret = mov_realloc_extradata(codec, atom);
+            original_size = par->extradata_size;
+            ret = mov_realloc_extradata(par, atom);
             if (!ret) {
-                length =  mov_read_atom_into_extradata(c, pb, atom, codec, codec->extradata + original_size);
+                length =  mov_read_atom_into_extradata(c, pb, atom, par, par->extradata + original_size);
                 if (length == atom.size) {
-                    const uint8_t range_value = codec->extradata[original_size + 19];
+                    const uint8_t range_value = par->extradata[original_size + 19];
                     switch (range_value) {
                     case 1:
-                        codec->color_range = AVCOL_RANGE_MPEG;
+                        par->color_range = AVCOL_RANGE_MPEG;
                         break;
                     case 2:
-                        codec->color_range = AVCOL_RANGE_JPEG;
+                        par->color_range = AVCOL_RANGE_JPEG;
                         break;
                     default:
                         av_log(c, AV_LOG_WARNING, "ignored unknown aclr value (%d)\n", range_value);
                         break;
                     }
-                    ff_dlog(c, "color_range: %d\n", codec->color_range);
+                    ff_dlog(c, "color_range: %d\n", par->color_range);
                 } else {
                   /* For some reason the whole atom was not added to the extradata */
                   av_log(c, AV_LOG_ERROR, "aclr not decoded - incomplete atom\n");
@@ -1605,28 +1554,16 @@
     if ((uint64_t)atom.size > (1<<30))
         return AVERROR_INVALIDDATA;
 
-<<<<<<< HEAD
-    if (st->codec->codec_id == AV_CODEC_ID_QDM2 ||
-        st->codec->codec_id == AV_CODEC_ID_QDMC ||
-        st->codec->codec_id == AV_CODEC_ID_SPEEX) {
+    if (st->codecpar->codec_id == AV_CODEC_ID_QDM2 ||
+        st->codecpar->codec_id == AV_CODEC_ID_QDMC ||
+        st->codecpar->codec_id == AV_CODEC_ID_SPEEX) {
         // pass all frma atom to codec, needed at least for QDMC and QDM2
-        av_freep(&st->codec->extradata);
-        ret = ff_get_extradata(st->codec, pb, atom.size);
-=======
-    if (st->codecpar->codec_id == AV_CODEC_ID_QDM2 || st->codecpar->codec_id == AV_CODEC_ID_QDMC) {
-        // pass all frma atom to codec, needed at least for QDMC and QDM2
-        av_free(st->codecpar->extradata);
-        st->codecpar->extradata = av_mallocz(atom.size + AV_INPUT_BUFFER_PADDING_SIZE);
-        if (!st->codecpar->extradata)
-            return AVERROR(ENOMEM);
-        st->codecpar->extradata_size = atom.size;
-
-        ret = ffio_read_size(pb, st->codecpar->extradata, atom.size);
->>>>>>> 9200514a
+        av_freep(&st->codecpar->extradata);
+        ret = ff_get_extradata(st->codecpar, pb, atom.size);
         if (ret < 0)
             return ret;
     } else if (atom.size > 8) { /* to read frma, esds atoms */
-        if (st->codec->codec_id == AV_CODEC_ID_ALAC && atom.size >= 24) {
+        if (st->codecpar->codec_id == AV_CODEC_ID_ALAC && atom.size >= 24) {
             uint64_t buffer;
             ret = ffio_ensure_seekback(pb, 8);
             if (ret < 0)
@@ -1638,16 +1575,16 @@
                 && buffer >> 32 >= 8) {
                 avio_skip(pb, -8);
                 atom.size += 8;
-            } else if (!st->codec->extradata_size) {
+            } else if (!st->codecpar->extradata_size) {
 #define ALAC_EXTRADATA_SIZE 36
-                st->codec->extradata = av_mallocz(ALAC_EXTRADATA_SIZE + AV_INPUT_BUFFER_PADDING_SIZE);
-                if (!st->codec->extradata)
+                st->codecpar->extradata = av_mallocz(ALAC_EXTRADATA_SIZE + AV_INPUT_BUFFER_PADDING_SIZE);
+                if (!st->codecpar->extradata)
                     return AVERROR(ENOMEM);
-                st->codec->extradata_size = ALAC_EXTRADATA_SIZE;
-                AV_WB32(st->codec->extradata    , ALAC_EXTRADATA_SIZE);
-                AV_WB32(st->codec->extradata + 4, MKTAG('a','l','a','c'));
-                AV_WB64(st->codec->extradata + 12, buffer);
-                avio_read(pb, st->codec->extradata + 20, 16);
+                st->codecpar->extradata_size = ALAC_EXTRADATA_SIZE;
+                AV_WB32(st->codecpar->extradata    , ALAC_EXTRADATA_SIZE);
+                AV_WB32(st->codecpar->extradata + 4, MKTAG('a','l','a','c'));
+                AV_WB64(st->codecpar->extradata + 12, buffer);
+                avio_read(pb, st->codecpar->extradata + 20, 16);
                 avio_skip(pb, atom.size - 24);
                 return 0;
             }
@@ -1684,22 +1621,12 @@
         if (type == MKTAG('f','i','e','l') && size == atom.size)
             return mov_read_default(c, pb, atom);
     }
-<<<<<<< HEAD
-    if (st->codec->extradata_size > 1 && st->codec->extradata) {
+    if (st->codecpar->extradata_size > 1 && st->codecpar->extradata) {
         av_log(c, AV_LOG_WARNING, "ignoring multiple glbl\n");
         return 0;
     }
-    av_freep(&st->codec->extradata);
-    ret = ff_get_extradata(st->codec, pb, atom.size);
-=======
-    av_free(st->codecpar->extradata);
-    st->codecpar->extradata = av_mallocz(atom.size + AV_INPUT_BUFFER_PADDING_SIZE);
-    if (!st->codecpar->extradata)
-        return AVERROR(ENOMEM);
-    st->codecpar->extradata_size = atom.size;
-
-    ret = ffio_read_size(pb, st->codecpar->extradata, atom.size);
->>>>>>> 9200514a
+    av_freep(&st->codecpar->extradata);
+    ret = ff_get_extradata(st->codecpar, pb, atom.size);
     if (ret < 0)
         return ret;
 
@@ -1723,20 +1650,9 @@
     if ((profile_level & 0xf0) != 0xc0)
         return 0;
 
-<<<<<<< HEAD
     avio_seek(pb, 6, SEEK_CUR);
-    av_freep(&st->codec->extradata);
-    ret = ff_get_extradata(st->codec, pb, atom.size - 7);
-=======
-    av_free(st->codecpar->extradata);
-    st->codecpar->extradata = av_mallocz(atom.size - 7 + AV_INPUT_BUFFER_PADDING_SIZE);
-    if (!st->codecpar->extradata)
-        return AVERROR(ENOMEM);
-    st->codecpar->extradata_size = atom.size - 7;
-    avio_seek(pb, 6, SEEK_CUR);
-
-    ret = ffio_read_size(pb, st->codecpar->extradata, st->codecpar->extradata_size);
->>>>>>> 9200514a
+    av_freep(&st->codecpar->extradata);
+    ret = ff_get_extradata(st->codecpar, pb, atom.size - 7);
     if (ret < 0)
         return ret;
 
@@ -1762,20 +1678,9 @@
     if ((uint64_t)atom.size > (1<<30))
         return AVERROR_INVALIDDATA;
 
-<<<<<<< HEAD
     avio_skip(pb, 40);
-    av_freep(&st->codec->extradata);
-    ret = ff_get_extradata(st->codec, pb, atom.size - 40);
-=======
-    av_free(st->codecpar->extradata);
-    st->codecpar->extradata = av_mallocz(atom.size - 40 + AV_INPUT_BUFFER_PADDING_SIZE);
-    if (!st->codecpar->extradata)
-        return AVERROR(ENOMEM);
-    st->codecpar->extradata_size = atom.size - 40;
-    avio_skip(pb, 40);
-
-    ret = ffio_read_size(pb, st->codecpar->extradata, atom.size - 40);
->>>>>>> 9200514a
+    av_freep(&st->codecpar->extradata);
+    ret = ff_get_extradata(st->codecpar, pb, atom.size - 40);
     if (ret < 0)
         return ret;
 
@@ -1859,15 +1764,10 @@
         if (id <= 0)
             id = ff_codec_get_id(ff_codec_bmp_tags, format);
         if (id > 0)
-<<<<<<< HEAD
-            st->codec->codec_type = AVMEDIA_TYPE_VIDEO;
-        else if (st->codec->codec_type == AVMEDIA_TYPE_DATA ||
-                    (st->codec->codec_type == AVMEDIA_TYPE_SUBTITLE &&
-                    st->codec->codec_id == AV_CODEC_ID_NONE)) {
-=======
             st->codecpar->codec_type = AVMEDIA_TYPE_VIDEO;
-        else if (st->codecpar->codec_type == AVMEDIA_TYPE_DATA) {
->>>>>>> 9200514a
+        else if (st->codecpar->codec_type == AVMEDIA_TYPE_DATA ||
+                    (st->codecpar->codec_type == AVMEDIA_TYPE_SUBTITLE &&
+                    st->codecpar->codec_id == AV_CODEC_ID_NONE)) {
             id = ff_codec_get_id(ff_codec_movsubtitle_tags, format);
             if (id > 0)
                 st->codecpar->codec_type = AVMEDIA_TYPE_SUBTITLE;
@@ -1915,68 +1815,22 @@
         av_dict_set(&st->metadata, "encoder", codec_name, 0);
 
     /* codec_tag YV12 triggers an UV swap in rawdec.c */
-<<<<<<< HEAD
     if (!memcmp(codec_name, "Planar Y'CbCr 8-bit 4:2:0", 25)) {
-        st->codec->codec_tag = MKTAG('I', '4', '2', '0');
-        st->codec->width &= ~1;
-        st->codec->height &= ~1;
-    }
-=======
-    if (!memcmp(codec_name, "Planar Y'CbCr 8-bit 4:2:0", 25))
         st->codecpar->codec_tag = MKTAG('I', '4', '2', '0');
->>>>>>> 9200514a
+        st->codecpar->width &= ~1;
+        st->codecpar->height &= ~1;
+    }
     /* Flash Media Server uses tag H263 with Sorenson Spark */
     if (st->codecpar->codec_tag == MKTAG('H','2','6','3') &&
         !memcmp(codec_name, "Sorenson H263", 13))
         st->codecpar->codec_id = AV_CODEC_ID_FLV1;
 
-<<<<<<< HEAD
-    st->codec->bits_per_coded_sample = avio_rb16(pb); /* depth */
-=======
     st->codecpar->bits_per_coded_sample = avio_rb16(pb); /* depth */
-    color_table_id = avio_rb16(pb); /* colortable id */
-    av_log(c->fc, AV_LOG_TRACE, "depth %d, ctab id %d\n",
-            st->codecpar->bits_per_coded_sample, color_table_id);
-    /* figure out the palette situation */
-    color_depth     = st->codecpar->bits_per_coded_sample & 0x1F;
-    color_greyscale = st->codecpar->bits_per_coded_sample & 0x20;
-
-    /* if the depth is 2, 4, or 8 bpp, file is palettized */
-    if ((color_depth == 2) || (color_depth == 4) || (color_depth == 8)) {
-        /* for palette traversal */
-        unsigned int color_start, color_count, color_end;
-        unsigned char r, g, b;
-
-        if (color_greyscale) {
-            int color_index, color_dec;
-            /* compute the greyscale palette */
-            st->codecpar->bits_per_coded_sample = color_depth;
-            color_count = 1 << color_depth;
-            color_index = 255;
-            color_dec   = 256 / (color_count - 1);
-            for (j = 0; j < color_count; j++) {
-                r = g = b = color_index;
-                sc->palette[j] = (r << 16) | (g << 8) | (b);
-                color_index -= color_dec;
-                if (color_index < 0)
-                    color_index = 0;
-            }
-        } else if (color_table_id) {
-            const uint8_t *color_table;
-            /* if flag bit 3 is set, use the default palette */
-            color_count = 1 << color_depth;
-            if (color_depth == 2)
-                color_table = ff_qt_default_palette_4;
-            else if (color_depth == 4)
-                color_table = ff_qt_default_palette_16;
-            else
-                color_table = ff_qt_default_palette_256;
->>>>>>> 9200514a
 
     avio_seek(pb, stsd_start, SEEK_SET);
 
-    if (ff_get_qtpalette(st->codec->codec_id, pb, sc->palette)) {
-        st->codec->bits_per_coded_sample &= 0x1F;
+    if (ff_get_qtpalette(st->codecpar->codec_id, pb, sc->palette)) {
+        st->codecpar->bits_per_coded_sample &= 0x1F;
         sc->has_palette = 1;
     }
 }
@@ -2036,18 +1890,14 @@
         }
     }
 
-<<<<<<< HEAD
     if (sc->format == 0) {
-        if (st->codec->bits_per_coded_sample == 8)
-            st->codec->codec_id = mov_codec_id(st, MKTAG('r','a','w',' '));
-        else if (st->codec->bits_per_coded_sample == 16)
-            st->codec->codec_id = mov_codec_id(st, MKTAG('t','w','o','s'));
-    }
-
-    switch (st->codec->codec_id) {
-=======
+        if (st->codecpar->bits_per_coded_sample == 8)
+            st->codecpar->codec_id = mov_codec_id(st, MKTAG('r','a','w',' '));
+        else if (st->codecpar->bits_per_coded_sample == 16)
+            st->codecpar->codec_id = mov_codec_id(st, MKTAG('t','w','o','s'));
+    }
+
     switch (st->codecpar->codec_id) {
->>>>>>> 9200514a
     case AV_CODEC_ID_PCM_S8:
     case AV_CODEC_ID_PCM_U8:
         if (st->codecpar->bits_per_coded_sample == 16)
@@ -2061,9 +1911,9 @@
             st->codecpar->codec_id =
                 st->codecpar->codec_id == AV_CODEC_ID_PCM_S16BE ?
                 AV_CODEC_ID_PCM_S24BE : AV_CODEC_ID_PCM_S24LE;
-        else if (st->codec->bits_per_coded_sample == 32)
-             st->codec->codec_id =
-                st->codec->codec_id == AV_CODEC_ID_PCM_S16BE ?
+        else if (st->codecpar->bits_per_coded_sample == 32)
+             st->codecpar->codec_id =
+                st->codecpar->codec_id == AV_CODEC_ID_PCM_S16BE ?
                 AV_CODEC_ID_PCM_S32BE : AV_CODEC_ID_PCM_S32LE;
         break;
     /* set values for old format before stsd version 1 appeared */
@@ -2165,48 +2015,48 @@
 {
     int ret;
 
-<<<<<<< HEAD
-    if (st->codec->codec_tag == MKTAG('t','m','c','d')) {
+    if (st->codecpar->codec_tag == MKTAG('t','m','c','d')) {
         if ((int)size != size)
             return AVERROR(ENOMEM);
 
-        ret = ff_get_extradata(st->codec, pb, size);
-=======
-    if (st->codecpar->codec_tag == MKTAG('t','m','c','d')) {
-        st->codecpar->extradata_size = size;
-        st->codecpar->extradata = av_malloc(size + AV_INPUT_BUFFER_PADDING_SIZE);
-        if (!st->codecpar->extradata)
-            return AVERROR(ENOMEM);
-        ret = ffio_read_size(pb, st->codecpar->extradata, size);
->>>>>>> 9200514a
+        ret = ff_get_extradata(st->codecpar, pb, size);
         if (ret < 0)
             return ret;
         if (size > 16) {
             MOVStreamContext *tmcd_ctx = st->priv_data;
             int val;
-            val = AV_RB32(st->codec->extradata + 4);
+            val = AV_RB32(st->codecpar->extradata + 4);
             tmcd_ctx->tmcd_flags = val;
-            if (val & 1)
-                st->codec->flags2 |= AV_CODEC_FLAG2_DROP_FRAME_TIMECODE;
-            st->codec->time_base.den = st->codec->extradata[16]; /* number of frame */
-            st->codec->time_base.num = 1;
+            st->avg_frame_rate.num = st->codecpar->extradata[16]; /* number of frame */
+            st->avg_frame_rate.den = 1;
+#if FF_API_LAVF_AVCTX
+FF_DISABLE_DEPRECATION_WARNINGS
+            st->codec->time_base = av_inv_q(st->avg_frame_rate);
+FF_ENABLE_DEPRECATION_WARNINGS
+#endif
             /* adjust for per frame dur in counter mode */
             if (tmcd_ctx->tmcd_flags & 0x0008) {
-                int timescale = AV_RB32(st->codec->extradata + 8);
-                int framedur = AV_RB32(st->codec->extradata + 12);
+                int timescale = AV_RB32(st->codecpar->extradata + 8);
+                int framedur = AV_RB32(st->codecpar->extradata + 12);
+                st->avg_frame_rate.num *= timescale;
+                st->avg_frame_rate.den *= framedur;
+#if FF_API_LAVF_AVCTX
+FF_DISABLE_DEPRECATION_WARNINGS
                 st->codec->time_base.den *= timescale;
                 st->codec->time_base.num *= framedur;
+FF_ENABLE_DEPRECATION_WARNINGS
+#endif
             }
             if (size > 30) {
-                uint32_t len = AV_RB32(st->codec->extradata + 18); /* name atom length */
-                uint32_t format = AV_RB32(st->codec->extradata + 22);
+                uint32_t len = AV_RB32(st->codecpar->extradata + 18); /* name atom length */
+                uint32_t format = AV_RB32(st->codecpar->extradata + 22);
                 if (format == AV_RB32("name") && (int64_t)size >= (int64_t)len + 18) {
-                    uint16_t str_size = AV_RB16(st->codec->extradata + 26); /* string length */
+                    uint16_t str_size = AV_RB16(st->codecpar->extradata + 26); /* string length */
                     if (str_size > 0 && size >= (int)str_size + 26) {
                         char *reel_name = av_malloc(str_size + 1);
                         if (!reel_name)
                             return AVERROR(ENOMEM);
-                        memcpy(reel_name, st->codec->extradata + 30, str_size);
+                        memcpy(reel_name, st->codecpar->extradata + 30, str_size);
                         reel_name[str_size] = 0; /* Add null terminator */
                         /* don't add reel_name if emtpy string */
                         if (*reel_name == 0) {
@@ -2254,17 +2104,12 @@
     case AV_CODEC_ID_QCELP:
         st->codecpar->channels = 1;
         // force sample rate for qcelp when not stored in mov
-<<<<<<< HEAD
-        if (st->codec->codec_tag != MKTAG('Q','c','l','p'))
-            st->codec->sample_rate = 8000;
+        if (st->codecpar->codec_tag != MKTAG('Q','c','l','p'))
+            st->codecpar->sample_rate = 8000;
         // FIXME: Why is the following needed for some files?
         sc->samples_per_frame = 160;
         if (!sc->bytes_per_frame)
             sc->bytes_per_frame = 35;
-=======
-        if (st->codecpar->codec_tag != MKTAG('Q','c','l','p'))
-            st->codecpar->sample_rate = 8000;
->>>>>>> 9200514a
         break;
     case AV_CODEC_ID_AMR_NB:
         st->codecpar->channels    = 1;
@@ -2284,14 +2129,10 @@
     case AV_CODEC_ID_ADPCM_MS:
     case AV_CODEC_ID_ADPCM_IMA_WAV:
     case AV_CODEC_ID_ILBC:
-<<<<<<< HEAD
     case AV_CODEC_ID_MACE3:
     case AV_CODEC_ID_MACE6:
     case AV_CODEC_ID_QDM2:
-        st->codec->block_align = sc->bytes_per_frame;
-=======
         st->codecpar->block_align = sc->bytes_per_frame;
->>>>>>> 9200514a
         break;
     case AV_CODEC_ID_ALAC:
         if (st->codecpar->extradata_size == 36) {
@@ -2381,14 +2222,9 @@
         id = mov_codec_id(st, format);
 
         av_log(c->fc, AV_LOG_TRACE,
-<<<<<<< HEAD
                "size=%"PRId64" 4CC= %c%c%c%c/0x%08x codec_type=%d\n", size,
                 (format >> 0) & 0xff, (format >> 8) & 0xff, (format >> 16) & 0xff,
-                (format >> 24) & 0xff, format, st->codec->codec_type);
-=======
-               "size=%"PRId64" format=0x%08x codec_type=%d\n",
-               size, format, st->codecpar->codec_type);
->>>>>>> 9200514a
+                (format >> 24) & 0xff, format, st->codecpar->codec_type);
 
         if (st->codecpar->codec_type==AVMEDIA_TYPE_VIDEO) {
             st->codecpar->codec_id = id;
@@ -2530,7 +2366,7 @@
     if (!entries)
     {
         sc->keyframe_absent = 1;
-        if (!st->need_parsing && st->codec->codec_type == AVMEDIA_TYPE_VIDEO)
+        if (!st->need_parsing && st->codecpar->codec_type == AVMEDIA_TYPE_VIDEO)
             st->need_parsing = AVSTREAM_PARSE_HEADERS;
         return 0;
     }
@@ -2834,7 +2670,6 @@
     unsigned int i, j;
     uint64_t stream_size = 0;
 
-<<<<<<< HEAD
     if (sc->elst_count) {
         int i, edit_start_index = 0, unsupported = 0;
         int64_t empty_duration = 0; // empty duration of the first edit list entry
@@ -2867,24 +2702,11 @@
                 /* more than 16 frames delay, dts are likely wrong
                    this happens with files created by iMovie */
                 sc->wrong_dts = 1;
-                st->codec->has_b_frames = 1;
+                st->codecpar->video_delay = 1;
             }
-=======
-    /* adjust first dts according to edit list */
-    if (sc->time_offset && mov->time_scale > 0) {
-        if (sc->time_offset < 0)
-            sc->time_offset = av_rescale(sc->time_offset, sc->time_scale, mov->time_scale);
-        current_dts = -sc->time_offset;
-        if (sc->ctts_data && sc->stts_data && sc->stts_data[0].duration &&
-            sc->ctts_data[0].duration / sc->stts_data[0].duration > 16) {
-            /* more than 16 frames delay, dts are likely wrong
-               this happens with files created by iMovie */
-            sc->wrong_dts = 1;
-            st->internal->avctx->has_b_frames = 1;
->>>>>>> 9200514a
-        }
-
-        if (!unsupported && st->codec->codec_id == AV_CODEC_ID_AAC && start_time > 0)
+        }
+
+        if (!unsupported && st->codecpar->codec_id == AV_CODEC_ID_AAC && start_time > 0)
             sc->start_pad = start_time;
     }
 
@@ -2961,7 +2783,7 @@
                 if (sc->keyframe_absent
                     && !sc->stps_count
                     && !rap_group_present
-                    && (st->codec->codec_type == AVMEDIA_TYPE_AUDIO || (i==0 && j==0)))
+                    && (st->codecpar->codec_type == AVMEDIA_TYPE_AUDIO || (i==0 && j==0)))
                      keyframe = 1;
                 if (keyframe)
                     distance = 0;
@@ -2977,7 +2799,7 @@
                     av_log(mov->fc, AV_LOG_TRACE, "AVIndex stream %d, sample %d, offset %"PRIx64", dts %"PRId64", "
                             "size %d, distance %d, keyframe %d\n", st->index, current_sample,
                             current_offset, current_dts, sample_size, distance, keyframe);
-                    if (st->codec->codec_type == AVMEDIA_TYPE_VIDEO && st->nb_index_entries < 100)
+                    if (st->codecpar->codec_type == AVMEDIA_TYPE_VIDEO && st->nb_index_entries < 100)
                         ff_rfps_add_frame(mov->fc, st, current_dts);
                 }
 
@@ -3281,20 +3103,12 @@
         sc->pb_is_copied = 1;
     }
 
-<<<<<<< HEAD
-    if (st->codec->codec_type == AVMEDIA_TYPE_VIDEO) {
-        if (!st->sample_aspect_ratio.num && st->codec->width && st->codec->height &&
+    if (st->codecpar->codec_type == AVMEDIA_TYPE_VIDEO) {
+        if (!st->sample_aspect_ratio.num && st->codecpar->width && st->codecpar->height &&
             sc->height && sc->width &&
-            (st->codec->width != sc->width || st->codec->height != sc->height)) {
-            st->sample_aspect_ratio = av_d2q(((double)st->codec->height * sc->width) /
-                                             ((double)st->codec->width * sc->height), INT_MAX);
-=======
-    if (st->codecpar->codec_type == AVMEDIA_TYPE_VIDEO) {
-        if (!st->sample_aspect_ratio.num &&
             (st->codecpar->width != sc->width || st->codecpar->height != sc->height)) {
             st->sample_aspect_ratio = av_d2q(((double)st->codecpar->height * sc->width) /
                                              ((double)st->codecpar->width * sc->height), INT_MAX);
->>>>>>> 9200514a
         }
 
 #if FF_API_R_FRAME_RATE
@@ -3328,10 +3142,10 @@
     }
 
     // If the duration of the mp3 packets is not constant, then they could need a parser
-    if (st->codec->codec_id == AV_CODEC_ID_MP3
+    if (st->codecpar->codec_id == AV_CODEC_ID_MP3
         && sc->stts_count > 3
         && sc->stts_count*10 > st->nb_frames
-        && sc->time_scale == st->codec->sample_rate) {
+        && sc->time_scale == st->codecpar->sample_rate) {
             st->need_parsing = AVSTREAM_PARSE_FULL;
     }
     /* Do not need those anymore. */
@@ -4207,15 +4021,15 @@
     case MKTAG('e','n','c','v'):        // encrypted video
     case MKTAG('e','n','c','a'):        // encrypted audio
         id = mov_codec_id(st, format);
-        if (st->codec->codec_id != AV_CODEC_ID_NONE &&
-            st->codec->codec_id != id) {
+        if (st->codecpar->codec_id != AV_CODEC_ID_NONE &&
+            st->codecpar->codec_id != id) {
             av_log(c->fc, AV_LOG_WARNING,
                    "ignoring 'frma' atom of '%.4s', stream has codec id %d\n",
-                   (char*)&format, st->codec->codec_id);
+                   (char*)&format, st->codecpar->codec_id);
             break;
         }
 
-        st->codec->codec_id = id;
+        st->codecpar->codec_id = id;
         sc->format = format;
         break;
 
@@ -4800,8 +4614,7 @@
 {
     AVTimecode tc;
     char buf[AV_TIMECODE_STR_SIZE];
-    AVRational rate = {st->codec->time_base.den,
-                       st->codec->time_base.num};
+    AVRational rate = st->avg_frame_rate;
     int ret = av_timecode_init(&tc, rate, flags, 0, s);
     if (ret < 0)
         return ret;
@@ -4913,7 +4726,7 @@
         AVStream *st = s->streams[i];
         MOVStreamContext *sc = st->priv_data;
 
-        if (st->codec->codec_type == AVMEDIA_TYPE_VIDEO &&
+        if (st->codecpar->codec_type == AVMEDIA_TYPE_VIDEO &&
             sc->timecode_track == tmcd_id)
             return 1;
     }
@@ -4928,7 +4741,7 @@
     for (i = 0; i < s->nb_streams; i++) {
         AVStream *st = s->streams[i];
 
-        if (st->codec->codec_tag  == MKTAG('t','m','c','d') &&
+        if (st->codecpar->codec_tag  == MKTAG('t','m','c','d') &&
             !tmcd_is_referenced(s, i + 1)) {
             AVDictionaryEntry *tcr = av_dict_get(st->metadata, "timecode", NULL, 0);
             if (tcr) {
@@ -5088,7 +4901,7 @@
         if (mov->chapter_track > 0 && !mov->ignore_chapters)
             mov_read_chapters(s);
         for (i = 0; i < s->nb_streams; i++)
-            if (s->streams[i]->codec->codec_tag == AV_RL32("tmcd"))
+            if (s->streams[i]->codecpar->codec_tag == AV_RL32("tmcd"))
                 mov_read_timecode_track(s, s->streams[i]);
     }
 
@@ -5113,27 +4926,20 @@
     }
     export_orphan_timecode(s);
 
-<<<<<<< HEAD
     for (i = 0; i < s->nb_streams; i++) {
         AVStream *st = s->streams[i];
         MOVStreamContext *sc = st->priv_data;
         fix_timescale(mov, sc);
-        if(st->codec->codec_type == AVMEDIA_TYPE_AUDIO && st->codec->codec_id == AV_CODEC_ID_AAC) {
+        if(st->codecpar->codec_type == AVMEDIA_TYPE_AUDIO && st->codecpar->codec_id == AV_CODEC_ID_AAC) {
             st->skip_samples = sc->start_pad;
         }
-        if (st->codec->codec_type == AVMEDIA_TYPE_VIDEO && sc->nb_frames_for_fps > 0 && sc->duration_for_fps > 0)
+        if (st->codecpar->codec_type == AVMEDIA_TYPE_VIDEO && sc->nb_frames_for_fps > 0 && sc->duration_for_fps > 0)
             av_reduce(&st->avg_frame_rate.num, &st->avg_frame_rate.den,
                       sc->time_scale*(int64_t)sc->nb_frames_for_fps, sc->duration_for_fps, INT_MAX);
-        if (st->codec->codec_type == AVMEDIA_TYPE_SUBTITLE) {
-            if (st->codec->width <= 0 || st->codec->height <= 0) {
-                st->codec->width  = sc->width;
-                st->codec->height = sc->height;
-=======
         if (st->codecpar->codec_type == AVMEDIA_TYPE_SUBTITLE) {
             if (st->codecpar->width <= 0 || st->codecpar->height <= 0) {
                 st->codecpar->width  = sc->width;
                 st->codecpar->height = sc->height;
->>>>>>> 9200514a
             }
             if (st->codecpar->codec_id == AV_CODEC_ID_DVD_SUBTITLE) {
                 if ((err = mov_rewrite_dvd_sub_extradata(st)) < 0)
@@ -5142,7 +4948,7 @@
         }
         if (mov->handbrake_version &&
             mov->handbrake_version <= 1000000*0 + 1000*10 + 2 &&  // 0.10.2
-            st->codec->codec_id == AV_CODEC_ID_MP3
+            st->codecpar->codec_id == AV_CODEC_ID_MP3
         ) {
             av_log(s, AV_LOG_VERBOSE, "Forcing full parsing for mp3 stream\n");
             st->need_parsing = AVSTREAM_PARSE_FULL;
@@ -5163,7 +4969,7 @@
             AVStream *st = s->streams[i];
             MOVStreamContext *sc = st->priv_data;
             if (sc->duration_for_fps > 0) {
-                st->codec->bit_rate = sc->data_size * 8 * sc->time_scale /
+                st->codecpar->bit_rate = sc->data_size * 8 * sc->time_scale /
                     sc->duration_for_fps;
             }
         }
@@ -5171,7 +4977,7 @@
 
     for (i = 0; i < mov->bitrates_count && i < s->nb_streams; i++) {
         if (mov->bitrates[i]) {
-            s->streams[i]->codec->bit_rate = mov->bitrates[i];
+            s->streams[i]->codecpar->bit_rate = mov->bitrates[i];
         }
     }
 
