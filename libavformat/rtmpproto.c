/*
 * RTMP network protocol
 * Copyright (c) 2009 Konstantin Shishkov
 *
 * This file is part of FFmpeg.
 *
 * FFmpeg is free software; you can redistribute it and/or
 * modify it under the terms of the GNU Lesser General Public
 * License as published by the Free Software Foundation; either
 * version 2.1 of the License, or (at your option) any later version.
 *
 * FFmpeg is distributed in the hope that it will be useful,
 * but WITHOUT ANY WARRANTY; without even the implied warranty of
 * MERCHANTABILITY or FITNESS FOR A PARTICULAR PURPOSE.  See the GNU
 * Lesser General Public License for more details.
 *
 * You should have received a copy of the GNU Lesser General Public
 * License along with FFmpeg; if not, write to the Free Software
 * Foundation, Inc., 51 Franklin Street, Fifth Floor, Boston, MA 02110-1301 USA
 */

/**
 * @file
 * RTMP protocol
 */

#include "libavcodec/bytestream.h"
#include "libavutil/avstring.h"
#include "libavutil/base64.h"
#include "libavutil/intfloat.h"
#include "libavutil/lfg.h"
#include "libavutil/md5.h"
#include "libavutil/opt.h"
#include "libavutil/random_seed.h"
#include "libavutil/sha.h"
#include "avformat.h"
#include "internal.h"

#include "network.h"

#include "flv.h"
#include "rtmp.h"
#include "rtmpcrypt.h"
#include "rtmppkt.h"
#include "url.h"

#if CONFIG_ZLIB
#include <zlib.h>
#endif

#define APP_MAX_LENGTH 1024
#define PLAYPATH_MAX_LENGTH 256
#define TCURL_MAX_LENGTH 512
#define FLASHVER_MAX_LENGTH 64
#define RTMP_PKTDATA_DEFAULT_SIZE 4096
#define RTMP_HEADER 11

/** RTMP protocol handler state */
typedef enum {
    STATE_START,      ///< client has not done anything yet
    STATE_HANDSHAKED, ///< client has performed handshake
    STATE_FCPUBLISH,  ///< client FCPublishing stream (for output)
    STATE_PLAYING,    ///< client has started receiving multimedia data from server
    STATE_SEEKING,    ///< client has started the seek operation. Back on STATE_PLAYING when the time comes
    STATE_PUBLISHING, ///< client has started sending multimedia data to server (for output)
    STATE_RECEIVING,  ///< received a publish command (for input)
    STATE_SENDING,    ///< received a play command (for output)
    STATE_STOPPED,    ///< the broadcast has been stopped
} ClientState;

typedef struct TrackedMethod {
    char *name;
    int id;
} TrackedMethod;

/** protocol handler context */
typedef struct RTMPContext {
    const AVClass *class;
    URLContext*   stream;                     ///< TCP stream used in interactions with RTMP server
    RTMPPacket    *prev_pkt[2];               ///< packet history used when reading and sending packets ([0] for reading, [1] for writing)
    int           nb_prev_pkt[2];             ///< number of elements in prev_pkt
    int           in_chunk_size;              ///< size of the chunks incoming RTMP packets are divided into
    int           out_chunk_size;             ///< size of the chunks outgoing RTMP packets are divided into
    int           is_input;                   ///< input/output flag
    char          *playpath;                  ///< stream identifier to play (with possible "mp4:" prefix)
    int           live;                       ///< 0: recorded, -1: live, -2: both
    char          *app;                       ///< name of application
    char          *conn;                      ///< append arbitrary AMF data to the Connect message
    ClientState   state;                      ///< current state
    int           stream_id;                  ///< ID assigned by the server for the stream
    uint8_t*      flv_data;                   ///< buffer with data for demuxer
    int           flv_size;                   ///< current buffer size
    int           flv_off;                    ///< number of bytes read from current buffer
    int           flv_nb_packets;             ///< number of flv packets published
    RTMPPacket    out_pkt;                    ///< rtmp packet, created from flv a/v or metadata (for output)
    uint32_t      client_report_size;         ///< number of bytes after which client should report to server
    uint32_t      bytes_read;                 ///< number of bytes read from server
    uint32_t      last_bytes_read;            ///< number of bytes read last reported to server
    int           skip_bytes;                 ///< number of bytes to skip from the input FLV stream in the next write call
    uint8_t       flv_header[RTMP_HEADER];    ///< partial incoming flv packet header
    int           flv_header_bytes;           ///< number of initialized bytes in flv_header
    int           nb_invokes;                 ///< keeps track of invoke messages
    char*         tcurl;                      ///< url of the target stream
    char*         flashver;                   ///< version of the flash plugin
    char*         swfhash;                    ///< SHA256 hash of the decompressed SWF file (32 bytes)
    int           swfhash_len;                ///< length of the SHA256 hash
    int           swfsize;                    ///< size of the decompressed SWF file
    char*         swfurl;                     ///< url of the swf player
    char*         swfverify;                  ///< URL to player swf file, compute hash/size automatically
    char          swfverification[42];        ///< hash of the SWF verification
    char*         pageurl;                    ///< url of the web page
    char*         subscribe;                  ///< name of live stream to subscribe
    int           server_bw;                  ///< server bandwidth
    int           client_buffer_time;         ///< client buffer time in ms
    int           flush_interval;             ///< number of packets flushed in the same request (RTMPT only)
    int           encrypted;                  ///< use an encrypted connection (RTMPE only)
    TrackedMethod*tracked_methods;            ///< tracked methods buffer
    int           nb_tracked_methods;         ///< number of tracked methods
    int           tracked_methods_size;       ///< size of the tracked methods buffer
    int           listen;                     ///< listen mode flag
    int           listen_timeout;             ///< listen timeout to wait for new connections
    int           nb_streamid;                ///< The next stream id to return on createStream calls
    char          username[50];
    char          password[50];
    char          auth_params[500];
    int           do_reconnect;
    int           auth_tried;
} RTMPContext;

#define PLAYER_KEY_OPEN_PART_LEN 30   ///< length of partial key used for first client digest signing
/** Client key used for digest signing */
static const uint8_t rtmp_player_key[] = {
    'G', 'e', 'n', 'u', 'i', 'n', 'e', ' ', 'A', 'd', 'o', 'b', 'e', ' ',
    'F', 'l', 'a', 's', 'h', ' ', 'P', 'l', 'a', 'y', 'e', 'r', ' ', '0', '0', '1',

    0xF0, 0xEE, 0xC2, 0x4A, 0x80, 0x68, 0xBE, 0xE8, 0x2E, 0x00, 0xD0, 0xD1, 0x02,
    0x9E, 0x7E, 0x57, 0x6E, 0xEC, 0x5D, 0x2D, 0x29, 0x80, 0x6F, 0xAB, 0x93, 0xB8,
    0xE6, 0x36, 0xCF, 0xEB, 0x31, 0xAE
};

#define SERVER_KEY_OPEN_PART_LEN 36   ///< length of partial key used for first server digest signing
/** Key used for RTMP server digest signing */
static const uint8_t rtmp_server_key[] = {
    'G', 'e', 'n', 'u', 'i', 'n', 'e', ' ', 'A', 'd', 'o', 'b', 'e', ' ',
    'F', 'l', 'a', 's', 'h', ' ', 'M', 'e', 'd', 'i', 'a', ' ',
    'S', 'e', 'r', 'v', 'e', 'r', ' ', '0', '0', '1',

    0xF0, 0xEE, 0xC2, 0x4A, 0x80, 0x68, 0xBE, 0xE8, 0x2E, 0x00, 0xD0, 0xD1, 0x02,
    0x9E, 0x7E, 0x57, 0x6E, 0xEC, 0x5D, 0x2D, 0x29, 0x80, 0x6F, 0xAB, 0x93, 0xB8,
    0xE6, 0x36, 0xCF, 0xEB, 0x31, 0xAE
};

static int handle_chunk_size(URLContext *s, RTMPPacket *pkt);

static int add_tracked_method(RTMPContext *rt, const char *name, int id)
{
    int err;

    if (rt->nb_tracked_methods + 1 > rt->tracked_methods_size) {
        rt->tracked_methods_size = (rt->nb_tracked_methods + 1) * 2;
        if ((err = av_reallocp(&rt->tracked_methods, rt->tracked_methods_size *
                               sizeof(*rt->tracked_methods))) < 0) {
            rt->nb_tracked_methods = 0;
            rt->tracked_methods_size = 0;
            return err;
        }
    }

    rt->tracked_methods[rt->nb_tracked_methods].name = av_strdup(name);
    if (!rt->tracked_methods[rt->nb_tracked_methods].name)
        return AVERROR(ENOMEM);
    rt->tracked_methods[rt->nb_tracked_methods].id = id;
    rt->nb_tracked_methods++;

    return 0;
}

static void del_tracked_method(RTMPContext *rt, int index)
{
    memmove(&rt->tracked_methods[index], &rt->tracked_methods[index + 1],
            sizeof(*rt->tracked_methods) * (rt->nb_tracked_methods - index - 1));
    rt->nb_tracked_methods--;
}

static int find_tracked_method(URLContext *s, RTMPPacket *pkt, int offset,
                               char **tracked_method)
{
    RTMPContext *rt = s->priv_data;
    GetByteContext gbc;
    double pkt_id;
    int ret;
    int i;

    bytestream2_init(&gbc, pkt->data + offset, pkt->size - offset);
    if ((ret = ff_amf_read_number(&gbc, &pkt_id)) < 0)
        return ret;

    for (i = 0; i < rt->nb_tracked_methods; i++) {
        if (rt->tracked_methods[i].id != pkt_id)
            continue;

        *tracked_method = rt->tracked_methods[i].name;
        del_tracked_method(rt, i);
        break;
    }

    return 0;
}

static void free_tracked_methods(RTMPContext *rt)
{
    int i;

    for (i = 0; i < rt->nb_tracked_methods; i ++)
        av_free(rt->tracked_methods[i].name);
    av_free(rt->tracked_methods);
    rt->tracked_methods      = NULL;
    rt->tracked_methods_size = 0;
    rt->nb_tracked_methods   = 0;
}

static int rtmp_send_packet(RTMPContext *rt, RTMPPacket *pkt, int track)
{
    int ret;

    if (pkt->type == RTMP_PT_INVOKE && track) {
        GetByteContext gbc;
        char name[128];
        double pkt_id;
        int len;

        bytestream2_init(&gbc, pkt->data, pkt->size);
        if ((ret = ff_amf_read_string(&gbc, name, sizeof(name), &len)) < 0)
            goto fail;

        if ((ret = ff_amf_read_number(&gbc, &pkt_id)) < 0)
            goto fail;

        if ((ret = add_tracked_method(rt, name, pkt_id)) < 0)
            goto fail;
    }

    ret = ff_rtmp_packet_write(rt->stream, pkt, rt->out_chunk_size,
                               &rt->prev_pkt[1], &rt->nb_prev_pkt[1]);
fail:
    ff_rtmp_packet_destroy(pkt);
    return ret;
}

static int rtmp_write_amf_data(URLContext *s, char *param, uint8_t **p)
{
    char *field, *value;
    char type;

    /* The type must be B for Boolean, N for number, S for string, O for
     * object, or Z for null. For Booleans the data must be either 0 or 1 for
     * FALSE or TRUE, respectively. Likewise for Objects the data must be
     * 0 or 1 to end or begin an object, respectively. Data items in subobjects
     * may be named, by prefixing the type with 'N' and specifying the name
     * before the value (ie. NB:myFlag:1). This option may be used multiple times
     * to construct arbitrary AMF sequences. */
    if (param[0] && param[1] == ':') {
        type = param[0];
        value = param + 2;
    } else if (param[0] == 'N' && param[1] && param[2] == ':') {
        type = param[1];
        field = param + 3;
        value = strchr(field, ':');
        if (!value)
            goto fail;
        *value = '\0';
        value++;

        ff_amf_write_field_name(p, field);
    } else {
        goto fail;
    }

    switch (type) {
    case 'B':
        ff_amf_write_bool(p, value[0] != '0');
        break;
    case 'S':
        ff_amf_write_string(p, value);
        break;
    case 'N':
        ff_amf_write_number(p, strtod(value, NULL));
        break;
    case 'Z':
        ff_amf_write_null(p);
        break;
    case 'O':
        if (value[0] != '0')
            ff_amf_write_object_start(p);
        else
            ff_amf_write_object_end(p);
        break;
    default:
        goto fail;
        break;
    }

    return 0;

fail:
    av_log(s, AV_LOG_ERROR, "Invalid AMF parameter: %s\n", param);
    return AVERROR(EINVAL);
}

/**
 * Generate 'connect' call and send it to the server.
 */
static int gen_connect(URLContext *s, RTMPContext *rt)
{
    RTMPPacket pkt;
    uint8_t *p;
    int ret;

    if ((ret = ff_rtmp_packet_create(&pkt, RTMP_SYSTEM_CHANNEL, RTMP_PT_INVOKE,
                                     0, 4096 + APP_MAX_LENGTH)) < 0)
        return ret;

    p = pkt.data;

    ff_amf_write_string(&p, "connect");
    ff_amf_write_number(&p, ++rt->nb_invokes);
    ff_amf_write_object_start(&p);
    ff_amf_write_field_name(&p, "app");
    ff_amf_write_string2(&p, rt->app, rt->auth_params);

    if (!rt->is_input) {
        ff_amf_write_field_name(&p, "type");
        ff_amf_write_string(&p, "nonprivate");
    }
    ff_amf_write_field_name(&p, "flashVer");
    ff_amf_write_string(&p, rt->flashver);

    if (rt->swfurl) {
        ff_amf_write_field_name(&p, "swfUrl");
        ff_amf_write_string(&p, rt->swfurl);
    }

    ff_amf_write_field_name(&p, "tcUrl");
    ff_amf_write_string2(&p, rt->tcurl, rt->auth_params);
    if (rt->is_input) {
        ff_amf_write_field_name(&p, "fpad");
        ff_amf_write_bool(&p, 0);
        ff_amf_write_field_name(&p, "capabilities");
        ff_amf_write_number(&p, 15.0);

        /* Tell the server we support all the audio codecs except
         * SUPPORT_SND_INTEL (0x0008) and SUPPORT_SND_UNUSED (0x0010)
         * which are unused in the RTMP protocol implementation. */
        ff_amf_write_field_name(&p, "audioCodecs");
        ff_amf_write_number(&p, 4071.0);
        ff_amf_write_field_name(&p, "videoCodecs");
        ff_amf_write_number(&p, 252.0);
        ff_amf_write_field_name(&p, "videoFunction");
        ff_amf_write_number(&p, 1.0);

        if (rt->pageurl) {
            ff_amf_write_field_name(&p, "pageUrl");
            ff_amf_write_string(&p, rt->pageurl);
        }
    }
    ff_amf_write_object_end(&p);

    if (rt->conn) {
        char *param = rt->conn;

        // Write arbitrary AMF data to the Connect message.
        while (param != NULL) {
            char *sep;
            param += strspn(param, " ");
            if (!*param)
                break;
            sep = strchr(param, ' ');
            if (sep)
                *sep = '\0';
            if ((ret = rtmp_write_amf_data(s, param, &p)) < 0) {
                // Invalid AMF parameter.
                ff_rtmp_packet_destroy(&pkt);
                return ret;
            }

            if (sep)
                param = sep + 1;
            else
                break;
        }
    }

    pkt.size = p - pkt.data;

    return rtmp_send_packet(rt, &pkt, 1);
}

static int read_connect(URLContext *s, RTMPContext *rt)
{
    RTMPPacket pkt = { 0 };
    uint8_t *p;
    const uint8_t *cp;
    int ret;
    char command[64];
    int stringlen;
    double seqnum;
    uint8_t tmpstr[256];
    GetByteContext gbc;

    if ((ret = ff_rtmp_packet_read(rt->stream, &pkt, rt->in_chunk_size,
                                   &rt->prev_pkt[0], &rt->nb_prev_pkt[0])) < 0)
        return ret;

    if (pkt.type == RTMP_PT_CHUNK_SIZE) {
        if ((ret = handle_chunk_size(s, &pkt)) < 0)
            return ret;

        ff_rtmp_packet_destroy(&pkt);
        if ((ret = ff_rtmp_packet_read(rt->stream, &pkt, rt->in_chunk_size,
                                       &rt->prev_pkt[0], &rt->nb_prev_pkt[0])) < 0)
            return ret;
    }

    cp = pkt.data;
    bytestream2_init(&gbc, cp, pkt.size);
    if (ff_amf_read_string(&gbc, command, sizeof(command), &stringlen)) {
        av_log(s, AV_LOG_ERROR, "Unable to read command string\n");
        ff_rtmp_packet_destroy(&pkt);
        return AVERROR_INVALIDDATA;
    }
    if (strcmp(command, "connect")) {
        av_log(s, AV_LOG_ERROR, "Expecting connect, got %s\n", command);
        ff_rtmp_packet_destroy(&pkt);
        return AVERROR_INVALIDDATA;
    }
    ret = ff_amf_read_number(&gbc, &seqnum);
    if (ret)
        av_log(s, AV_LOG_WARNING, "SeqNum not found\n");
    /* Here one could parse an AMF Object with data as flashVers and others. */
    ret = ff_amf_get_field_value(gbc.buffer,
                                 gbc.buffer + bytestream2_get_bytes_left(&gbc),
                                 "app", tmpstr, sizeof(tmpstr));
    if (ret)
        av_log(s, AV_LOG_WARNING, "App field not found in connect\n");
    if (!ret && strcmp(tmpstr, rt->app))
        av_log(s, AV_LOG_WARNING, "App field don't match up: %s <-> %s\n",
               tmpstr, rt->app);
    ff_rtmp_packet_destroy(&pkt);

    // Send Window Acknowledgement Size (as defined in speficication)
    if ((ret = ff_rtmp_packet_create(&pkt, RTMP_NETWORK_CHANNEL,
                                     RTMP_PT_SERVER_BW, 0, 4)) < 0)
        return ret;
    p = pkt.data;
    bytestream_put_be32(&p, rt->server_bw);
    pkt.size = p - pkt.data;
    ret = ff_rtmp_packet_write(rt->stream, &pkt, rt->out_chunk_size,
                               &rt->prev_pkt[1], &rt->nb_prev_pkt[1]);
    ff_rtmp_packet_destroy(&pkt);
    if (ret < 0)
        return ret;
    // Send Peer Bandwidth
    if ((ret = ff_rtmp_packet_create(&pkt, RTMP_NETWORK_CHANNEL,
                                     RTMP_PT_CLIENT_BW, 0, 5)) < 0)
        return ret;
    p = pkt.data;
    bytestream_put_be32(&p, rt->server_bw);
    bytestream_put_byte(&p, 2); // dynamic
    pkt.size = p - pkt.data;
    ret = ff_rtmp_packet_write(rt->stream, &pkt, rt->out_chunk_size,
                               &rt->prev_pkt[1], &rt->nb_prev_pkt[1]);
    ff_rtmp_packet_destroy(&pkt);
    if (ret < 0)
        return ret;

    // Ping request
    if ((ret = ff_rtmp_packet_create(&pkt, RTMP_NETWORK_CHANNEL,
                                     RTMP_PT_PING, 0, 6)) < 0)
        return ret;

    p = pkt.data;
    bytestream_put_be16(&p, 0); // 0 -> Stream Begin
    bytestream_put_be32(&p, 0);
    ret = ff_rtmp_packet_write(rt->stream, &pkt, rt->out_chunk_size,
                               &rt->prev_pkt[1], &rt->nb_prev_pkt[1]);
    ff_rtmp_packet_destroy(&pkt);
    if (ret < 0)
        return ret;

    // Chunk size
    if ((ret = ff_rtmp_packet_create(&pkt, RTMP_SYSTEM_CHANNEL,
                                     RTMP_PT_CHUNK_SIZE, 0, 4)) < 0)
        return ret;

    p = pkt.data;
    bytestream_put_be32(&p, rt->out_chunk_size);
    ret = ff_rtmp_packet_write(rt->stream, &pkt, rt->out_chunk_size,
                               &rt->prev_pkt[1], &rt->nb_prev_pkt[1]);
    ff_rtmp_packet_destroy(&pkt);
    if (ret < 0)
        return ret;

    // Send result_ NetConnection.Connect.Success to connect
    if ((ret = ff_rtmp_packet_create(&pkt, RTMP_SYSTEM_CHANNEL,
                                     RTMP_PT_INVOKE, 0,
                                     RTMP_PKTDATA_DEFAULT_SIZE)) < 0)
        return ret;

    p = pkt.data;
    ff_amf_write_string(&p, "_result");
    ff_amf_write_number(&p, seqnum);

    ff_amf_write_object_start(&p);
    ff_amf_write_field_name(&p, "fmsVer");
    ff_amf_write_string(&p, "FMS/3,0,1,123");
    ff_amf_write_field_name(&p, "capabilities");
    ff_amf_write_number(&p, 31);
    ff_amf_write_object_end(&p);

    ff_amf_write_object_start(&p);
    ff_amf_write_field_name(&p, "level");
    ff_amf_write_string(&p, "status");
    ff_amf_write_field_name(&p, "code");
    ff_amf_write_string(&p, "NetConnection.Connect.Success");
    ff_amf_write_field_name(&p, "description");
    ff_amf_write_string(&p, "Connection succeeded.");
    ff_amf_write_field_name(&p, "objectEncoding");
    ff_amf_write_number(&p, 0);
    ff_amf_write_object_end(&p);

    pkt.size = p - pkt.data;
    ret = ff_rtmp_packet_write(rt->stream, &pkt, rt->out_chunk_size,
                               &rt->prev_pkt[1], &rt->nb_prev_pkt[1]);
    ff_rtmp_packet_destroy(&pkt);
    if (ret < 0)
        return ret;

    if ((ret = ff_rtmp_packet_create(&pkt, RTMP_SYSTEM_CHANNEL,
                                     RTMP_PT_INVOKE, 0, 30)) < 0)
        return ret;
    p = pkt.data;
    ff_amf_write_string(&p, "onBWDone");
    ff_amf_write_number(&p, 0);
    ff_amf_write_null(&p);
    ff_amf_write_number(&p, 8192);
    pkt.size = p - pkt.data;
    ret = ff_rtmp_packet_write(rt->stream, &pkt, rt->out_chunk_size,
                               &rt->prev_pkt[1], &rt->nb_prev_pkt[1]);
    ff_rtmp_packet_destroy(&pkt);

    return ret;
}

/**
 * Generate 'releaseStream' call and send it to the server. It should make
 * the server release some channel for media streams.
 */
static int gen_release_stream(URLContext *s, RTMPContext *rt)
{
    RTMPPacket pkt;
    uint8_t *p;
    int ret;

    if ((ret = ff_rtmp_packet_create(&pkt, RTMP_SYSTEM_CHANNEL, RTMP_PT_INVOKE,
                                     0, 29 + strlen(rt->playpath))) < 0)
        return ret;

    av_log(s, AV_LOG_DEBUG, "Releasing stream...\n");
    p = pkt.data;
    ff_amf_write_string(&p, "releaseStream");
    ff_amf_write_number(&p, ++rt->nb_invokes);
    ff_amf_write_null(&p);
    ff_amf_write_string(&p, rt->playpath);

    return rtmp_send_packet(rt, &pkt, 1);
}

/**
 * Generate 'FCPublish' call and send it to the server. It should make
 * the server preapare for receiving media streams.
 */
static int gen_fcpublish_stream(URLContext *s, RTMPContext *rt)
{
    RTMPPacket pkt;
    uint8_t *p;
    int ret;

    if ((ret = ff_rtmp_packet_create(&pkt, RTMP_SYSTEM_CHANNEL, RTMP_PT_INVOKE,
                                     0, 25 + strlen(rt->playpath))) < 0)
        return ret;

    av_log(s, AV_LOG_DEBUG, "FCPublish stream...\n");
    p = pkt.data;
    ff_amf_write_string(&p, "FCPublish");
    ff_amf_write_number(&p, ++rt->nb_invokes);
    ff_amf_write_null(&p);
    ff_amf_write_string(&p, rt->playpath);

    return rtmp_send_packet(rt, &pkt, 1);
}

/**
 * Generate 'FCUnpublish' call and send it to the server. It should make
 * the server destroy stream.
 */
static int gen_fcunpublish_stream(URLContext *s, RTMPContext *rt)
{
    RTMPPacket pkt;
    uint8_t *p;
    int ret;

    if ((ret = ff_rtmp_packet_create(&pkt, RTMP_SYSTEM_CHANNEL, RTMP_PT_INVOKE,
                                     0, 27 + strlen(rt->playpath))) < 0)
        return ret;

    av_log(s, AV_LOG_DEBUG, "UnPublishing stream...\n");
    p = pkt.data;
    ff_amf_write_string(&p, "FCUnpublish");
    ff_amf_write_number(&p, ++rt->nb_invokes);
    ff_amf_write_null(&p);
    ff_amf_write_string(&p, rt->playpath);

    return rtmp_send_packet(rt, &pkt, 0);
}

/**
 * Generate 'createStream' call and send it to the server. It should make
 * the server allocate some channel for media streams.
 */
static int gen_create_stream(URLContext *s, RTMPContext *rt)
{
    RTMPPacket pkt;
    uint8_t *p;
    int ret;

    av_log(s, AV_LOG_DEBUG, "Creating stream...\n");

    if ((ret = ff_rtmp_packet_create(&pkt, RTMP_SYSTEM_CHANNEL, RTMP_PT_INVOKE,
                                     0, 25)) < 0)
        return ret;

    p = pkt.data;
    ff_amf_write_string(&p, "createStream");
    ff_amf_write_number(&p, ++rt->nb_invokes);
    ff_amf_write_null(&p);

    return rtmp_send_packet(rt, &pkt, 1);
}


/**
 * Generate 'deleteStream' call and send it to the server. It should make
 * the server remove some channel for media streams.
 */
static int gen_delete_stream(URLContext *s, RTMPContext *rt)
{
    RTMPPacket pkt;
    uint8_t *p;
    int ret;

    av_log(s, AV_LOG_DEBUG, "Deleting stream...\n");

    if ((ret = ff_rtmp_packet_create(&pkt, RTMP_SYSTEM_CHANNEL, RTMP_PT_INVOKE,
                                     0, 34)) < 0)
        return ret;

    p = pkt.data;
    ff_amf_write_string(&p, "deleteStream");
    ff_amf_write_number(&p, ++rt->nb_invokes);
    ff_amf_write_null(&p);
    ff_amf_write_number(&p, rt->stream_id);

    return rtmp_send_packet(rt, &pkt, 0);
}

/**
 * Generate client buffer time and send it to the server.
 */
static int gen_buffer_time(URLContext *s, RTMPContext *rt)
{
    RTMPPacket pkt;
    uint8_t *p;
    int ret;

    if ((ret = ff_rtmp_packet_create(&pkt, RTMP_NETWORK_CHANNEL, RTMP_PT_PING,
                                     1, 10)) < 0)
        return ret;

    p = pkt.data;
    bytestream_put_be16(&p, 3);
    bytestream_put_be32(&p, rt->stream_id);
    bytestream_put_be32(&p, rt->client_buffer_time);

    return rtmp_send_packet(rt, &pkt, 0);
}

/**
 * Generate 'play' call and send it to the server, then ping the server
 * to start actual playing.
 */
static int gen_play(URLContext *s, RTMPContext *rt)
{
    RTMPPacket pkt;
    uint8_t *p;
    int ret;

    av_log(s, AV_LOG_DEBUG, "Sending play command for '%s'\n", rt->playpath);

    if ((ret = ff_rtmp_packet_create(&pkt, RTMP_SOURCE_CHANNEL, RTMP_PT_INVOKE,
                                     0, 29 + strlen(rt->playpath))) < 0)
        return ret;

    pkt.extra = rt->stream_id;

    p = pkt.data;
    ff_amf_write_string(&p, "play");
    ff_amf_write_number(&p, ++rt->nb_invokes);
    ff_amf_write_null(&p);
    ff_amf_write_string(&p, rt->playpath);
    ff_amf_write_number(&p, rt->live * 1000);

    return rtmp_send_packet(rt, &pkt, 1);
}

static int gen_seek(URLContext *s, RTMPContext *rt, int64_t timestamp)
{
    RTMPPacket pkt;
    uint8_t *p;
    int ret;

    av_log(s, AV_LOG_DEBUG, "Sending seek command for timestamp %"PRId64"\n",
           timestamp);

    if ((ret = ff_rtmp_packet_create(&pkt, 3, RTMP_PT_INVOKE, 0, 26)) < 0)
        return ret;

    pkt.extra = rt->stream_id;

    p = pkt.data;
    ff_amf_write_string(&p, "seek");
    ff_amf_write_number(&p, 0); //no tracking back responses
    ff_amf_write_null(&p); //as usual, the first null param
    ff_amf_write_number(&p, timestamp); //where we want to jump

    return rtmp_send_packet(rt, &pkt, 1);
}

/**
 * Generate 'publish' call and send it to the server.
 */
static int gen_publish(URLContext *s, RTMPContext *rt)
{
    RTMPPacket pkt;
    uint8_t *p;
    int ret;

    av_log(s, AV_LOG_DEBUG, "Sending publish command for '%s'\n", rt->playpath);

    if ((ret = ff_rtmp_packet_create(&pkt, RTMP_SOURCE_CHANNEL, RTMP_PT_INVOKE,
                                     0, 30 + strlen(rt->playpath))) < 0)
        return ret;

    pkt.extra = rt->stream_id;

    p = pkt.data;
    ff_amf_write_string(&p, "publish");
    ff_amf_write_number(&p, ++rt->nb_invokes);
    ff_amf_write_null(&p);
    ff_amf_write_string(&p, rt->playpath);
    ff_amf_write_string(&p, "live");

    return rtmp_send_packet(rt, &pkt, 1);
}

/**
 * Generate ping reply and send it to the server.
 */
static int gen_pong(URLContext *s, RTMPContext *rt, RTMPPacket *ppkt)
{
    RTMPPacket pkt;
    uint8_t *p;
    int ret;

    if (ppkt->size < 6) {
        av_log(s, AV_LOG_ERROR, "Too short ping packet (%d)\n",
               ppkt->size);
        return AVERROR_INVALIDDATA;
    }

    if ((ret = ff_rtmp_packet_create(&pkt, RTMP_NETWORK_CHANNEL, RTMP_PT_PING,
                                     ppkt->timestamp + 1, 6)) < 0)
        return ret;

    p = pkt.data;
    bytestream_put_be16(&p, 7);
    bytestream_put_be32(&p, AV_RB32(ppkt->data+2));

    return rtmp_send_packet(rt, &pkt, 0);
}

/**
 * Generate SWF verification message and send it to the server.
 */
static int gen_swf_verification(URLContext *s, RTMPContext *rt)
{
    RTMPPacket pkt;
    uint8_t *p;
    int ret;

    av_log(s, AV_LOG_DEBUG, "Sending SWF verification...\n");
    if ((ret = ff_rtmp_packet_create(&pkt, RTMP_NETWORK_CHANNEL, RTMP_PT_PING,
                                     0, 44)) < 0)
        return ret;

    p = pkt.data;
    bytestream_put_be16(&p, 27);
    memcpy(p, rt->swfverification, 42);

    return rtmp_send_packet(rt, &pkt, 0);
}

/**
 * Generate server bandwidth message and send it to the server.
 */
static int gen_server_bw(URLContext *s, RTMPContext *rt)
{
    RTMPPacket pkt;
    uint8_t *p;
    int ret;

    if ((ret = ff_rtmp_packet_create(&pkt, RTMP_NETWORK_CHANNEL, RTMP_PT_SERVER_BW,
                                     0, 4)) < 0)
        return ret;

    p = pkt.data;
    bytestream_put_be32(&p, rt->server_bw);

    return rtmp_send_packet(rt, &pkt, 0);
}

/**
 * Generate check bandwidth message and send it to the server.
 */
static int gen_check_bw(URLContext *s, RTMPContext *rt)
{
    RTMPPacket pkt;
    uint8_t *p;
    int ret;

    if ((ret = ff_rtmp_packet_create(&pkt, RTMP_SYSTEM_CHANNEL, RTMP_PT_INVOKE,
                                     0, 21)) < 0)
        return ret;

    p = pkt.data;
    ff_amf_write_string(&p, "_checkbw");
    ff_amf_write_number(&p, ++rt->nb_invokes);
    ff_amf_write_null(&p);

    return rtmp_send_packet(rt, &pkt, 1);
}

/**
 * Generate report on bytes read so far and send it to the server.
 */
static int gen_bytes_read(URLContext *s, RTMPContext *rt, uint32_t ts)
{
    RTMPPacket pkt;
    uint8_t *p;
    int ret;

    if ((ret = ff_rtmp_packet_create(&pkt, RTMP_NETWORK_CHANNEL, RTMP_PT_BYTES_READ,
                                     ts, 4)) < 0)
        return ret;

    p = pkt.data;
    bytestream_put_be32(&p, rt->bytes_read);

    return rtmp_send_packet(rt, &pkt, 0);
}

static int gen_fcsubscribe_stream(URLContext *s, RTMPContext *rt,
                                  const char *subscribe)
{
    RTMPPacket pkt;
    uint8_t *p;
    int ret;

    if ((ret = ff_rtmp_packet_create(&pkt, RTMP_SYSTEM_CHANNEL, RTMP_PT_INVOKE,
                                     0, 27 + strlen(subscribe))) < 0)
        return ret;

    p = pkt.data;
    ff_amf_write_string(&p, "FCSubscribe");
    ff_amf_write_number(&p, ++rt->nb_invokes);
    ff_amf_write_null(&p);
    ff_amf_write_string(&p, subscribe);

    return rtmp_send_packet(rt, &pkt, 1);
}

int ff_rtmp_calc_digest(const uint8_t *src, int len, int gap,
                        const uint8_t *key, int keylen, uint8_t *dst)
{
    struct AVSHA *sha;
    uint8_t hmac_buf[64+32] = {0};
    int i;

    sha = av_sha_alloc();
    if (!sha)
        return AVERROR(ENOMEM);

    if (keylen < 64) {
        memcpy(hmac_buf, key, keylen);
    } else {
        av_sha_init(sha, 256);
        av_sha_update(sha,key, keylen);
        av_sha_final(sha, hmac_buf);
    }
    for (i = 0; i < 64; i++)
        hmac_buf[i] ^= HMAC_IPAD_VAL;

    av_sha_init(sha, 256);
    av_sha_update(sha, hmac_buf, 64);
    if (gap <= 0) {
        av_sha_update(sha, src, len);
    } else { //skip 32 bytes used for storing digest
        av_sha_update(sha, src, gap);
        av_sha_update(sha, src + gap + 32, len - gap - 32);
    }
    av_sha_final(sha, hmac_buf + 64);

    for (i = 0; i < 64; i++)
        hmac_buf[i] ^= HMAC_IPAD_VAL ^ HMAC_OPAD_VAL; //reuse XORed key for opad
    av_sha_init(sha, 256);
    av_sha_update(sha, hmac_buf, 64+32);
    av_sha_final(sha, dst);

    av_free(sha);

    return 0;
}

int ff_rtmp_calc_digest_pos(const uint8_t *buf, int off, int mod_val,
                            int add_val)
{
    int i, digest_pos = 0;

    for (i = 0; i < 4; i++)
        digest_pos += buf[i + off];
    digest_pos = digest_pos % mod_val + add_val;

    return digest_pos;
}

/**
 * Put HMAC-SHA2 digest of packet data (except for the bytes where this digest
 * will be stored) into that packet.
 *
 * @param buf handshake data (1536 bytes)
 * @param encrypted use an encrypted connection (RTMPE)
 * @return offset to the digest inside input data
 */
static int rtmp_handshake_imprint_with_digest(uint8_t *buf, int encrypted)
{
    int ret, digest_pos;

    if (encrypted)
        digest_pos = ff_rtmp_calc_digest_pos(buf, 772, 728, 776);
    else
        digest_pos = ff_rtmp_calc_digest_pos(buf, 8, 728, 12);

    ret = ff_rtmp_calc_digest(buf, RTMP_HANDSHAKE_PACKET_SIZE, digest_pos,
                              rtmp_player_key, PLAYER_KEY_OPEN_PART_LEN,
                              buf + digest_pos);
    if (ret < 0)
        return ret;

    return digest_pos;
}

/**
 * Verify that the received server response has the expected digest value.
 *
 * @param buf handshake data received from the server (1536 bytes)
 * @param off position to search digest offset from
 * @return 0 if digest is valid, digest position otherwise
 */
static int rtmp_validate_digest(uint8_t *buf, int off)
{
    uint8_t digest[32];
    int ret, digest_pos;

    digest_pos = ff_rtmp_calc_digest_pos(buf, off, 728, off + 4);

    ret = ff_rtmp_calc_digest(buf, RTMP_HANDSHAKE_PACKET_SIZE, digest_pos,
                              rtmp_server_key, SERVER_KEY_OPEN_PART_LEN,
                              digest);
    if (ret < 0)
        return ret;

    if (!memcmp(digest, buf + digest_pos, 32))
        return digest_pos;
    return 0;
}

static int rtmp_calc_swf_verification(URLContext *s, RTMPContext *rt,
                                      uint8_t *buf)
{
    uint8_t *p;
    int ret;

    if (rt->swfhash_len != 32) {
        av_log(s, AV_LOG_ERROR,
               "Hash of the decompressed SWF file is not 32 bytes long.\n");
        return AVERROR(EINVAL);
    }

    p = &rt->swfverification[0];
    bytestream_put_byte(&p, 1);
    bytestream_put_byte(&p, 1);
    bytestream_put_be32(&p, rt->swfsize);
    bytestream_put_be32(&p, rt->swfsize);

    if ((ret = ff_rtmp_calc_digest(rt->swfhash, 32, 0, buf, 32, p)) < 0)
        return ret;

    return 0;
}

#if CONFIG_ZLIB
static int rtmp_uncompress_swfplayer(uint8_t *in_data, int64_t in_size,
                                     uint8_t **out_data, int64_t *out_size)
{
    z_stream zs = { 0 };
    void *ptr;
    int size;
    int ret = 0;

    zs.avail_in = in_size;
    zs.next_in  = in_data;
    ret = inflateInit(&zs);
    if (ret != Z_OK)
        return AVERROR_UNKNOWN;

    do {
        uint8_t tmp_buf[16384];

        zs.avail_out = sizeof(tmp_buf);
        zs.next_out  = tmp_buf;

        ret = inflate(&zs, Z_NO_FLUSH);
        if (ret != Z_OK && ret != Z_STREAM_END) {
            ret = AVERROR_UNKNOWN;
            goto fail;
        }

        size = sizeof(tmp_buf) - zs.avail_out;
        if (!(ptr = av_realloc(*out_data, *out_size + size))) {
            ret = AVERROR(ENOMEM);
            goto fail;
        }
        *out_data = ptr;

        memcpy(*out_data + *out_size, tmp_buf, size);
        *out_size += size;
    } while (zs.avail_out == 0);

fail:
    inflateEnd(&zs);
    return ret;
}
#endif

static int rtmp_calc_swfhash(URLContext *s)
{
    RTMPContext *rt = s->priv_data;
    uint8_t *in_data = NULL, *out_data = NULL, *swfdata;
    int64_t in_size, out_size;
    URLContext *stream;
    char swfhash[32];
    int swfsize;
    int ret = 0;

    /* Get the SWF player file. */
    if ((ret = ffurl_open(&stream, rt->swfverify, AVIO_FLAG_READ,
                          &s->interrupt_callback, NULL)) < 0) {
        av_log(s, AV_LOG_ERROR, "Cannot open connection %s.\n", rt->swfverify);
        goto fail;
    }

    if ((in_size = ffurl_seek(stream, 0, AVSEEK_SIZE)) < 0) {
        ret = AVERROR(EIO);
        goto fail;
    }

    if (!(in_data = av_malloc(in_size))) {
        ret = AVERROR(ENOMEM);
        goto fail;
    }

    if ((ret = ffurl_read_complete(stream, in_data, in_size)) < 0)
        goto fail;

    if (in_size < 3) {
        ret = AVERROR_INVALIDDATA;
        goto fail;
    }

    if (!memcmp(in_data, "CWS", 3)) {
        /* Decompress the SWF player file using Zlib. */
        if (!(out_data = av_malloc(8))) {
            ret = AVERROR(ENOMEM);
            goto fail;
        }
        *in_data = 'F'; // magic stuff
        memcpy(out_data, in_data, 8);
        out_size = 8;

#if CONFIG_ZLIB
        if ((ret = rtmp_uncompress_swfplayer(in_data + 8, in_size - 8,
                                             &out_data, &out_size)) < 0)
            goto fail;
#else
        av_log(s, AV_LOG_ERROR,
               "Zlib is required for decompressing the SWF player file.\n");
        ret = AVERROR(EINVAL);
        goto fail;
#endif
        swfsize = out_size;
        swfdata = out_data;
    } else {
        swfsize = in_size;
        swfdata = in_data;
    }

    /* Compute the SHA256 hash of the SWF player file. */
    if ((ret = ff_rtmp_calc_digest(swfdata, swfsize, 0,
                                   "Genuine Adobe Flash Player 001", 30,
                                   swfhash)) < 0)
        goto fail;

    /* Set SWFVerification parameters. */
    av_opt_set_bin(rt, "rtmp_swfhash", swfhash, 32, 0);
    rt->swfsize = swfsize;

fail:
    av_freep(&in_data);
    av_freep(&out_data);
    ffurl_close(stream);
    return ret;
}

/**
 * Perform handshake with the server by means of exchanging pseudorandom data
 * signed with HMAC-SHA2 digest.
 *
 * @return 0 if handshake succeeds, negative value otherwise
 */
static int rtmp_handshake(URLContext *s, RTMPContext *rt)
{
    AVLFG rnd;
    uint8_t tosend    [RTMP_HANDSHAKE_PACKET_SIZE+1] = {
        3,                // unencrypted data
        0, 0, 0, 0,       // client uptime
        RTMP_CLIENT_VER1,
        RTMP_CLIENT_VER2,
        RTMP_CLIENT_VER3,
        RTMP_CLIENT_VER4,
    };
    uint8_t clientdata[RTMP_HANDSHAKE_PACKET_SIZE];
    uint8_t serverdata[RTMP_HANDSHAKE_PACKET_SIZE+1];
    int i;
    int server_pos, client_pos;
    uint8_t digest[32], signature[32];
    int ret, type = 0;

    av_log(s, AV_LOG_DEBUG, "Handshaking...\n");

    av_lfg_init(&rnd, 0xDEADC0DE);
    // generate handshake packet - 1536 bytes of pseudorandom data
    for (i = 9; i <= RTMP_HANDSHAKE_PACKET_SIZE; i++)
        tosend[i] = av_lfg_get(&rnd) >> 24;

    if (CONFIG_FFRTMPCRYPT_PROTOCOL && rt->encrypted) {
        /* When the client wants to use RTMPE, we have to change the command
         * byte to 0x06 which means to use encrypted data and we have to set
         * the flash version to at least 9.0.115.0. */
        tosend[0] = 6;
        tosend[5] = 128;
        tosend[6] = 0;
        tosend[7] = 3;
        tosend[8] = 2;

        /* Initialize the Diffie-Hellmann context and generate the public key
         * to send to the server. */
        if ((ret = ff_rtmpe_gen_pub_key(rt->stream, tosend + 1)) < 0)
            return ret;
    }

    client_pos = rtmp_handshake_imprint_with_digest(tosend + 1, rt->encrypted);
    if (client_pos < 0)
        return client_pos;

    if ((ret = ffurl_write(rt->stream, tosend,
                           RTMP_HANDSHAKE_PACKET_SIZE + 1)) < 0) {
        av_log(s, AV_LOG_ERROR, "Cannot write RTMP handshake request\n");
        return ret;
    }

    if ((ret = ffurl_read_complete(rt->stream, serverdata,
                                   RTMP_HANDSHAKE_PACKET_SIZE + 1)) < 0) {
        av_log(s, AV_LOG_ERROR, "Cannot read RTMP handshake response\n");
        return ret;
    }

    if ((ret = ffurl_read_complete(rt->stream, clientdata,
                                   RTMP_HANDSHAKE_PACKET_SIZE)) < 0) {
        av_log(s, AV_LOG_ERROR, "Cannot read RTMP handshake response\n");
        return ret;
    }

    av_log(s, AV_LOG_DEBUG, "Type answer %d\n", serverdata[0]);
    av_log(s, AV_LOG_DEBUG, "Server version %d.%d.%d.%d\n",
           serverdata[5], serverdata[6], serverdata[7], serverdata[8]);

    if (rt->is_input && serverdata[5] >= 3) {
        server_pos = rtmp_validate_digest(serverdata + 1, 772);
        if (server_pos < 0)
            return server_pos;

        if (!server_pos) {
            type = 1;
            server_pos = rtmp_validate_digest(serverdata + 1, 8);
            if (server_pos < 0)
                return server_pos;

            if (!server_pos) {
                av_log(s, AV_LOG_ERROR, "Server response validating failed\n");
                return AVERROR(EIO);
            }
        }

        /* Generate SWFVerification token (SHA256 HMAC hash of decompressed SWF,
         * key are the last 32 bytes of the server handshake. */
        if (rt->swfsize) {
            if ((ret = rtmp_calc_swf_verification(s, rt, serverdata + 1 +
                                                  RTMP_HANDSHAKE_PACKET_SIZE - 32)) < 0)
                return ret;
        }

        ret = ff_rtmp_calc_digest(tosend + 1 + client_pos, 32, 0,
                                  rtmp_server_key, sizeof(rtmp_server_key),
                                  digest);
        if (ret < 0)
            return ret;

        ret = ff_rtmp_calc_digest(clientdata, RTMP_HANDSHAKE_PACKET_SIZE - 32,
                                  0, digest, 32, signature);
        if (ret < 0)
            return ret;

        if (CONFIG_FFRTMPCRYPT_PROTOCOL && rt->encrypted) {
            /* Compute the shared secret key sent by the server and initialize
             * the RC4 encryption. */
            if ((ret = ff_rtmpe_compute_secret_key(rt->stream, serverdata + 1,
                                                   tosend + 1, type)) < 0)
                return ret;

            /* Encrypt the signature received by the server. */
            ff_rtmpe_encrypt_sig(rt->stream, signature, digest, serverdata[0]);
        }

        if (memcmp(signature, clientdata + RTMP_HANDSHAKE_PACKET_SIZE - 32, 32)) {
            av_log(s, AV_LOG_ERROR, "Signature mismatch\n");
            return AVERROR(EIO);
        }

        for (i = 0; i < RTMP_HANDSHAKE_PACKET_SIZE; i++)
            tosend[i] = av_lfg_get(&rnd) >> 24;
        ret = ff_rtmp_calc_digest(serverdata + 1 + server_pos, 32, 0,
                                  rtmp_player_key, sizeof(rtmp_player_key),
                                  digest);
        if (ret < 0)
            return ret;

        ret = ff_rtmp_calc_digest(tosend, RTMP_HANDSHAKE_PACKET_SIZE - 32, 0,
                                  digest, 32,
                                  tosend + RTMP_HANDSHAKE_PACKET_SIZE - 32);
        if (ret < 0)
            return ret;

        if (CONFIG_FFRTMPCRYPT_PROTOCOL && rt->encrypted) {
            /* Encrypt the signature to be send to the server. */
            ff_rtmpe_encrypt_sig(rt->stream, tosend +
                                 RTMP_HANDSHAKE_PACKET_SIZE - 32, digest,
                                 serverdata[0]);
        }

        // write reply back to the server
        if ((ret = ffurl_write(rt->stream, tosend,
                               RTMP_HANDSHAKE_PACKET_SIZE)) < 0)
            return ret;

        if (CONFIG_FFRTMPCRYPT_PROTOCOL && rt->encrypted) {
            /* Set RC4 keys for encryption and update the keystreams. */
            if ((ret = ff_rtmpe_update_keystream(rt->stream)) < 0)
                return ret;
        }
    } else {
        if (CONFIG_FFRTMPCRYPT_PROTOCOL && rt->encrypted) {
            /* Compute the shared secret key sent by the server and initialize
             * the RC4 encryption. */
            if ((ret = ff_rtmpe_compute_secret_key(rt->stream, serverdata + 1,
                            tosend + 1, 1)) < 0)
                return ret;

            if (serverdata[0] == 9) {
                /* Encrypt the signature received by the server. */
                ff_rtmpe_encrypt_sig(rt->stream, signature, digest,
                                     serverdata[0]);
            }
        }

        if ((ret = ffurl_write(rt->stream, serverdata + 1,
                               RTMP_HANDSHAKE_PACKET_SIZE)) < 0)
            return ret;

        if (CONFIG_FFRTMPCRYPT_PROTOCOL && rt->encrypted) {
            /* Set RC4 keys for encryption and update the keystreams. */
            if ((ret = ff_rtmpe_update_keystream(rt->stream)) < 0)
                return ret;
        }
    }

    return 0;
}

static int rtmp_receive_hs_packet(RTMPContext* rt, uint32_t *first_int,
                                  uint32_t *second_int, char *arraydata,
                                  int size)
{
    int inoutsize;

    inoutsize = ffurl_read_complete(rt->stream, arraydata,
                                    RTMP_HANDSHAKE_PACKET_SIZE);
    if (inoutsize <= 0)
        return AVERROR(EIO);
    if (inoutsize != RTMP_HANDSHAKE_PACKET_SIZE) {
        av_log(rt, AV_LOG_ERROR, "Erroneous Message size %d"
               " not following standard\n", (int)inoutsize);
        return AVERROR(EINVAL);
    }

    *first_int  = AV_RB32(arraydata);
    *second_int = AV_RB32(arraydata + 4);
    return 0;
}

static int rtmp_send_hs_packet(RTMPContext* rt, uint32_t first_int,
                               uint32_t second_int, char *arraydata, int size)
{
    int inoutsize;

    AV_WB32(arraydata, first_int);
    AV_WB32(arraydata + 4, second_int);
    inoutsize = ffurl_write(rt->stream, arraydata,
                            RTMP_HANDSHAKE_PACKET_SIZE);
    if (inoutsize != RTMP_HANDSHAKE_PACKET_SIZE) {
        av_log(rt, AV_LOG_ERROR, "Unable to write answer\n");
        return AVERROR(EIO);
    }

    return 0;
}

/**
 * rtmp handshake server side
 */
static int rtmp_server_handshake(URLContext *s, RTMPContext *rt)
{
    uint8_t buffer[RTMP_HANDSHAKE_PACKET_SIZE];
    uint32_t hs_epoch;
    uint32_t hs_my_epoch;
    uint8_t hs_c1[RTMP_HANDSHAKE_PACKET_SIZE];
    uint8_t hs_s1[RTMP_HANDSHAKE_PACKET_SIZE];
    uint32_t zeroes;
    uint32_t temp       = 0;
    int randomidx       = 0;
    int inoutsize       = 0;
    int ret;

    inoutsize = ffurl_read_complete(rt->stream, buffer, 1);       // Receive C0
    if (inoutsize <= 0) {
        av_log(s, AV_LOG_ERROR, "Unable to read handshake\n");
        return AVERROR(EIO);
    }
    // Check Version
    if (buffer[0] != 3) {
        av_log(s, AV_LOG_ERROR, "RTMP protocol version mismatch\n");
        return AVERROR(EIO);
    }
    if (ffurl_write(rt->stream, buffer, 1) <= 0) {                 // Send S0
        av_log(s, AV_LOG_ERROR,
               "Unable to write answer - RTMP S0\n");
        return AVERROR(EIO);
    }
    /* Receive C1 */
    ret = rtmp_receive_hs_packet(rt, &hs_epoch, &zeroes, hs_c1,
                                 RTMP_HANDSHAKE_PACKET_SIZE);
    if (ret) {
        av_log(s, AV_LOG_ERROR, "RTMP Handshake C1 Error\n");
        return ret;
    }
    /* Send S1 */
    /* By now same epoch will be sent */
    hs_my_epoch = hs_epoch;
    /* Generate random */
    for (randomidx = 8; randomidx < (RTMP_HANDSHAKE_PACKET_SIZE);
         randomidx += 4)
        AV_WB32(hs_s1 + randomidx, av_get_random_seed());

    ret = rtmp_send_hs_packet(rt, hs_my_epoch, 0, hs_s1,
                              RTMP_HANDSHAKE_PACKET_SIZE);
    if (ret) {
        av_log(s, AV_LOG_ERROR, "RTMP Handshake S1 Error\n");
        return ret;
    }
    /* Send S2 */
    ret = rtmp_send_hs_packet(rt, hs_epoch, 0, hs_c1,
                              RTMP_HANDSHAKE_PACKET_SIZE);
    if (ret) {
        av_log(s, AV_LOG_ERROR, "RTMP Handshake S2 Error\n");
        return ret;
    }
    /* Receive C2 */
    ret = rtmp_receive_hs_packet(rt, &temp, &zeroes, buffer,
                                 RTMP_HANDSHAKE_PACKET_SIZE);
    if (ret) {
        av_log(s, AV_LOG_ERROR, "RTMP Handshake C2 Error\n");
        return ret;
    }
    if (temp != hs_my_epoch)
        av_log(s, AV_LOG_WARNING,
               "Erroneous C2 Message epoch does not match up with C1 epoch\n");
    if (memcmp(buffer + 8, hs_s1 + 8,
               RTMP_HANDSHAKE_PACKET_SIZE - 8))
        av_log(s, AV_LOG_WARNING,
               "Erroneous C2 Message random does not match up\n");

    return 0;
}

static int handle_chunk_size(URLContext *s, RTMPPacket *pkt)
{
    RTMPContext *rt = s->priv_data;
    int ret;

    if (pkt->size < 4) {
        av_log(s, AV_LOG_ERROR,
               "Too short chunk size change packet (%d)\n",
               pkt->size);
        return AVERROR_INVALIDDATA;
    }

    if (!rt->is_input) {
        /* Send the same chunk size change packet back to the server,
         * setting the outgoing chunk size to the same as the incoming one. */
        if ((ret = ff_rtmp_packet_write(rt->stream, pkt, rt->out_chunk_size,
                                        &rt->prev_pkt[1], &rt->nb_prev_pkt[1])) < 0)
            return ret;
        rt->out_chunk_size = AV_RB32(pkt->data);
    }

    rt->in_chunk_size = AV_RB32(pkt->data);
    if (rt->in_chunk_size <= 0) {
        av_log(s, AV_LOG_ERROR, "Incorrect chunk size %d\n",
               rt->in_chunk_size);
        return AVERROR_INVALIDDATA;
    }
    av_log(s, AV_LOG_DEBUG, "New incoming chunk size = %d\n",
           rt->in_chunk_size);

    return 0;
}

static int handle_ping(URLContext *s, RTMPPacket *pkt)
{
    RTMPContext *rt = s->priv_data;
    int t, ret;

    if (pkt->size < 2) {
        av_log(s, AV_LOG_ERROR, "Too short ping packet (%d)\n",
               pkt->size);
        return AVERROR_INVALIDDATA;
    }

    t = AV_RB16(pkt->data);
    if (t == 6) {
        if ((ret = gen_pong(s, rt, pkt)) < 0)
            return ret;
    } else if (t == 26) {
        if (rt->swfsize) {
            if ((ret = gen_swf_verification(s, rt)) < 0)
                return ret;
        } else {
            av_log(s, AV_LOG_WARNING, "Ignoring SWFVerification request.\n");
        }
    }

    return 0;
}

static int handle_client_bw(URLContext *s, RTMPPacket *pkt)
{
    RTMPContext *rt = s->priv_data;

    if (pkt->size < 4) {
        av_log(s, AV_LOG_ERROR,
               "Client bandwidth report packet is less than 4 bytes long (%d)\n",
               pkt->size);
        return AVERROR_INVALIDDATA;
    }

    rt->client_report_size = AV_RB32(pkt->data);
    if (rt->client_report_size <= 0) {
        av_log(s, AV_LOG_ERROR, "Incorrect client bandwidth %d\n",
                rt->client_report_size);
        return AVERROR_INVALIDDATA;

    }
    av_log(s, AV_LOG_DEBUG, "Client bandwidth = %d\n", rt->client_report_size);
    rt->client_report_size >>= 1;

    return 0;
}

static int handle_server_bw(URLContext *s, RTMPPacket *pkt)
{
    RTMPContext *rt = s->priv_data;

    if (pkt->size < 4) {
        av_log(s, AV_LOG_ERROR,
               "Too short server bandwidth report packet (%d)\n",
               pkt->size);
        return AVERROR_INVALIDDATA;
    }

    rt->server_bw = AV_RB32(pkt->data);
    if (rt->server_bw <= 0) {
        av_log(s, AV_LOG_ERROR, "Incorrect server bandwidth %d\n",
               rt->server_bw);
        return AVERROR_INVALIDDATA;
    }
    av_log(s, AV_LOG_DEBUG, "Server bandwidth = %d\n", rt->server_bw);

    return 0;
}

static int do_adobe_auth(RTMPContext *rt, const char *user, const char *salt,
                         const char *opaque, const char *challenge)
{
    uint8_t hash[16];
    char hashstr[AV_BASE64_SIZE(sizeof(hash))], challenge2[10];
    struct AVMD5 *md5 = av_md5_alloc();
    if (!md5)
        return AVERROR(ENOMEM);

    snprintf(challenge2, sizeof(challenge2), "%08x", av_get_random_seed());

    av_md5_init(md5);
    av_md5_update(md5, user, strlen(user));
    av_md5_update(md5, salt, strlen(salt));
    av_md5_update(md5, rt->password, strlen(rt->password));
    av_md5_final(md5, hash);
    av_base64_encode(hashstr, sizeof(hashstr), hash,
                     sizeof(hash));
    av_md5_init(md5);
    av_md5_update(md5, hashstr, strlen(hashstr));
    if (opaque)
        av_md5_update(md5, opaque, strlen(opaque));
    else if (challenge)
        av_md5_update(md5, challenge, strlen(challenge));
    av_md5_update(md5, challenge2, strlen(challenge2));
    av_md5_final(md5, hash);
    av_base64_encode(hashstr, sizeof(hashstr), hash,
                     sizeof(hash));
    snprintf(rt->auth_params, sizeof(rt->auth_params),
             "?authmod=%s&user=%s&challenge=%s&response=%s",
             "adobe", user, challenge2, hashstr);
    if (opaque)
        av_strlcatf(rt->auth_params, sizeof(rt->auth_params),
                    "&opaque=%s", opaque);

    av_free(md5);
    return 0;
}

static int do_llnw_auth(RTMPContext *rt, const char *user, const char *nonce)
{
    uint8_t hash[16];
    char hashstr1[33], hashstr2[33];
    const char *realm = "live";
    const char *method = "publish";
    const char *qop = "auth";
    const char *nc = "00000001";
    char cnonce[10];
    struct AVMD5 *md5 = av_md5_alloc();
    if (!md5)
        return AVERROR(ENOMEM);

    snprintf(cnonce, sizeof(cnonce), "%08x", av_get_random_seed());

    av_md5_init(md5);
    av_md5_update(md5, user, strlen(user));
    av_md5_update(md5, ":", 1);
    av_md5_update(md5, realm, strlen(realm));
    av_md5_update(md5, ":", 1);
    av_md5_update(md5, rt->password, strlen(rt->password));
    av_md5_final(md5, hash);
    ff_data_to_hex(hashstr1, hash, 16, 1);
    hashstr1[32] = '\0';

    av_md5_init(md5);
    av_md5_update(md5, method, strlen(method));
    av_md5_update(md5, ":/", 2);
    av_md5_update(md5, rt->app, strlen(rt->app));
    if (!strchr(rt->app, '/'))
        av_md5_update(md5, "/_definst_", strlen("/_definst_"));
    av_md5_final(md5, hash);
    ff_data_to_hex(hashstr2, hash, 16, 1);
    hashstr2[32] = '\0';

    av_md5_init(md5);
    av_md5_update(md5, hashstr1, strlen(hashstr1));
    av_md5_update(md5, ":", 1);
    if (nonce)
        av_md5_update(md5, nonce, strlen(nonce));
    av_md5_update(md5, ":", 1);
    av_md5_update(md5, nc, strlen(nc));
    av_md5_update(md5, ":", 1);
    av_md5_update(md5, cnonce, strlen(cnonce));
    av_md5_update(md5, ":", 1);
    av_md5_update(md5, qop, strlen(qop));
    av_md5_update(md5, ":", 1);
    av_md5_update(md5, hashstr2, strlen(hashstr2));
    av_md5_final(md5, hash);
    ff_data_to_hex(hashstr1, hash, 16, 1);

    snprintf(rt->auth_params, sizeof(rt->auth_params),
             "?authmod=%s&user=%s&nonce=%s&cnonce=%s&nc=%s&response=%s",
             "llnw", user, nonce, cnonce, nc, hashstr1);

    av_free(md5);
    return 0;
}

static int handle_connect_error(URLContext *s, const char *desc)
{
    RTMPContext *rt = s->priv_data;
    char buf[300], *ptr, authmod[15];
    int i = 0, ret = 0;
    const char *user = "", *salt = "", *opaque = NULL,
               *challenge = NULL, *cptr = NULL, *nonce = NULL;

    if (!(cptr = strstr(desc, "authmod=adobe")) &&
        !(cptr = strstr(desc, "authmod=llnw"))) {
        av_log(s, AV_LOG_ERROR,
               "Unknown connect error (unsupported authentication method?)\n");
        return AVERROR_UNKNOWN;
    }
    cptr += strlen("authmod=");
    while (*cptr && *cptr != ' ' && i < sizeof(authmod) - 1)
        authmod[i++] = *cptr++;
    authmod[i] = '\0';

    if (!rt->username[0] || !rt->password[0]) {
        av_log(s, AV_LOG_ERROR, "No credentials set\n");
        return AVERROR_UNKNOWN;
    }

    if (strstr(desc, "?reason=authfailed")) {
        av_log(s, AV_LOG_ERROR, "Incorrect username/password\n");
        return AVERROR_UNKNOWN;
    } else if (strstr(desc, "?reason=nosuchuser")) {
        av_log(s, AV_LOG_ERROR, "Incorrect username\n");
        return AVERROR_UNKNOWN;
    }

    if (rt->auth_tried) {
        av_log(s, AV_LOG_ERROR, "Authentication failed\n");
        return AVERROR_UNKNOWN;
    }

    rt->auth_params[0] = '\0';

    if (strstr(desc, "code=403 need auth")) {
        snprintf(rt->auth_params, sizeof(rt->auth_params),
                 "?authmod=%s&user=%s", authmod, rt->username);
        return 0;
    }

    if (!(cptr = strstr(desc, "?reason=needauth"))) {
        av_log(s, AV_LOG_ERROR, "No auth parameters found\n");
        return AVERROR_UNKNOWN;
    }

    av_strlcpy(buf, cptr + 1, sizeof(buf));
    ptr = buf;

    while (ptr) {
        char *next  = strchr(ptr, '&');
        char *value = strchr(ptr, '=');
        if (next)
            *next++ = '\0';
        if (value)
            *value++ = '\0';
        if (!strcmp(ptr, "user")) {
            user = value;
        } else if (!strcmp(ptr, "salt")) {
            salt = value;
        } else if (!strcmp(ptr, "opaque")) {
            opaque = value;
        } else if (!strcmp(ptr, "challenge")) {
            challenge = value;
        } else if (!strcmp(ptr, "nonce")) {
            nonce = value;
        }
        ptr = next;
    }

    if (!strcmp(authmod, "adobe")) {
        if ((ret = do_adobe_auth(rt, user, salt, opaque, challenge)) < 0)
            return ret;
    } else {
        if ((ret = do_llnw_auth(rt, user, nonce)) < 0)
            return ret;
    }

    rt->auth_tried = 1;
    return 0;
}

static int handle_invoke_error(URLContext *s, RTMPPacket *pkt)
{
    RTMPContext *rt = s->priv_data;
    const uint8_t *data_end = pkt->data + pkt->size;
    char *tracked_method = NULL;
    int level = AV_LOG_ERROR;
    uint8_t tmpstr[256];
    int ret;

    if ((ret = find_tracked_method(s, pkt, 9, &tracked_method)) < 0)
        return ret;

    if (!ff_amf_get_field_value(pkt->data + 9, data_end,
                                "description", tmpstr, sizeof(tmpstr))) {
        if (tracked_method && (!strcmp(tracked_method, "_checkbw")      ||
                               !strcmp(tracked_method, "releaseStream") ||
                               !strcmp(tracked_method, "FCSubscribe")   ||
                               !strcmp(tracked_method, "FCPublish"))) {
            /* Gracefully ignore Adobe-specific historical artifact errors. */
            level = AV_LOG_WARNING;
            ret = 0;
        } else if (tracked_method && !strcmp(tracked_method, "connect")) {
            ret = handle_connect_error(s, tmpstr);
            if (!ret) {
                rt->do_reconnect = 1;
                level = AV_LOG_VERBOSE;
            }
        } else
            ret = AVERROR_UNKNOWN;
        av_log(s, level, "Server error: %s\n", tmpstr);
    }

    av_free(tracked_method);
    return ret;
}

static int write_begin(URLContext *s)
{
    RTMPContext *rt = s->priv_data;
    PutByteContext pbc;
    RTMPPacket spkt = { 0 };
    int ret;

    // Send Stream Begin 1
    if ((ret = ff_rtmp_packet_create(&spkt, RTMP_NETWORK_CHANNEL,
                                     RTMP_PT_PING, 0, 6)) < 0) {
        av_log(s, AV_LOG_ERROR, "Unable to create response packet\n");
        return ret;
    }

    bytestream2_init_writer(&pbc, spkt.data, spkt.size);
    bytestream2_put_be16(&pbc, 0);          // 0 -> Stream Begin
    bytestream2_put_be32(&pbc, rt->nb_streamid);

    ret = ff_rtmp_packet_write(rt->stream, &spkt, rt->out_chunk_size,
                               &rt->prev_pkt[1], &rt->nb_prev_pkt[1]);

    ff_rtmp_packet_destroy(&spkt);

    return ret;
}

static int write_status(URLContext *s, RTMPPacket *pkt,
                        const char *status, const char *filename)
{
    RTMPContext *rt = s->priv_data;
    RTMPPacket spkt = { 0 };
    char statusmsg[128];
    uint8_t *pp;
    int ret;

    if ((ret = ff_rtmp_packet_create(&spkt, RTMP_SYSTEM_CHANNEL,
                                     RTMP_PT_INVOKE, 0,
                                     RTMP_PKTDATA_DEFAULT_SIZE)) < 0) {
        av_log(s, AV_LOG_ERROR, "Unable to create response packet\n");
        return ret;
    }

    pp = spkt.data;
    spkt.extra = pkt->extra;
    ff_amf_write_string(&pp, "onStatus");
    ff_amf_write_number(&pp, 0);
    ff_amf_write_null(&pp);

    ff_amf_write_object_start(&pp);
    ff_amf_write_field_name(&pp, "level");
    ff_amf_write_string(&pp, "status");
    ff_amf_write_field_name(&pp, "code");
    ff_amf_write_string(&pp, status);
    ff_amf_write_field_name(&pp, "description");
    snprintf(statusmsg, sizeof(statusmsg),
             "%s is now published", filename);
    ff_amf_write_string(&pp, statusmsg);
    ff_amf_write_field_name(&pp, "details");
    ff_amf_write_string(&pp, filename);
    ff_amf_write_field_name(&pp, "clientid");
    snprintf(statusmsg, sizeof(statusmsg), "%s", LIBAVFORMAT_IDENT);
    ff_amf_write_string(&pp, statusmsg);
    ff_amf_write_object_end(&pp);

    spkt.size = pp - spkt.data;
    ret = ff_rtmp_packet_write(rt->stream, &spkt, rt->out_chunk_size,
                               &rt->prev_pkt[1], &rt->nb_prev_pkt[1]);
    ff_rtmp_packet_destroy(&spkt);

    return ret;
}

static int send_invoke_response(URLContext *s, RTMPPacket *pkt)
{
    RTMPContext *rt = s->priv_data;
    double seqnum;
    char filename[64];
    char command[64];
    int stringlen;
    char *pchar;
    const uint8_t *p = pkt->data;
    uint8_t *pp      = NULL;
    RTMPPacket spkt  = { 0 };
    GetByteContext gbc;
    int ret;

    bytestream2_init(&gbc, p, pkt->size);
    if (ff_amf_read_string(&gbc, command, sizeof(command),
                           &stringlen)) {
        av_log(s, AV_LOG_ERROR, "Error in PT_INVOKE\n");
        return AVERROR_INVALIDDATA;
    }

    ret = ff_amf_read_number(&gbc, &seqnum);
    if (ret)
        return ret;
    ret = ff_amf_read_null(&gbc);
    if (ret)
        return ret;
    if (!strcmp(command, "FCPublish") ||
        !strcmp(command, "publish")) {
        ret = ff_amf_read_string(&gbc, filename,
                                 sizeof(filename), &stringlen);
        // check with url
        if (s->filename) {
            pchar = strrchr(s->filename, '/');
            if (!pchar) {
                av_log(s, AV_LOG_WARNING,
                       "Unable to find / in url %s, bad format\n",
                       s->filename);
                pchar = s->filename;
            }
            pchar++;
            if (strcmp(pchar, filename))
                av_log(s, AV_LOG_WARNING, "Unexpected stream %s, expecting"
                       " %s\n", filename, pchar);
        }
        rt->state = STATE_RECEIVING;
    }

    if (!strcmp(command, "FCPublish")) {
        if ((ret = ff_rtmp_packet_create(&spkt, RTMP_SYSTEM_CHANNEL,
                                         RTMP_PT_INVOKE, 0,
                                         RTMP_PKTDATA_DEFAULT_SIZE)) < 0) {
            av_log(s, AV_LOG_ERROR, "Unable to create response packet\n");
            return ret;
        }
        pp = spkt.data;
        ff_amf_write_string(&pp, "onFCPublish");
    } else if (!strcmp(command, "publish")) {
        ret = write_begin(s);
        if (ret < 0)
            return ret;

        // Send onStatus(NetStream.Publish.Start)
        return write_status(s, pkt, "NetStream.Publish.Start",
                           filename);
    } else if (!strcmp(command, "play")) {
        ret = write_begin(s);
        if (ret < 0)
            return ret;
        rt->state = STATE_SENDING;
        return write_status(s, pkt, "NetStream.Play.Start",
                            filename);
    } else {
        if ((ret = ff_rtmp_packet_create(&spkt, RTMP_SYSTEM_CHANNEL,
                                         RTMP_PT_INVOKE, 0,
                                         RTMP_PKTDATA_DEFAULT_SIZE)) < 0) {
            av_log(s, AV_LOG_ERROR, "Unable to create response packet\n");
            return ret;
        }
        pp = spkt.data;
        ff_amf_write_string(&pp, "_result");
        ff_amf_write_number(&pp, seqnum);
        ff_amf_write_null(&pp);
        if (!strcmp(command, "createStream")) {
            rt->nb_streamid++;
            if (rt->nb_streamid == 0 || rt->nb_streamid == 2)
                rt->nb_streamid++; /* Values 0 and 2 are reserved */
            ff_amf_write_number(&pp, rt->nb_streamid);
            /* By now we don't control which streams are removed in
             * deleteStream. There is no stream creation control
             * if a client creates more than 2^32 - 2 streams. */
        }
    }
    spkt.size = pp - spkt.data;
    ret = ff_rtmp_packet_write(rt->stream, &spkt, rt->out_chunk_size,
                               &rt->prev_pkt[1], &rt->nb_prev_pkt[1]);
    ff_rtmp_packet_destroy(&spkt);
    return ret;
}

static int handle_invoke_result(URLContext *s, RTMPPacket *pkt)
{
    RTMPContext *rt = s->priv_data;
    char *tracked_method = NULL;
    int ret = 0;

    if ((ret = find_tracked_method(s, pkt, 10, &tracked_method)) < 0)
        return ret;

    if (!tracked_method) {
        /* Ignore this reply when the current method is not tracked. */
        return ret;
    }

    if (!strcmp(tracked_method, "connect")) {
        if (!rt->is_input) {
            if ((ret = gen_release_stream(s, rt)) < 0)
                goto fail;

            if ((ret = gen_fcpublish_stream(s, rt)) < 0)
                goto fail;
        } else {
            if ((ret = gen_server_bw(s, rt)) < 0)
                goto fail;
        }

        if ((ret = gen_create_stream(s, rt)) < 0)
            goto fail;

        if (rt->is_input) {
            /* Send the FCSubscribe command when the name of live
             * stream is defined by the user or if it's a live stream. */
            if (rt->subscribe) {
                if ((ret = gen_fcsubscribe_stream(s, rt, rt->subscribe)) < 0)
                    goto fail;
            } else if (rt->live == -1) {
                if ((ret = gen_fcsubscribe_stream(s, rt, rt->playpath)) < 0)
                    goto fail;
            }
        }
    } else if (!strcmp(tracked_method, "createStream")) {
        //extract a number from the result
        if (pkt->data[10] || pkt->data[19] != 5 || pkt->data[20]) {
            av_log(s, AV_LOG_WARNING, "Unexpected reply on connect()\n");
        } else {
            rt->stream_id = av_int2double(AV_RB64(pkt->data + 21));
        }

        if (!rt->is_input) {
            if ((ret = gen_publish(s, rt)) < 0)
                goto fail;
        } else {
            if ((ret = gen_play(s, rt)) < 0)
                goto fail;
            if ((ret = gen_buffer_time(s, rt)) < 0)
                goto fail;
        }
    }

fail:
    av_free(tracked_method);
    return ret;
}

static int handle_invoke_status(URLContext *s, RTMPPacket *pkt)
{
    RTMPContext *rt = s->priv_data;
    const uint8_t *data_end = pkt->data + pkt->size;
    const uint8_t *ptr = pkt->data + RTMP_HEADER;
    uint8_t tmpstr[256];
    int i, t;

    for (i = 0; i < 2; i++) {
        t = ff_amf_tag_size(ptr, data_end);
        if (t < 0)
            return 1;
        ptr += t;
    }

    t = ff_amf_get_field_value(ptr, data_end, "level", tmpstr, sizeof(tmpstr));
    if (!t && !strcmp(tmpstr, "error")) {
        t = ff_amf_get_field_value(ptr, data_end,
                                   "description", tmpstr, sizeof(tmpstr));
        if (t || !tmpstr[0])
            t = ff_amf_get_field_value(ptr, data_end, "code",
                                       tmpstr, sizeof(tmpstr));
        if (!t)
            av_log(s, AV_LOG_ERROR, "Server error: %s\n", tmpstr);
        return -1;
    }

    t = ff_amf_get_field_value(ptr, data_end, "code", tmpstr, sizeof(tmpstr));
    if (!t && !strcmp(tmpstr, "NetStream.Play.Start")) rt->state = STATE_PLAYING;
    if (!t && !strcmp(tmpstr, "NetStream.Play.Stop")) rt->state = STATE_STOPPED;
    if (!t && !strcmp(tmpstr, "NetStream.Play.UnpublishNotify")) rt->state = STATE_STOPPED;
    if (!t && !strcmp(tmpstr, "NetStream.Publish.Start")) rt->state = STATE_PUBLISHING;
    if (!t && !strcmp(tmpstr, "NetStream.Seek.Notify")) rt->state = STATE_PLAYING;

    return 0;
}

static int handle_invoke(URLContext *s, RTMPPacket *pkt)
{
    RTMPContext *rt = s->priv_data;
    int ret = 0;

    //TODO: check for the messages sent for wrong state?
    if (ff_amf_match_string(pkt->data, pkt->size, "_error")) {
        if ((ret = handle_invoke_error(s, pkt)) < 0)
            return ret;
    } else if (ff_amf_match_string(pkt->data, pkt->size, "_result")) {
        if ((ret = handle_invoke_result(s, pkt)) < 0)
            return ret;
    } else if (ff_amf_match_string(pkt->data, pkt->size, "onStatus")) {
        if ((ret = handle_invoke_status(s, pkt)) < 0)
            return ret;
    } else if (ff_amf_match_string(pkt->data, pkt->size, "onBWDone")) {
        if ((ret = gen_check_bw(s, rt)) < 0)
            return ret;
    } else if (ff_amf_match_string(pkt->data, pkt->size, "releaseStream") ||
               ff_amf_match_string(pkt->data, pkt->size, "FCPublish")     ||
               ff_amf_match_string(pkt->data, pkt->size, "publish")       ||
               ff_amf_match_string(pkt->data, pkt->size, "play")          ||
               ff_amf_match_string(pkt->data, pkt->size, "_checkbw")      ||
               ff_amf_match_string(pkt->data, pkt->size, "createStream")) {
        if ((ret = send_invoke_response(s, pkt)) < 0)
            return ret;
    }

    return ret;
}

static int update_offset(RTMPContext *rt, int size)
{
    int old_flv_size;

    // generate packet header and put data into buffer for FLV demuxer
    if (rt->flv_off < rt->flv_size) {
        // There is old unread data in the buffer, thus append at the end
        old_flv_size  = rt->flv_size;
        rt->flv_size += size;
    } else {
        // All data has been read, write the new data at the start of the buffer
        old_flv_size = 0;
        rt->flv_size = size;
        rt->flv_off  = 0;
    }

    return old_flv_size;
}

static int append_flv_data(RTMPContext *rt, RTMPPacket *pkt, int skip)
{
    int old_flv_size, ret;
    PutByteContext pbc;
    const uint8_t *data = pkt->data + skip;
    const int size      = pkt->size - skip;
    uint32_t ts         = pkt->timestamp;

    old_flv_size = update_offset(rt, size + 15);

    if ((ret = av_reallocp(&rt->flv_data, rt->flv_size)) < 0) {
        rt->flv_size = rt->flv_off = 0;
        return ret;
    }
    bytestream2_init_writer(&pbc, rt->flv_data, rt->flv_size);
    bytestream2_skip_p(&pbc, old_flv_size);
    bytestream2_put_byte(&pbc, pkt->type);
    bytestream2_put_be24(&pbc, size);
    bytestream2_put_be24(&pbc, ts);
    bytestream2_put_byte(&pbc, ts >> 24);
    bytestream2_put_be24(&pbc, 0);
    bytestream2_put_buffer(&pbc, data, size);
    bytestream2_put_be32(&pbc, 0);

    return 0;
}

static int handle_notify(URLContext *s, RTMPPacket *pkt)
{
    RTMPContext *rt  = s->priv_data;
    uint8_t commandbuffer[64];
    char statusmsg[128];
    int stringlen, ret, skip = 0;
    GetByteContext gbc;

    bytestream2_init(&gbc, pkt->data, pkt->size);
    if (ff_amf_read_string(&gbc, commandbuffer, sizeof(commandbuffer),
                           &stringlen))
        return AVERROR_INVALIDDATA;

    // Skip the @setDataFrame string and validate it is a notification
    if (!strcmp(commandbuffer, "@setDataFrame")) {
        skip = gbc.buffer - pkt->data;
        ret = ff_amf_read_string(&gbc, statusmsg,
                                 sizeof(statusmsg), &stringlen);
        if (ret < 0)
            return AVERROR_INVALIDDATA;
    }

    return append_flv_data(rt, pkt, skip);
}

/**
 * Parse received packet and possibly perform some action depending on
 * the packet contents.
 * @return 0 for no errors, negative values for serious errors which prevent
 *         further communications, positive values for uncritical errors
 */
static int rtmp_parse_result(URLContext *s, RTMPContext *rt, RTMPPacket *pkt)
{
    int ret;

#ifdef DEBUG
    ff_rtmp_packet_dump(s, pkt);
#endif

    switch (pkt->type) {
    case RTMP_PT_BYTES_READ:
        av_dlog(s, "received bytes read report\n");
        break;
    case RTMP_PT_CHUNK_SIZE:
        if ((ret = handle_chunk_size(s, pkt)) < 0)
            return ret;
        break;
    case RTMP_PT_PING:
        if ((ret = handle_ping(s, pkt)) < 0)
            return ret;
        break;
    case RTMP_PT_CLIENT_BW:
        if ((ret = handle_client_bw(s, pkt)) < 0)
            return ret;
        break;
    case RTMP_PT_SERVER_BW:
        if ((ret = handle_server_bw(s, pkt)) < 0)
            return ret;
        break;
    case RTMP_PT_INVOKE:
        if ((ret = handle_invoke(s, pkt)) < 0)
            return ret;
        break;
    case RTMP_PT_VIDEO:
    case RTMP_PT_AUDIO:
    case RTMP_PT_METADATA:
    case RTMP_PT_NOTIFY:
        /* Audio, Video and Metadata packets are parsed in get_packet() */
        break;
    default:
        av_log(s, AV_LOG_VERBOSE, "Unknown packet type received 0x%02X\n", pkt->type);
        break;
    }
    return 0;
}

static int handle_metadata(RTMPContext *rt, RTMPPacket *pkt)
{
    int ret, old_flv_size, type;
    const uint8_t *next;
    uint8_t *p;
    uint32_t size;
    uint32_t ts, cts, pts = 0;

    old_flv_size = update_offset(rt, pkt->size);

    if ((ret = av_reallocp(&rt->flv_data, rt->flv_size)) < 0) {
        rt->flv_size = rt->flv_off = 0;
        return ret;
    }

    next = pkt->data;
    p    = rt->flv_data + old_flv_size;

    /* copy data while rewriting timestamps */
    ts = pkt->timestamp;

    while (next - pkt->data < pkt->size - RTMP_HEADER) {
        type = bytestream_get_byte(&next);
        size = bytestream_get_be24(&next);
        cts  = bytestream_get_be24(&next);
        cts |= bytestream_get_byte(&next) << 24;
        if (!pts)
            pts = cts;
        ts += cts - pts;
        pts = cts;
        if (size + 3 + 4 > pkt->data + pkt->size - next)
            break;
        bytestream_put_byte(&p, type);
        bytestream_put_be24(&p, size);
        bytestream_put_be24(&p, ts);
        bytestream_put_byte(&p, ts >> 24);
        memcpy(p, next, size + 3 + 4);
        next += size + 3 + 4;
        p    += size + 3 + 4;
    }
    if (p != rt->flv_data + rt->flv_size) {
        av_log(NULL, AV_LOG_WARNING, "Incomplete flv packets in "
                                     "RTMP_PT_METADATA packet\n");
        rt->flv_size = p - rt->flv_data;
    }

    return 0;
}

/**
 * Interact with the server by receiving and sending RTMP packets until
 * there is some significant data (media data or expected status notification).
 *
 * @param s          reading context
 * @param for_header non-zero value tells function to work until it
 * gets notification from the server that playing has been started,
 * otherwise function will work until some media data is received (or
 * an error happens)
 * @return 0 for successful operation, negative value in case of error
 */
static int get_packet(URLContext *s, int for_header)
{
    RTMPContext *rt = s->priv_data;
    int ret;

    if (rt->state == STATE_STOPPED)
        return AVERROR_EOF;

    for (;;) {
        RTMPPacket rpkt = { 0 };
        if ((ret = ff_rtmp_packet_read(rt->stream, &rpkt,
                                       rt->in_chunk_size, &rt->prev_pkt[0],
                                       &rt->nb_prev_pkt[0])) <= 0) {
            if (ret == 0) {
                return AVERROR(EAGAIN);
            } else {
                return AVERROR(EIO);
            }
        }
        rt->bytes_read += ret;
        if (rt->bytes_read - rt->last_bytes_read > rt->client_report_size) {
            av_log(s, AV_LOG_DEBUG, "Sending bytes read report\n");
            if ((ret = gen_bytes_read(s, rt, rpkt.timestamp + 1)) < 0)
                return ret;
            rt->last_bytes_read = rt->bytes_read;
        }

        ret = rtmp_parse_result(s, rt, &rpkt);

        // At this point we must check if we are in the seek state and continue
        // with the next packet. handle_invoke will get us out of this state
        // when the right message is encountered
        if (rt->state == STATE_SEEKING) {
            ff_rtmp_packet_destroy(&rpkt);
            // We continue, let the natural flow of things happen:
            // AVERROR(EAGAIN) or handle_invoke gets us out of here
            continue;
        }

        if (ret < 0) {//serious error in current packet
            ff_rtmp_packet_destroy(&rpkt);
            return ret;
        }
        if (rt->do_reconnect && for_header) {
            ff_rtmp_packet_destroy(&rpkt);
            return 0;
        }
        if (rt->state == STATE_STOPPED) {
            ff_rtmp_packet_destroy(&rpkt);
            return AVERROR_EOF;
        }
        if (for_header && (rt->state == STATE_PLAYING    ||
                           rt->state == STATE_PUBLISHING ||
                           rt->state == STATE_SENDING    ||
                           rt->state == STATE_RECEIVING)) {
            ff_rtmp_packet_destroy(&rpkt);
            return 0;
        }
        if (!rpkt.size || !rt->is_input) {
            ff_rtmp_packet_destroy(&rpkt);
            continue;
        }
        if (rpkt.type == RTMP_PT_VIDEO || rpkt.type == RTMP_PT_AUDIO) {
            ret = append_flv_data(rt, &rpkt, 0);
            ff_rtmp_packet_destroy(&rpkt);
            return ret;
        } else if (rpkt.type == RTMP_PT_NOTIFY) {
            ret = handle_notify(s, &rpkt);
            ff_rtmp_packet_destroy(&rpkt);
            return ret;
        } else if (rpkt.type == RTMP_PT_METADATA) {
            ret = handle_metadata(rt, &rpkt);
            ff_rtmp_packet_destroy(&rpkt);
            return 0;
        }
        ff_rtmp_packet_destroy(&rpkt);
    }
}

static int rtmp_close(URLContext *h)
{
    RTMPContext *rt = h->priv_data;
    int ret = 0, i, j;

    if (!rt->is_input) {
        rt->flv_data = NULL;
        if (rt->out_pkt.size)
            ff_rtmp_packet_destroy(&rt->out_pkt);
        if (rt->state > STATE_FCPUBLISH)
            ret = gen_fcunpublish_stream(h, rt);
    }
    if (rt->state > STATE_HANDSHAKED)
        ret = gen_delete_stream(h, rt);
    for (i = 0; i < 2; i++) {
        for (j = 0; j < rt->nb_prev_pkt[i]; j++)
            ff_rtmp_packet_destroy(&rt->prev_pkt[i][j]);
        av_freep(&rt->prev_pkt[i]);
    }

    free_tracked_methods(rt);
    av_freep(&rt->flv_data);
    ffurl_close(rt->stream);
    return ret;
}

/**
 * Open RTMP connection and verify that the stream can be played.
 *
 * URL syntax: rtmp://server[:port][/app][/playpath]
 *             where 'app' is first one or two directories in the path
 *             (e.g. /ondemand/, /flash/live/, etc.)
 *             and 'playpath' is a file name (the rest of the path,
 *             may be prefixed with "mp4:")
 */
static int rtmp_open(URLContext *s, const char *uri, int flags)
{
    RTMPContext *rt = s->priv_data;
    char proto[8], hostname[256], path[1024], auth[100], *fname;
    char *old_app, *qmark, fname_buffer[1024];
    uint8_t buf[2048];
    int port;
    AVDictionary *opts = NULL;
    int ret;

    if (rt->listen_timeout > 0)
        rt->listen = 1;

    rt->is_input = !(flags & AVIO_FLAG_WRITE);

    av_url_split(proto, sizeof(proto), auth, sizeof(auth),
                 hostname, sizeof(hostname), &port,
                 path, sizeof(path), s->filename);

    if (strchr(path, ' ')) {
        av_log(s, AV_LOG_WARNING,
               "Detected librtmp style URL parameters, these aren't supported "
               "by the libavformat internal RTMP handler currently enabled. "
               "See the documentation for the correct way to pass parameters.\n");
    }

    if (auth[0]) {
        char *ptr = strchr(auth, ':');
        if (ptr) {
            *ptr = '\0';
            av_strlcpy(rt->username, auth, sizeof(rt->username));
            av_strlcpy(rt->password, ptr + 1, sizeof(rt->password));
        }
    }

    if (rt->listen && strcmp(proto, "rtmp")) {
        av_log(s, AV_LOG_ERROR, "rtmp_listen not available for %s\n",
               proto);
        return AVERROR(EINVAL);
    }
    if (!strcmp(proto, "rtmpt") || !strcmp(proto, "rtmpts")) {
        if (!strcmp(proto, "rtmpts"))
            av_dict_set(&opts, "ffrtmphttp_tls", "1", 1);

        /* open the http tunneling connection */
        ff_url_join(buf, sizeof(buf), "ffrtmphttp", NULL, hostname, port, NULL);
    } else if (!strcmp(proto, "rtmps")) {
        /* open the tls connection */
        if (port < 0)
            port = RTMPS_DEFAULT_PORT;
        ff_url_join(buf, sizeof(buf), "tls", NULL, hostname, port, NULL);
    } else if (!strcmp(proto, "rtmpe") || (!strcmp(proto, "rtmpte"))) {
        if (!strcmp(proto, "rtmpte"))
            av_dict_set(&opts, "ffrtmpcrypt_tunneling", "1", 1);

        /* open the encrypted connection */
        ff_url_join(buf, sizeof(buf), "ffrtmpcrypt", NULL, hostname, port, NULL);
        rt->encrypted = 1;
    } else {
        /* open the tcp connection */
        if (port < 0)
            port = RTMP_DEFAULT_PORT;
        if (rt->listen)
            ff_url_join(buf, sizeof(buf), "tcp", NULL, hostname, port,
                        "?listen&listen_timeout=%d",
                        rt->listen_timeout * 1000);
        else
            ff_url_join(buf, sizeof(buf), "tcp", NULL, hostname, port, NULL);
    }

reconnect:
    if ((ret = ffurl_open(&rt->stream, buf, AVIO_FLAG_READ_WRITE,
                          &s->interrupt_callback, &opts)) < 0) {
        av_log(s , AV_LOG_ERROR, "Cannot open connection %s\n", buf);
        goto fail;
    }

    if (rt->swfverify) {
        if ((ret = rtmp_calc_swfhash(s)) < 0)
            goto fail;
    }

    rt->state = STATE_START;
    if (!rt->listen && (ret = rtmp_handshake(s, rt)) < 0)
        goto fail;
    if (rt->listen && (ret = rtmp_server_handshake(s, rt)) < 0)
        goto fail;

    rt->out_chunk_size = 128;
    rt->in_chunk_size  = 128; // Probably overwritten later
    rt->state = STATE_HANDSHAKED;

    // Keep the application name when it has been defined by the user.
    old_app = rt->app;

    rt->app = av_malloc(APP_MAX_LENGTH);
    if (!rt->app) {
        ret = AVERROR(ENOMEM);
        goto fail;
    }

    //extract "app" part from path
    qmark = strchr(path, '?');
    if (qmark && strstr(qmark, "slist=")) {
        char* amp;
        // After slist we have the playpath, before the params, the app
        av_strlcpy(rt->app, path + 1, FFMIN(qmark - path, APP_MAX_LENGTH));
        fname = strstr(path, "slist=") + 6;
        // Strip any further query parameters from fname
        amp = strchr(fname, '&');
        if (amp) {
<<<<<<< HEAD
            av_strlcpy(fname_buffer, fname, FFMIN(amp - fname + 1, sizeof(fname_buffer)));
=======
            av_strlcpy(fname_buffer, fname, FFMIN(amp - fname + 1,
                                                  sizeof(fname_buffer)));
>>>>>>> 0bacfa8d
            fname = fname_buffer;
        }
    } else if (!strncmp(path, "/ondemand/", 10)) {
        fname = path + 10;
        memcpy(rt->app, "ondemand", 9);
    } else {
        char *next = *path ? path + 1 : path;
        char *p = strchr(next, '/');
        if (!p) {
            fname = next;
            rt->app[0] = '\0';
        } else {
            // make sure we do not mismatch a playpath for an application instance
            char *c = strchr(p + 1, ':');
            fname = strchr(p + 1, '/');
            if (!fname || (c && c < fname)) {
                fname = p + 1;
                av_strlcpy(rt->app, path + 1, FFMIN(p - path, APP_MAX_LENGTH));
            } else {
                fname++;
                av_strlcpy(rt->app, path + 1, FFMIN(fname - path - 1, APP_MAX_LENGTH));
            }
        }
    }

    if (old_app) {
        // The name of application has been defined by the user, override it.
        if (strlen(old_app) >= APP_MAX_LENGTH) {
            ret = AVERROR(EINVAL);
            goto fail;
        }
        av_free(rt->app);
        rt->app = old_app;
    }

    if (!rt->playpath) {
        int len = strlen(fname);

        rt->playpath = av_malloc(PLAYPATH_MAX_LENGTH);
        if (!rt->playpath) {
            ret = AVERROR(ENOMEM);
            goto fail;
        }

        if (!strchr(fname, ':') && len >= 4 &&
            (!strcmp(fname + len - 4, ".f4v") ||
             !strcmp(fname + len - 4, ".mp4"))) {
            memcpy(rt->playpath, "mp4:", 5);
        } else {
            if (len >= 4 && !strcmp(fname + len - 4, ".flv"))
                fname[len - 4] = '\0';
            rt->playpath[0] = 0;
        }
        av_strlcat(rt->playpath, fname, PLAYPATH_MAX_LENGTH);
    }

    if (!rt->tcurl) {
        rt->tcurl = av_malloc(TCURL_MAX_LENGTH);
        if (!rt->tcurl) {
            ret = AVERROR(ENOMEM);
            goto fail;
        }
        ff_url_join(rt->tcurl, TCURL_MAX_LENGTH, proto, NULL, hostname,
                    port, "/%s", rt->app);
    }

    if (!rt->flashver) {
        rt->flashver = av_malloc(FLASHVER_MAX_LENGTH);
        if (!rt->flashver) {
            ret = AVERROR(ENOMEM);
            goto fail;
        }
        if (rt->is_input) {
            snprintf(rt->flashver, FLASHVER_MAX_LENGTH, "%s %d,%d,%d,%d",
                    RTMP_CLIENT_PLATFORM, RTMP_CLIENT_VER1, RTMP_CLIENT_VER2,
                    RTMP_CLIENT_VER3, RTMP_CLIENT_VER4);
        } else {
            snprintf(rt->flashver, FLASHVER_MAX_LENGTH,
                    "FMLE/3.0 (compatible; %s)", LIBAVFORMAT_IDENT);
        }
    }

    rt->client_report_size = 1048576;
    rt->bytes_read = 0;
    rt->last_bytes_read = 0;
    rt->server_bw = 2500000;

    av_log(s, AV_LOG_DEBUG, "Proto = %s, path = %s, app = %s, fname = %s\n",
           proto, path, rt->app, rt->playpath);
    if (!rt->listen) {
        if ((ret = gen_connect(s, rt)) < 0)
            goto fail;
    } else {
        if ((ret = read_connect(s, s->priv_data)) < 0)
            goto fail;
    }

    do {
        ret = get_packet(s, 1);
    } while (ret == AVERROR(EAGAIN));
    if (ret < 0)
        goto fail;

    if (rt->do_reconnect) {
        int i;
        ffurl_close(rt->stream);
        rt->stream       = NULL;
        rt->do_reconnect = 0;
        rt->nb_invokes   = 0;
        for (i = 0; i < 2; i++)
            memset(rt->prev_pkt[i], 0,
                   sizeof(**rt->prev_pkt) * rt->nb_prev_pkt[i]);
        free_tracked_methods(rt);
        goto reconnect;
    }

    if (rt->is_input) {
        int err;
        // generate FLV header for demuxer
        rt->flv_size = 13;
        if ((err = av_reallocp(&rt->flv_data, rt->flv_size)) < 0)
            return err;
        rt->flv_off  = 0;
        memcpy(rt->flv_data, "FLV\1\5\0\0\0\011\0\0\0\0", rt->flv_size);
    } else {
        rt->flv_size = 0;
        rt->flv_data = NULL;
        rt->flv_off  = 0;
        rt->skip_bytes = 13;
    }

    s->max_packet_size = rt->stream->max_packet_size;
    s->is_streamed     = 1;
    return 0;

fail:
    av_dict_free(&opts);
    rtmp_close(s);
    return ret;
}

static int rtmp_read(URLContext *s, uint8_t *buf, int size)
{
    RTMPContext *rt = s->priv_data;
    int orig_size = size;
    int ret;

    while (size > 0) {
        int data_left = rt->flv_size - rt->flv_off;

        if (data_left >= size) {
            memcpy(buf, rt->flv_data + rt->flv_off, size);
            rt->flv_off += size;
            return orig_size;
        }
        if (data_left > 0) {
            memcpy(buf, rt->flv_data + rt->flv_off, data_left);
            buf  += data_left;
            size -= data_left;
            rt->flv_off = rt->flv_size;
            return data_left;
        }
        if ((ret = get_packet(s, 0)) < 0)
           return ret;
    }
    return orig_size;
}

static int64_t rtmp_seek(URLContext *s, int stream_index, int64_t timestamp,
                         int flags)
{
    RTMPContext *rt = s->priv_data;
    int ret;
    av_log(s, AV_LOG_DEBUG,
           "Seek on stream index %d at timestamp %"PRId64" with flags %08x\n",
           stream_index, timestamp, flags);
    if ((ret = gen_seek(s, rt, timestamp)) < 0) {
        av_log(s, AV_LOG_ERROR,
               "Unable to send seek command on stream index %d at timestamp "
               "%"PRId64" with flags %08x\n",
               stream_index, timestamp, flags);
        return ret;
    }
    rt->flv_off = rt->flv_size;
    rt->state = STATE_SEEKING;
    return timestamp;
}

static int rtmp_write(URLContext *s, const uint8_t *buf, int size)
{
    RTMPContext *rt = s->priv_data;
    int size_temp = size;
    int pktsize, pkttype;
    uint32_t ts;
    const uint8_t *buf_temp = buf;
    uint8_t c;
    int ret;

    do {
        if (rt->skip_bytes) {
            int skip = FFMIN(rt->skip_bytes, size_temp);
            buf_temp       += skip;
            size_temp      -= skip;
            rt->skip_bytes -= skip;
            continue;
        }

        if (rt->flv_header_bytes < RTMP_HEADER) {
            const uint8_t *header = rt->flv_header;
            int copy = FFMIN(RTMP_HEADER - rt->flv_header_bytes, size_temp);
            int channel = RTMP_AUDIO_CHANNEL;
            bytestream_get_buffer(&buf_temp, rt->flv_header + rt->flv_header_bytes, copy);
            rt->flv_header_bytes += copy;
            size_temp            -= copy;
            if (rt->flv_header_bytes < RTMP_HEADER)
                break;

            pkttype = bytestream_get_byte(&header);
            pktsize = bytestream_get_be24(&header);
            ts = bytestream_get_be24(&header);
            ts |= bytestream_get_byte(&header) << 24;
            bytestream_get_be24(&header);
            rt->flv_size = pktsize;

            if (pkttype == RTMP_PT_VIDEO)
                channel = RTMP_VIDEO_CHANNEL;

            //force 12bytes header
            if (((pkttype == RTMP_PT_VIDEO || pkttype == RTMP_PT_AUDIO) && ts == 0) ||
                pkttype == RTMP_PT_NOTIFY) {
                if (pkttype == RTMP_PT_NOTIFY)
                    pktsize += 16;
                if ((ret = ff_rtmp_check_alloc_array(&rt->prev_pkt[1],
                                                     &rt->nb_prev_pkt[1],
                                                     channel)) < 0)
                    return ret;
                rt->prev_pkt[1][channel].channel_id = 0;
            }

            //this can be a big packet, it's better to send it right here
            if ((ret = ff_rtmp_packet_create(&rt->out_pkt, channel,
                                             pkttype, ts, pktsize)) < 0)
                return ret;

            rt->out_pkt.extra = rt->stream_id;
            rt->flv_data = rt->out_pkt.data;

            if (pkttype == RTMP_PT_NOTIFY)
                ff_amf_write_string(&rt->flv_data, "@setDataFrame");
        }

        if (rt->flv_size - rt->flv_off > size_temp) {
            bytestream_get_buffer(&buf_temp, rt->flv_data + rt->flv_off, size_temp);
            rt->flv_off += size_temp;
            size_temp = 0;
        } else {
            bytestream_get_buffer(&buf_temp, rt->flv_data + rt->flv_off, rt->flv_size - rt->flv_off);
            size_temp   -= rt->flv_size - rt->flv_off;
            rt->flv_off += rt->flv_size - rt->flv_off;
        }

        if (rt->flv_off == rt->flv_size) {
            rt->skip_bytes = 4;

            if ((ret = rtmp_send_packet(rt, &rt->out_pkt, 0)) < 0)
                return ret;
            rt->flv_size = 0;
            rt->flv_off = 0;
            rt->flv_header_bytes = 0;
            rt->flv_nb_packets++;
        }
    } while (buf_temp - buf < size);

    if (rt->flv_nb_packets < rt->flush_interval)
        return size;
    rt->flv_nb_packets = 0;

    /* set stream into nonblocking mode */
    rt->stream->flags |= AVIO_FLAG_NONBLOCK;

    /* try to read one byte from the stream */
    ret = ffurl_read(rt->stream, &c, 1);

    /* switch the stream back into blocking mode */
    rt->stream->flags &= ~AVIO_FLAG_NONBLOCK;

    if (ret == AVERROR(EAGAIN)) {
        /* no incoming data to handle */
        return size;
    } else if (ret < 0) {
        return ret;
    } else if (ret == 1) {
        RTMPPacket rpkt = { 0 };

        if ((ret = ff_rtmp_packet_read_internal(rt->stream, &rpkt,
                                                rt->in_chunk_size,
                                                &rt->prev_pkt[0],
                                                &rt->nb_prev_pkt[0], c)) <= 0)
             return ret;

        if ((ret = rtmp_parse_result(s, rt, &rpkt)) < 0)
            return ret;

        ff_rtmp_packet_destroy(&rpkt);
    }

    return size;
}

#define OFFSET(x) offsetof(RTMPContext, x)
#define DEC AV_OPT_FLAG_DECODING_PARAM
#define ENC AV_OPT_FLAG_ENCODING_PARAM

static const AVOption rtmp_options[] = {
    {"rtmp_app", "Name of application to connect to on the RTMP server", OFFSET(app), AV_OPT_TYPE_STRING, {.str = NULL }, 0, 0, DEC|ENC},
    {"rtmp_buffer", "Set buffer time in milliseconds. The default is 3000.", OFFSET(client_buffer_time), AV_OPT_TYPE_INT, {.i64 = 3000}, 0, INT_MAX, DEC|ENC},
    {"rtmp_conn", "Append arbitrary AMF data to the Connect message", OFFSET(conn), AV_OPT_TYPE_STRING, {.str = NULL }, 0, 0, DEC|ENC},
    {"rtmp_flashver", "Version of the Flash plugin used to run the SWF player.", OFFSET(flashver), AV_OPT_TYPE_STRING, {.str = NULL }, 0, 0, DEC|ENC},
    {"rtmp_flush_interval", "Number of packets flushed in the same request (RTMPT only).", OFFSET(flush_interval), AV_OPT_TYPE_INT, {.i64 = 10}, 0, INT_MAX, ENC},
    {"rtmp_live", "Specify that the media is a live stream.", OFFSET(live), AV_OPT_TYPE_INT, {.i64 = -2}, INT_MIN, INT_MAX, DEC, "rtmp_live"},
    {"any", "both", 0, AV_OPT_TYPE_CONST, {.i64 = -2}, 0, 0, DEC, "rtmp_live"},
    {"live", "live stream", 0, AV_OPT_TYPE_CONST, {.i64 = -1}, 0, 0, DEC, "rtmp_live"},
    {"recorded", "recorded stream", 0, AV_OPT_TYPE_CONST, {.i64 = 0}, 0, 0, DEC, "rtmp_live"},
    {"rtmp_pageurl", "URL of the web page in which the media was embedded. By default no value will be sent.", OFFSET(pageurl), AV_OPT_TYPE_STRING, {.str = NULL }, 0, 0, DEC},
    {"rtmp_playpath", "Stream identifier to play or to publish", OFFSET(playpath), AV_OPT_TYPE_STRING, {.str = NULL }, 0, 0, DEC|ENC},
    {"rtmp_subscribe", "Name of live stream to subscribe to. Defaults to rtmp_playpath.", OFFSET(subscribe), AV_OPT_TYPE_STRING, {.str = NULL }, 0, 0, DEC},
    {"rtmp_swfhash", "SHA256 hash of the decompressed SWF file (32 bytes).", OFFSET(swfhash), AV_OPT_TYPE_BINARY, .flags = DEC},
    {"rtmp_swfsize", "Size of the decompressed SWF file, required for SWFVerification.", OFFSET(swfsize), AV_OPT_TYPE_INT, {.i64 = 0}, 0, INT_MAX, DEC},
    {"rtmp_swfurl", "URL of the SWF player. By default no value will be sent", OFFSET(swfurl), AV_OPT_TYPE_STRING, {.str = NULL }, 0, 0, DEC|ENC},
    {"rtmp_swfverify", "URL to player swf file, compute hash/size automatically.", OFFSET(swfverify), AV_OPT_TYPE_STRING, {.str = NULL }, 0, 0, DEC},
    {"rtmp_tcurl", "URL of the target stream. Defaults to proto://host[:port]/app.", OFFSET(tcurl), AV_OPT_TYPE_STRING, {.str = NULL }, 0, 0, DEC|ENC},
    {"rtmp_listen", "Listen for incoming rtmp connections", OFFSET(listen), AV_OPT_TYPE_INT, {.i64 = 0}, INT_MIN, INT_MAX, DEC, "rtmp_listen" },
    {"listen",      "Listen for incoming rtmp connections", OFFSET(listen), AV_OPT_TYPE_INT, {.i64 = 0}, INT_MIN, INT_MAX, DEC, "rtmp_listen" },
    {"timeout", "Maximum timeout (in seconds) to wait for incoming connections. -1 is infinite. Implies -rtmp_listen 1",  OFFSET(listen_timeout), AV_OPT_TYPE_INT, {.i64 = -1}, INT_MIN, INT_MAX, DEC, "rtmp_listen" },
    { NULL },
};

#define RTMP_PROTOCOL(flavor)                    \
static const AVClass flavor##_class = {          \
    .class_name = #flavor,                       \
    .item_name  = av_default_item_name,          \
    .option     = rtmp_options,                  \
    .version    = LIBAVUTIL_VERSION_INT,         \
};                                               \
                                                 \
URLProtocol ff_##flavor##_protocol = {           \
    .name           = #flavor,                   \
    .url_open       = rtmp_open,                 \
    .url_read       = rtmp_read,                 \
    .url_read_seek  = rtmp_seek,                 \
    .url_write      = rtmp_write,                \
    .url_close      = rtmp_close,                \
    .priv_data_size = sizeof(RTMPContext),       \
    .flags          = URL_PROTOCOL_FLAG_NETWORK, \
    .priv_data_class= &flavor##_class,           \
};


RTMP_PROTOCOL(rtmp)
RTMP_PROTOCOL(rtmpe)
RTMP_PROTOCOL(rtmps)
RTMP_PROTOCOL(rtmpt)
RTMP_PROTOCOL(rtmpte)
RTMP_PROTOCOL(rtmpts)<|MERGE_RESOLUTION|>--- conflicted
+++ resolved
@@ -2487,12 +2487,8 @@
         // Strip any further query parameters from fname
         amp = strchr(fname, '&');
         if (amp) {
-<<<<<<< HEAD
-            av_strlcpy(fname_buffer, fname, FFMIN(amp - fname + 1, sizeof(fname_buffer)));
-=======
             av_strlcpy(fname_buffer, fname, FFMIN(amp - fname + 1,
                                                   sizeof(fname_buffer)));
->>>>>>> 0bacfa8d
             fname = fname_buffer;
         }
     } else if (!strncmp(path, "/ondemand/", 10)) {
