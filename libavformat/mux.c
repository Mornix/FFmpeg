/*
 * muxing functions for use within FFmpeg
 * Copyright (c) 2000, 2001, 2002 Fabrice Bellard
 *
 * This file is part of FFmpeg.
 *
 * FFmpeg is free software; you can redistribute it and/or
 * modify it under the terms of the GNU Lesser General Public
 * License as published by the Free Software Foundation; either
 * version 2.1 of the License, or (at your option) any later version.
 *
 * FFmpeg is distributed in the hope that it will be useful,
 * but WITHOUT ANY WARRANTY; without even the implied warranty of
 * MERCHANTABILITY or FITNESS FOR A PARTICULAR PURPOSE.  See the GNU
 * Lesser General Public License for more details.
 *
 * You should have received a copy of the GNU Lesser General Public
 * License along with FFmpeg; if not, write to the Free Software
 * Foundation, Inc., 51 Franklin Street, Fifth Floor, Boston, MA 02110-1301 USA
 */

#include "avformat.h"
#include "avio_internal.h"
#include "internal.h"
#include "libavcodec/internal.h"
#include "libavcodec/bytestream.h"
#include "libavutil/opt.h"
#include "libavutil/dict.h"
#include "libavutil/pixdesc.h"
#include "libavutil/timestamp.h"
#include "metadata.h"
#include "id3v2.h"
#include "libavutil/avassert.h"
#include "libavutil/avstring.h"
#include "libavutil/mathematics.h"
#include "libavutil/parseutils.h"
#include "libavutil/time.h"
#include "riff.h"
#include "audiointerleave.h"
#include "url.h"
#include <stdarg.h>
#if CONFIG_NETWORK
#include "network.h"
#endif

#undef NDEBUG
#include <assert.h>

/**
 * @file
 * muxing functions for use within libavformat
 */

/* fraction handling */

/**
 * f = val + (num / den) + 0.5.
 *
 * 'num' is normalized so that it is such as 0 <= num < den.
 *
 * @param f fractional number
 * @param val integer value
 * @param num must be >= 0
 * @param den must be >= 1
 */
static void frac_init(AVFrac *f, int64_t val, int64_t num, int64_t den)
{
    num += (den >> 1);
    if (num >= den) {
        val += num / den;
        num  = num % den;
    }
    f->val = val;
    f->num = num;
    f->den = den;
}

/**
 * Fractional addition to f: f = f + (incr / f->den).
 *
 * @param f fractional number
 * @param incr increment, can be positive or negative
 */
static void frac_add(AVFrac *f, int64_t incr)
{
    int64_t num, den;

    num = f->num + incr;
    den = f->den;
    if (num < 0) {
        f->val += num / den;
        num     = num % den;
        if (num < 0) {
            num += den;
            f->val--;
        }
    } else if (num >= den) {
        f->val += num / den;
        num     = num % den;
    }
    f->num = num;
}

AVRational ff_choose_timebase(AVFormatContext *s, AVStream *st, int min_precission)
{
    AVRational q;
    int j;

    if (st->codec->codec_type == AVMEDIA_TYPE_AUDIO) {
        q = (AVRational){1, st->codec->sample_rate};
    } else {
        q = st->codec->time_base;
    }
    for (j=2; j<14; j+= 1+(j>2))
        while (q.den / q.num < min_precission && q.num % j == 0)
            q.num /= j;
    while (q.den / q.num < min_precission && q.den < (1<<24))
        q.den <<= 1;

    return q;
}

int avformat_alloc_output_context2(AVFormatContext **avctx, AVOutputFormat *oformat,
                                   const char *format, const char *filename)
{
    AVFormatContext *s = avformat_alloc_context();
    int ret = 0;

    *avctx = NULL;
    if (!s)
        goto nomem;

    if (!oformat) {
        if (format) {
            oformat = av_guess_format(format, NULL, NULL);
            if (!oformat) {
                av_log(s, AV_LOG_ERROR, "Requested output format '%s' is not a suitable output format\n", format);
                ret = AVERROR(EINVAL);
                goto error;
            }
        } else {
            oformat = av_guess_format(NULL, filename, NULL);
            if (!oformat) {
                ret = AVERROR(EINVAL);
                av_log(s, AV_LOG_ERROR, "Unable to find a suitable output format for '%s'\n",
                       filename);
                goto error;
            }
        }
    }

    s->oformat = oformat;
    if (s->oformat->priv_data_size > 0) {
        s->priv_data = av_mallocz(s->oformat->priv_data_size);
        if (!s->priv_data)
            goto nomem;
        if (s->oformat->priv_class) {
            *(const AVClass**)s->priv_data= s->oformat->priv_class;
            av_opt_set_defaults(s->priv_data);
        }
    } else
        s->priv_data = NULL;

    if (filename)
        av_strlcpy(s->filename, filename, sizeof(s->filename));
    *avctx = s;
    return 0;
nomem:
    av_log(s, AV_LOG_ERROR, "Out of memory\n");
    ret = AVERROR(ENOMEM);
error:
    avformat_free_context(s);
    return ret;
}

#if FF_API_ALLOC_OUTPUT_CONTEXT
AVFormatContext *avformat_alloc_output_context(const char *format,
                                               AVOutputFormat *oformat, const char *filename)
{
    AVFormatContext *avctx;
    int ret = avformat_alloc_output_context2(&avctx, oformat, format, filename);
    return ret < 0 ? NULL : avctx;
}
#endif

static int validate_codec_tag(AVFormatContext *s, AVStream *st)
{
    const AVCodecTag *avctag;
    int n;
    enum AVCodecID id = AV_CODEC_ID_NONE;
    unsigned int tag  = 0;

    /**
     * Check that tag + id is in the table
     * If neither is in the table -> OK
     * If tag is in the table with another id -> FAIL
     * If id is in the table with another tag -> FAIL unless strict < normal
     */
    for (n = 0; s->oformat->codec_tag[n]; n++) {
        avctag = s->oformat->codec_tag[n];
        while (avctag->id != AV_CODEC_ID_NONE) {
            if (avpriv_toupper4(avctag->tag) == avpriv_toupper4(st->codec->codec_tag)) {
                id = avctag->id;
                if (id == st->codec->codec_id)
                    return 1;
            }
            if (avctag->id == st->codec->codec_id)
                tag = avctag->tag;
            avctag++;
        }
    }
    if (id != AV_CODEC_ID_NONE)
        return 0;
    if (tag && (st->codec->strict_std_compliance >= FF_COMPLIANCE_NORMAL))
        return 0;
    return 1;
}


static int init_muxer(AVFormatContext *s, AVDictionary **options)
{
    int ret = 0, i;
    AVStream *st;
    AVDictionary *tmp = NULL;
    AVCodecContext *codec = NULL;
    AVOutputFormat *of = s->oformat;

    if (options)
        av_dict_copy(&tmp, *options, 0);

    if ((ret = av_opt_set_dict(s, &tmp)) < 0)
        goto fail;
    if (s->priv_data && s->oformat->priv_class && *(const AVClass**)s->priv_data==s->oformat->priv_class &&
        (ret = av_opt_set_dict(s->priv_data, &tmp)) < 0)
        goto fail;

    // some sanity checks
    if (s->nb_streams == 0 && !(of->flags & AVFMT_NOSTREAMS)) {
        av_log(s, AV_LOG_ERROR, "no streams\n");
        ret = AVERROR(EINVAL);
        goto fail;
    }

    for (i = 0; i < s->nb_streams; i++) {
        st    = s->streams[i];
        codec = st->codec;

        switch (codec->codec_type) {
        case AVMEDIA_TYPE_AUDIO:
            if (codec->sample_rate <= 0) {
                av_log(s, AV_LOG_ERROR, "sample rate not set\n");
                ret = AVERROR(EINVAL);
                goto fail;
            }
            if (!codec->block_align)
                codec->block_align = codec->channels *
                                     av_get_bits_per_sample(codec->codec_id) >> 3;
            break;
        case AVMEDIA_TYPE_VIDEO:
            if (codec->time_base.num <= 0 ||
                codec->time_base.den <= 0) { //FIXME audio too?
                av_log(s, AV_LOG_ERROR, "time base not set\n");
                ret = AVERROR(EINVAL);
                goto fail;
            }

            if ((codec->width <= 0 || codec->height <= 0) &&
                !(of->flags & AVFMT_NODIMENSIONS)) {
                av_log(s, AV_LOG_ERROR, "dimensions not set\n");
                ret = AVERROR(EINVAL);
                goto fail;
            }
<<<<<<< HEAD
            if (av_cmp_q(st->sample_aspect_ratio, codec->sample_aspect_ratio)
                && FFABS(av_q2d(st->sample_aspect_ratio) - av_q2d(codec->sample_aspect_ratio)) > 0.004*av_q2d(st->sample_aspect_ratio)
            ) {
                av_log(s, AV_LOG_ERROR, "Aspect ratio mismatch between muxer "
                                        "(%d/%d) and encoder layer (%d/%d)\n",
                       st->sample_aspect_ratio.num, st->sample_aspect_ratio.den,
                       codec->sample_aspect_ratio.num,
                       codec->sample_aspect_ratio.den);
                ret = AVERROR(EINVAL);
                goto fail;
=======

            if (av_cmp_q(st->sample_aspect_ratio,
                         codec->sample_aspect_ratio)) {
                if (st->sample_aspect_ratio.num != 0 &&
                    st->sample_aspect_ratio.den != 0 &&
                    codec->sample_aspect_ratio.den != 0 &&
                    codec->sample_aspect_ratio.den != 0) {
                    av_log(s, AV_LOG_ERROR, "Aspect ratio mismatch between muxer "
                            "(%d/%d) and encoder layer (%d/%d)\n",
                            st->sample_aspect_ratio.num, st->sample_aspect_ratio.den,
                            codec->sample_aspect_ratio.num,
                            codec->sample_aspect_ratio.den);
                    ret = AVERROR(EINVAL);
                    goto fail;
                }
>>>>>>> e21307a2
            }
            break;
        }

        if (of->codec_tag) {
            if (   codec->codec_tag
                && codec->codec_id == AV_CODEC_ID_RAWVIDEO
                && (   av_codec_get_tag(of->codec_tag, codec->codec_id) == 0
                    || av_codec_get_tag(of->codec_tag, codec->codec_id) == MKTAG('r', 'a', 'w', ' '))
                && !validate_codec_tag(s, st)) {
                // the current rawvideo encoding system ends up setting
                // the wrong codec_tag for avi/mov, we override it here
                codec->codec_tag = 0;
            }
            if (codec->codec_tag) {
                if (!validate_codec_tag(s, st)) {
                    char tagbuf[32], cortag[32];
                    av_get_codec_tag_string(tagbuf, sizeof(tagbuf), codec->codec_tag);
                    av_get_codec_tag_string(cortag, sizeof(cortag), av_codec_get_tag(s->oformat->codec_tag, codec->codec_id));
                    av_log(s, AV_LOG_ERROR,
                           "Tag %s/0x%08x incompatible with output codec id '%d' (%s)\n",
                           tagbuf, codec->codec_tag, codec->codec_id, cortag);
                    ret = AVERROR_INVALIDDATA;
                    goto fail;
                }
            } else
                codec->codec_tag = av_codec_get_tag(of->codec_tag, codec->codec_id);
        }

        if (of->flags & AVFMT_GLOBALHEADER &&
            !(codec->flags & CODEC_FLAG_GLOBAL_HEADER))
            av_log(s, AV_LOG_WARNING,
                   "Codec for stream %d does not use global headers "
                   "but container format requires global headers\n", i);
    }

    if (!s->priv_data && of->priv_data_size > 0) {
        s->priv_data = av_mallocz(of->priv_data_size);
        if (!s->priv_data) {
            ret = AVERROR(ENOMEM);
            goto fail;
        }
        if (of->priv_class) {
            *(const AVClass **)s->priv_data = of->priv_class;
            av_opt_set_defaults(s->priv_data);
            if ((ret = av_opt_set_dict(s->priv_data, &tmp)) < 0)
                goto fail;
        }
    }

    /* set muxer identification string */
    if (s->nb_streams && !(s->streams[0]->codec->flags & CODEC_FLAG_BITEXACT)) {
        av_dict_set(&s->metadata, "encoder", LIBAVFORMAT_IDENT, 0);
    }

    if (options) {
         av_dict_free(options);
         *options = tmp;
    }

    return 0;

fail:
    av_dict_free(&tmp);
    return ret;
}

static int init_pts(AVFormatContext *s)
{
    int i;
    AVStream *st;

    /* init PTS generation */
    for (i = 0; i < s->nb_streams; i++) {
        int64_t den = AV_NOPTS_VALUE;
        st = s->streams[i];

        switch (st->codec->codec_type) {
        case AVMEDIA_TYPE_AUDIO:
            den = (int64_t)st->time_base.num * st->codec->sample_rate;
            break;
        case AVMEDIA_TYPE_VIDEO:
            den = (int64_t)st->time_base.num * st->codec->time_base.den;
            break;
        default:
            break;
        }
        if (den != AV_NOPTS_VALUE) {
            if (den <= 0)
                return AVERROR_INVALIDDATA;

            frac_init(&st->pts, 0, 0, den);
        }
    }

    return 0;
}

int avformat_write_header(AVFormatContext *s, AVDictionary **options)
{
    int ret = 0;

    if (ret = init_muxer(s, options))
        return ret;

    if (s->oformat->write_header) {
        ret = s->oformat->write_header(s);
        if (ret >= 0 && s->pb && s->pb->error < 0)
            ret = s->pb->error;
        if (ret < 0)
            return ret;
    }

    if ((ret = init_pts(s)) < 0)
        return ret;

    if (s->avoid_negative_ts < 0) {
        if (s->oformat->flags & (AVFMT_TS_NEGATIVE | AVFMT_NOTIMESTAMPS)) {
            s->avoid_negative_ts = 0;
        } else
            s->avoid_negative_ts = 1;
    }

    return 0;
}

//FIXME merge with compute_pkt_fields
static int compute_pkt_fields2(AVFormatContext *s, AVStream *st, AVPacket *pkt)
{
    int delay = FFMAX(st->codec->has_b_frames, st->codec->max_b_frames > 0);
    int num, den, frame_size, i;

    av_dlog(s, "compute_pkt_fields2: pts:%s dts:%s cur_dts:%s b:%d size:%d st:%d\n",
            av_ts2str(pkt->pts), av_ts2str(pkt->dts), av_ts2str(st->cur_dts), delay, pkt->size, pkt->stream_index);

    /* duration field */
    if (pkt->duration == 0) {
        ff_compute_frame_duration(&num, &den, st, NULL, pkt);
        if (den && num) {
            pkt->duration = av_rescale(1, num * (int64_t)st->time_base.den * st->codec->ticks_per_frame, den * (int64_t)st->time_base.num);
        }
    }

    if (pkt->pts == AV_NOPTS_VALUE && pkt->dts != AV_NOPTS_VALUE && delay == 0)
        pkt->pts = pkt->dts;

    //XXX/FIXME this is a temporary hack until all encoders output pts
    if ((pkt->pts == 0 || pkt->pts == AV_NOPTS_VALUE) && pkt->dts == AV_NOPTS_VALUE && !delay) {
        static int warned;
        if (!warned) {
            av_log(s, AV_LOG_WARNING, "Encoder did not produce proper pts, making some up.\n");
            warned = 1;
        }
        pkt->dts =
//        pkt->pts= st->cur_dts;
            pkt->pts = st->pts.val;
    }

    //calculate dts from pts
    if (pkt->pts != AV_NOPTS_VALUE && pkt->dts == AV_NOPTS_VALUE && delay <= MAX_REORDER_DELAY) {
        st->pts_buffer[0] = pkt->pts;
        for (i = 1; i < delay + 1 && st->pts_buffer[i] == AV_NOPTS_VALUE; i++)
            st->pts_buffer[i] = pkt->pts + (i - delay - 1) * pkt->duration;
        for (i = 0; i<delay && st->pts_buffer[i] > st->pts_buffer[i + 1]; i++)
            FFSWAP(int64_t, st->pts_buffer[i], st->pts_buffer[i + 1]);

        pkt->dts = st->pts_buffer[0];
    }

    if (st->cur_dts && st->cur_dts != AV_NOPTS_VALUE &&
        ((!(s->oformat->flags & AVFMT_TS_NONSTRICT) &&
          st->cur_dts >= pkt->dts) || st->cur_dts > pkt->dts)) {
        av_log(s, AV_LOG_ERROR,
               "Application provided invalid, non monotonically increasing dts to muxer in stream %d: %s >= %s\n",
               st->index, av_ts2str(st->cur_dts), av_ts2str(pkt->dts));
        return AVERROR(EINVAL);
    }
    if (pkt->dts != AV_NOPTS_VALUE && pkt->pts != AV_NOPTS_VALUE && pkt->pts < pkt->dts) {
        av_log(s, AV_LOG_ERROR, "pts (%s) < dts (%s) in stream %d\n",
               av_ts2str(pkt->pts), av_ts2str(pkt->dts), st->index);
        return AVERROR(EINVAL);
    }

    av_dlog(s, "av_write_frame: pts2:%s dts2:%s\n",
            av_ts2str(pkt->pts), av_ts2str(pkt->dts));
    st->cur_dts = pkt->dts;
    st->pts.val = pkt->dts;

    /* update pts */
    switch (st->codec->codec_type) {
    case AVMEDIA_TYPE_AUDIO:
        frame_size = ff_get_audio_frame_size(st->codec, pkt->size, 1);

        /* HACK/FIXME, we skip the initial 0 size packets as they are most
         * likely equal to the encoder delay, but it would be better if we
         * had the real timestamps from the encoder */
        if (frame_size >= 0 && (pkt->size || st->pts.num != st->pts.den >> 1 || st->pts.val)) {
            frac_add(&st->pts, (int64_t)st->time_base.den * frame_size);
        }
        break;
    case AVMEDIA_TYPE_VIDEO:
        frac_add(&st->pts, (int64_t)st->time_base.den * st->codec->time_base.num);
        break;
    default:
        break;
    }
    return 0;
}

/**
 * Make timestamps non negative, move side data from payload to internal struct, call muxer, and restore
 * sidedata.
 *
 * FIXME: this function should NEVER get undefined pts/dts beside when the
 * AVFMT_NOTIMESTAMPS is set.
 * Those additional safety checks should be dropped once the correct checks
 * are set in the callers.
 */
static int write_packet(AVFormatContext *s, AVPacket *pkt)
{
    int ret, did_split;

    if (s->avoid_negative_ts > 0) {
        AVStream *st = s->streams[pkt->stream_index];
        int64_t offset = st->mux_ts_offset;

        if (pkt->dts < 0 && pkt->dts != AV_NOPTS_VALUE && !s->offset) {
            s->offset = -pkt->dts;
            s->offset_timebase = st->time_base;
        }

        if (s->offset && !offset) {
            offset = st->mux_ts_offset =
                av_rescale_q_rnd(s->offset,
                                 s->offset_timebase,
                                 st->time_base,
                                 AV_ROUND_UP);
        }

        if (pkt->dts != AV_NOPTS_VALUE)
            pkt->dts += offset;
        if (pkt->pts != AV_NOPTS_VALUE)
            pkt->pts += offset;

        av_assert2(pkt->dts == AV_NOPTS_VALUE || pkt->dts >= 0);
    }

    did_split = av_packet_split_side_data(pkt);
    ret = s->oformat->write_packet(s, pkt);
    if (s->flush_packets && s->pb && s->pb->error >= 0)
        avio_flush(s->pb);
    if (did_split)
        av_packet_merge_side_data(pkt);
    return ret;
}

int av_write_frame(AVFormatContext *s, AVPacket *pkt)
{
    int ret;

    if (!pkt) {
        if (s->oformat->flags & AVFMT_ALLOW_FLUSH) {
            ret = s->oformat->write_packet(s, NULL);
            if (s->flush_packets && s->pb && s->pb->error >= 0)
                avio_flush(s->pb);
            if (ret >= 0 && s->pb && s->pb->error < 0)
                ret = s->pb->error;
            return ret;
        }
        return 1;
    }

    ret = compute_pkt_fields2(s, s->streams[pkt->stream_index], pkt);

    if (ret < 0 && !(s->oformat->flags & AVFMT_NOTIMESTAMPS))
        return ret;

    ret = write_packet(s, pkt);
    if (ret >= 0 && s->pb && s->pb->error < 0)
        ret = s->pb->error;

    if (ret >= 0)
        s->streams[pkt->stream_index]->nb_frames++;
    return ret;
}

#define CHUNK_START 0x1000

int ff_interleave_add_packet(AVFormatContext *s, AVPacket *pkt,
                              int (*compare)(AVFormatContext *, AVPacket *, AVPacket *))
{
    AVPacketList **next_point, *this_pktl;
    AVStream *st   = s->streams[pkt->stream_index];
    int chunked    = s->max_chunk_size || s->max_chunk_duration;

    this_pktl      = av_mallocz(sizeof(AVPacketList));
    if (!this_pktl)
        return AVERROR(ENOMEM);
    this_pktl->pkt = *pkt;
#if FF_API_DESTRUCT_PACKET
    pkt->destruct  = NULL;           // do not free original but only the copy
#endif
    pkt->buf       = NULL;
    av_dup_packet(&this_pktl->pkt);  // duplicate the packet if it uses non-allocated memory
    av_copy_packet_side_data(&this_pktl->pkt, &this_pktl->pkt); // copy side data

    if (s->streams[pkt->stream_index]->last_in_packet_buffer) {
        next_point = &(st->last_in_packet_buffer->next);
    } else {
        next_point = &s->packet_buffer;
    }

    if (chunked) {
        uint64_t max= av_rescale_q_rnd(s->max_chunk_duration, AV_TIME_BASE_Q, st->time_base, AV_ROUND_UP);
        st->interleaver_chunk_size     += pkt->size;
        st->interleaver_chunk_duration += pkt->duration;
        if (   (s->max_chunk_size && st->interleaver_chunk_size > s->max_chunk_size)
            || (max && st->interleaver_chunk_duration           > max)) {
            st->interleaver_chunk_size      = 0;
            this_pktl->pkt.flags |= CHUNK_START;
            if (max && st->interleaver_chunk_duration > max) {
                int64_t syncoffset = (st->codec->codec_type == AVMEDIA_TYPE_VIDEO)*max/2;
                int64_t syncto = av_rescale(pkt->dts + syncoffset, 1, max)*max - syncoffset;

                st->interleaver_chunk_duration += (pkt->dts - syncto)/8 - max;
            } else
                st->interleaver_chunk_duration = 0;
        }
    }
    if (*next_point) {
        if (chunked && !(this_pktl->pkt.flags & CHUNK_START))
            goto next_non_null;

        if (compare(s, &s->packet_buffer_end->pkt, pkt)) {
            while (   *next_point
                   && ((chunked && !((*next_point)->pkt.flags&CHUNK_START))
                       || !compare(s, &(*next_point)->pkt, pkt)))
                next_point = &(*next_point)->next;
            if (*next_point)
                goto next_non_null;
        } else {
            next_point = &(s->packet_buffer_end->next);
        }
    }
    av_assert1(!*next_point);

    s->packet_buffer_end = this_pktl;
next_non_null:

    this_pktl->next = *next_point;

    s->streams[pkt->stream_index]->last_in_packet_buffer =
        *next_point                                      = this_pktl;
    return 0;
}

static int interleave_compare_dts(AVFormatContext *s, AVPacket *next,
                                  AVPacket *pkt)
{
    AVStream *st  = s->streams[pkt->stream_index];
    AVStream *st2 = s->streams[next->stream_index];
    int comp      = av_compare_ts(next->dts, st2->time_base, pkt->dts,
                                  st->time_base);
    if (s->audio_preload && ((st->codec->codec_type == AVMEDIA_TYPE_AUDIO) != (st2->codec->codec_type == AVMEDIA_TYPE_AUDIO))) {
        int64_t ts = av_rescale_q(pkt ->dts, st ->time_base, AV_TIME_BASE_Q) - s->audio_preload*(st ->codec->codec_type == AVMEDIA_TYPE_AUDIO);
        int64_t ts2= av_rescale_q(next->dts, st2->time_base, AV_TIME_BASE_Q) - s->audio_preload*(st2->codec->codec_type == AVMEDIA_TYPE_AUDIO);
        if (ts == ts2) {
            ts= ( pkt ->dts* st->time_base.num*AV_TIME_BASE - s->audio_preload*(int64_t)(st ->codec->codec_type == AVMEDIA_TYPE_AUDIO)* st->time_base.den)*st2->time_base.den
               -( next->dts*st2->time_base.num*AV_TIME_BASE - s->audio_preload*(int64_t)(st2->codec->codec_type == AVMEDIA_TYPE_AUDIO)*st2->time_base.den)* st->time_base.den;
            ts2=0;
        }
        comp= (ts>ts2) - (ts<ts2);
    }

    if (comp == 0)
        return pkt->stream_index < next->stream_index;
    return comp > 0;
}

int ff_interleave_packet_per_dts(AVFormatContext *s, AVPacket *out,
                                 AVPacket *pkt, int flush)
{
    AVPacketList *pktl;
    int stream_count = 0, noninterleaved_count = 0;
    int64_t delta_dts_max = 0;
    int i, ret;

    if (pkt) {
        ret = ff_interleave_add_packet(s, pkt, interleave_compare_dts);
        if (ret < 0)
            return ret;
    }

    for (i = 0; i < s->nb_streams; i++) {
        if (s->streams[i]->last_in_packet_buffer) {
            ++stream_count;
        } else if (s->streams[i]->codec->codec_type == AVMEDIA_TYPE_SUBTITLE) {
            ++noninterleaved_count;
        }
    }

    if (s->nb_streams == stream_count) {
        flush = 1;
    } else if (!flush) {
        for (i=0; i < s->nb_streams; i++) {
            if (s->streams[i]->last_in_packet_buffer) {
                int64_t delta_dts =
                    av_rescale_q(s->streams[i]->last_in_packet_buffer->pkt.dts,
                                s->streams[i]->time_base,
                                AV_TIME_BASE_Q) -
                    av_rescale_q(s->packet_buffer->pkt.dts,
                                s->streams[s->packet_buffer->pkt.stream_index]->time_base,
                                AV_TIME_BASE_Q);
                delta_dts_max= FFMAX(delta_dts_max, delta_dts);
            }
        }
        if (s->nb_streams == stream_count+noninterleaved_count &&
           delta_dts_max > 20*AV_TIME_BASE) {
            av_log(s, AV_LOG_DEBUG, "flushing with %d noninterleaved\n", noninterleaved_count);
            flush = 1;
        }
    }
    if (stream_count && flush) {
        AVStream *st;
        pktl = s->packet_buffer;
        *out = pktl->pkt;
        st   = s->streams[out->stream_index];

        s->packet_buffer = pktl->next;
        if (!s->packet_buffer)
            s->packet_buffer_end = NULL;

        if (st->last_in_packet_buffer == pktl)
            st->last_in_packet_buffer = NULL;
        av_freep(&pktl);

        return 1;
    } else {
        av_init_packet(out);
        return 0;
    }
}

/**
 * Interleave an AVPacket correctly so it can be muxed.
 * @param out the interleaved packet will be output here
 * @param in the input packet
 * @param flush 1 if no further packets are available as input and all
 *              remaining packets should be output
 * @return 1 if a packet was output, 0 if no packet could be output,
 *         < 0 if an error occurred
 */
static int interleave_packet(AVFormatContext *s, AVPacket *out, AVPacket *in, int flush)
{
    if (s->oformat->interleave_packet) {
        int ret = s->oformat->interleave_packet(s, out, in, flush);
        if (in)
            av_free_packet(in);
        return ret;
    } else
        return ff_interleave_packet_per_dts(s, out, in, flush);
}

int av_interleaved_write_frame(AVFormatContext *s, AVPacket *pkt)
{
    int ret, flush = 0;

    if (pkt) {
        AVStream *st = s->streams[pkt->stream_index];

        //FIXME/XXX/HACK drop zero sized packets
        if (st->codec->codec_type == AVMEDIA_TYPE_AUDIO && pkt->size == 0)
            return 0;

        av_dlog(s, "av_interleaved_write_frame size:%d dts:%s pts:%s\n",
                pkt->size, av_ts2str(pkt->dts), av_ts2str(pkt->pts));
        if ((ret = compute_pkt_fields2(s, st, pkt)) < 0 && !(s->oformat->flags & AVFMT_NOTIMESTAMPS))
            return ret;

        if (pkt->dts == AV_NOPTS_VALUE && !(s->oformat->flags & AVFMT_NOTIMESTAMPS))
            return AVERROR(EINVAL);
    } else {
        av_dlog(s, "av_interleaved_write_frame FLUSH\n");
        flush = 1;
    }

    for (;; ) {
        AVPacket opkt;
        int ret = interleave_packet(s, &opkt, pkt, flush);
        if (ret <= 0) //FIXME cleanup needed for ret<0 ?
            return ret;

        ret = write_packet(s, &opkt);
        if (ret >= 0)
            s->streams[opkt.stream_index]->nb_frames++;

        av_free_packet(&opkt);
        pkt = NULL;

        if (ret < 0)
            return ret;
        if(s->pb && s->pb->error)
            return s->pb->error;
    }
}

int av_write_trailer(AVFormatContext *s)
{
    int ret, i;

    for (;; ) {
        AVPacket pkt;
        ret = interleave_packet(s, &pkt, NULL, 1);
        if (ret < 0) //FIXME cleanup needed for ret<0 ?
            goto fail;
        if (!ret)
            break;

        ret = write_packet(s, &pkt);
        if (ret >= 0)
            s->streams[pkt.stream_index]->nb_frames++;

        av_free_packet(&pkt);

        if (ret < 0)
            goto fail;
        if(s->pb && s->pb->error)
            goto fail;
    }

    if (s->oformat->write_trailer)
        ret = s->oformat->write_trailer(s);

fail:
    if (s->pb)
       avio_flush(s->pb);
    if (ret == 0)
       ret = s->pb ? s->pb->error : 0;
    for (i = 0; i < s->nb_streams; i++) {
        av_freep(&s->streams[i]->priv_data);
        av_freep(&s->streams[i]->index_entries);
    }
    if (s->oformat->priv_class)
        av_opt_free(s->priv_data);
    av_freep(&s->priv_data);
    return ret;
}

int av_get_output_timestamp(struct AVFormatContext *s, int stream,
                            int64_t *dts, int64_t *wall)
{
    if (!s->oformat || !s->oformat->get_output_timestamp)
        return AVERROR(ENOSYS);
    s->oformat->get_output_timestamp(s, stream, dts, wall);
    return 0;
}

int ff_write_chained(AVFormatContext *dst, int dst_stream, AVPacket *pkt,
                     AVFormatContext *src)
{
    AVPacket local_pkt;

    local_pkt = *pkt;
    local_pkt.stream_index = dst_stream;
    if (pkt->pts != AV_NOPTS_VALUE)
        local_pkt.pts = av_rescale_q(pkt->pts,
                                     src->streams[pkt->stream_index]->time_base,
                                     dst->streams[dst_stream]->time_base);
    if (pkt->dts != AV_NOPTS_VALUE)
        local_pkt.dts = av_rescale_q(pkt->dts,
                                     src->streams[pkt->stream_index]->time_base,
                                     dst->streams[dst_stream]->time_base);
    if (pkt->duration)
        local_pkt.duration = av_rescale_q(pkt->duration,
                                          src->streams[pkt->stream_index]->time_base,
                                          dst->streams[dst_stream]->time_base);
    return av_write_frame(dst, &local_pkt);
}<|MERGE_RESOLUTION|>--- conflicted
+++ resolved
@@ -270,34 +270,21 @@
                 ret = AVERROR(EINVAL);
                 goto fail;
             }
-<<<<<<< HEAD
             if (av_cmp_q(st->sample_aspect_ratio, codec->sample_aspect_ratio)
                 && FFABS(av_q2d(st->sample_aspect_ratio) - av_q2d(codec->sample_aspect_ratio)) > 0.004*av_q2d(st->sample_aspect_ratio)
             ) {
-                av_log(s, AV_LOG_ERROR, "Aspect ratio mismatch between muxer "
-                                        "(%d/%d) and encoder layer (%d/%d)\n",
-                       st->sample_aspect_ratio.num, st->sample_aspect_ratio.den,
-                       codec->sample_aspect_ratio.num,
-                       codec->sample_aspect_ratio.den);
-                ret = AVERROR(EINVAL);
-                goto fail;
-=======
-
-            if (av_cmp_q(st->sample_aspect_ratio,
-                         codec->sample_aspect_ratio)) {
                 if (st->sample_aspect_ratio.num != 0 &&
                     st->sample_aspect_ratio.den != 0 &&
                     codec->sample_aspect_ratio.den != 0 &&
                     codec->sample_aspect_ratio.den != 0) {
                     av_log(s, AV_LOG_ERROR, "Aspect ratio mismatch between muxer "
-                            "(%d/%d) and encoder layer (%d/%d)\n",
-                            st->sample_aspect_ratio.num, st->sample_aspect_ratio.den,
-                            codec->sample_aspect_ratio.num,
-                            codec->sample_aspect_ratio.den);
+                           "(%d/%d) and encoder layer (%d/%d)\n",
+                           st->sample_aspect_ratio.num, st->sample_aspect_ratio.den,
+                           codec->sample_aspect_ratio.num,
+                           codec->sample_aspect_ratio.den);
                     ret = AVERROR(EINVAL);
                     goto fail;
                 }
->>>>>>> e21307a2
             }
             break;
         }
